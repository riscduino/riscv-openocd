--- conflicted
+++ resolved
@@ -41,13 +41,8 @@
 
 /* Circular buffer. When start == end, the buffer is empty. */
 static char remote_bitbang_recv_buf[64];
-<<<<<<< HEAD
-static unsigned remote_bitbang_recv_buf_start;
-static unsigned remote_bitbang_recv_buf_end;
-=======
 static unsigned int remote_bitbang_recv_buf_start;
 static unsigned int remote_bitbang_recv_buf_end;
->>>>>>> cff0e417
 
 static bool remote_bitbang_buf_full(void)
 {
@@ -61,11 +56,7 @@
 {
 	socket_nonblock(remote_bitbang_fd);
 	while (!remote_bitbang_buf_full()) {
-<<<<<<< HEAD
-		unsigned contiguous_available_space;
-=======
 		unsigned int contiguous_available_space;
->>>>>>> cff0e417
 		if (remote_bitbang_recv_buf_end >= remote_bitbang_recv_buf_start) {
 			contiguous_available_space = sizeof(remote_bitbang_recv_buf) -
 				remote_bitbang_recv_buf_end;
@@ -121,12 +112,6 @@
 	return ERROR_OK;
 }
 
-<<<<<<< HEAD
-static int remote_bitbang_queue(int c, bool flush)
-{
-	remote_bitbang_send_buf[remote_bitbang_send_buf_used++] = c;
-	if (flush || remote_bitbang_send_buf_used >= ARRAY_SIZE(remote_bitbang_send_buf))
-=======
 typedef enum {
 	NO_FLUSH,
 	FLUSH_SEND_BUF
@@ -137,18 +122,13 @@
 	remote_bitbang_send_buf[remote_bitbang_send_buf_used++] = c;
 	if (flush == FLUSH_SEND_BUF ||
 			remote_bitbang_send_buf_used >= ARRAY_SIZE(remote_bitbang_send_buf))
->>>>>>> cff0e417
 		return remote_bitbang_flush();
 	return ERROR_OK;
 }
 
 static int remote_bitbang_quit(void)
 {
-<<<<<<< HEAD
-	if (remote_bitbang_queue('Q', true) == ERROR_FAIL)
-=======
 	if (remote_bitbang_queue('Q', FLUSH_SEND_BUF) == ERROR_FAIL)
->>>>>>> cff0e417
 		return ERROR_FAIL;
 
 	if (close_socket(remote_bitbang_fd) != 0) {
@@ -202,11 +182,7 @@
 	if (remote_bitbang_fill_buf() != ERROR_OK)
 		return ERROR_FAIL;
 	assert(!remote_bitbang_buf_full());
-<<<<<<< HEAD
-	return remote_bitbang_queue('R', false);
-=======
 	return remote_bitbang_queue('R', NO_FLUSH);
->>>>>>> cff0e417
 }
 
 static bb_value_t remote_bitbang_read_sample(void)
@@ -227,11 +203,7 @@
 static int remote_bitbang_write(int tck, int tms, int tdi)
 {
 	char c = '0' + ((tck ? 0x4 : 0x0) | (tms ? 0x2 : 0x0) | (tdi ? 0x1 : 0x0));
-<<<<<<< HEAD
-	return remote_bitbang_queue(c, false);
-=======
 	return remote_bitbang_queue(c, NO_FLUSH);
->>>>>>> cff0e417
 }
 
 static int remote_bitbang_reset(int trst, int srst)
@@ -239,21 +211,13 @@
 	char c = 'r' + ((trst ? 0x2 : 0x0) | (srst ? 0x1 : 0x0));
 	/* Always flush the send buffer on reset, because the reset call need not be
 	 * followed by jtag_execute_queue(). */
-<<<<<<< HEAD
-	return remote_bitbang_queue(c, true);
-=======
 	return remote_bitbang_queue(c, FLUSH_SEND_BUF);
->>>>>>> cff0e417
 }
 
 static int remote_bitbang_blink(int on)
 {
 	char c = on ? 'B' : 'b';
-<<<<<<< HEAD
-	return remote_bitbang_queue(c, true);
-=======
 	return remote_bitbang_queue(c, FLUSH_SEND_BUF);
->>>>>>> cff0e417
 }
 
 static struct bitbang_interface remote_bitbang_bitbang = {
