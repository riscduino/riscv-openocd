--- conflicted
+++ resolved
@@ -889,13 +889,8 @@
 			if (retval != ERROR_OK)
 				return retval;
 
-<<<<<<< HEAD
-			LOG_ERROR("couldn't erase block %i of flash bank at base 0x%"
-					TARGET_PRIxADDR, i, bank->base);
-=======
 			LOG_ERROR("couldn't erase block %i of flash bank at base "
 					TARGET_ADDR_FMT, i, bank->base);
->>>>>>> 11a2bfc2
 			return ERROR_FLASH_OPERATION_FAILED;
 		}
 	}
@@ -942,13 +937,8 @@
 			if (retval != ERROR_OK)
 				return retval;
 
-<<<<<<< HEAD
-			LOG_ERROR("couldn't erase block %i of flash bank at base 0x%"
-				TARGET_PRIxADDR, i, bank->base);
-=======
 			LOG_ERROR("couldn't erase block %i of flash bank at base "
 				TARGET_ADDR_FMT, i, bank->base);
->>>>>>> 11a2bfc2
 			return ERROR_FLASH_OPERATION_FAILED;
 		}
 	}
@@ -2011,11 +2001,7 @@
 		if (retval != ERROR_OK)
 			return retval;
 
-<<<<<<< HEAD
-		LOG_ERROR("couldn't write word at base 0x%" TARGET_PRIxADDR
-=======
 		LOG_ERROR("couldn't write word at base " TARGET_ADDR_FMT
->>>>>>> 11a2bfc2
 				", address 0x%" PRIx32,
 				bank->base, address);
 		return ERROR_FLASH_OPERATION_FAILED;
@@ -2041,11 +2027,7 @@
 
 	/* Check for valid range */
 	if (address & buffermask) {
-<<<<<<< HEAD
-		LOG_ERROR("Write address at base 0x%" TARGET_PRIxADDR ", address 0x%"
-=======
 		LOG_ERROR("Write address at base " TARGET_ADDR_FMT ", address 0x%"
->>>>>>> 11a2bfc2
 				PRIx32 " not aligned to 2^%d boundary",
 				bank->base, address, cfi_info->max_buf_write_size);
 		return ERROR_FLASH_OPERATION_FAILED;
@@ -2075,11 +2057,7 @@
 			return retval;
 
 		LOG_ERROR(
-<<<<<<< HEAD
-			"couldn't start buffer write operation at base 0x%" TARGET_PRIxADDR
-=======
 			"couldn't start buffer write operation at base " TARGET_ADDR_FMT
->>>>>>> 11a2bfc2
 			", address 0x%" PRIx32,
 			bank->base,
 			address);
@@ -2109,11 +2087,7 @@
 		if (retval != ERROR_OK)
 			return retval;
 
-<<<<<<< HEAD
-		LOG_ERROR("Buffer write at base 0x%" TARGET_PRIxADDR
-=======
 		LOG_ERROR("Buffer write at base " TARGET_ADDR_FMT
->>>>>>> 11a2bfc2
 			", address 0x%" PRIx32 " failed.", bank->base, address);
 		return ERROR_FLASH_OPERATION_FAILED;
 	}
@@ -2149,11 +2123,7 @@
 		if (retval != ERROR_OK)
 			return retval;
 
-<<<<<<< HEAD
-		LOG_ERROR("couldn't write word at base 0x%" TARGET_PRIxADDR
-=======
 		LOG_ERROR("couldn't write word at base " TARGET_ADDR_FMT
->>>>>>> 11a2bfc2
 			", address 0x%" PRIx32, bank->base, address);
 		return ERROR_FLASH_OPERATION_FAILED;
 	}
@@ -2179,11 +2149,7 @@
 
 	/* Check for valid range */
 	if (address & buffermask) {
-<<<<<<< HEAD
-		LOG_ERROR("Write address at base 0x%" TARGET_PRIxADDR
-=======
 		LOG_ERROR("Write address at base " TARGET_ADDR_FMT
->>>>>>> 11a2bfc2
 			", address 0x%" PRIx32 " not aligned to 2^%d boundary",
 			bank->base, address, cfi_info->max_buf_write_size);
 		return ERROR_FLASH_OPERATION_FAILED;
@@ -2229,11 +2195,7 @@
 		if (retval != ERROR_OK)
 			return retval;
 
-<<<<<<< HEAD
-		LOG_ERROR("couldn't write block at base 0x%" TARGET_PRIxADDR
-=======
 		LOG_ERROR("couldn't write block at base " TARGET_ADDR_FMT
->>>>>>> 11a2bfc2
 			", address 0x%" PRIx32 ", size 0x%" PRIx32, bank->base, address,
 			bufferwsize);
 		return ERROR_FLASH_OPERATION_FAILED;
