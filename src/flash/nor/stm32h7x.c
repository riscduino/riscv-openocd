--- conflicted
+++ resolved
@@ -819,13 +819,8 @@
 			/* This is the first bank */
 			flash_size_in_kb = stm32x_info->part_info->first_bank_size_kb;
 		} else {
-<<<<<<< HEAD
-			LOG_WARNING("STM32H flash bank base address config is incorrect."
-				    " 0x%" TARGET_PRIxADDR " but should rather be 0x%" PRIx32 " or 0x%" PRIx32,
-=======
 			LOG_WARNING("STM32H flash bank base address config is incorrect. "
 				    TARGET_ADDR_FMT " but should rather be 0x%" PRIx32 " or 0x%" PRIx32,
->>>>>>> 11a2bfc2
 					bank->base, base_address, second_bank_base);
 			return ERROR_FAIL;
 		}
