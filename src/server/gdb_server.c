--- conflicted
+++ resolved
@@ -1937,11 +1937,7 @@
 		xml_printf(&retval, &xml, &pos, &size,
 			"<memory type=\"ram\" start=\"" TARGET_ADDR_FMT "\" "
 			"length=\"" TARGET_ADDR_FMT "\"/>\n",
-<<<<<<< HEAD
-			ram_start, TARGET_ADDR_MAX - ram_start + 1);
-=======
 			ram_start, target_address_max(target) - ram_start + 1);
->>>>>>> 11a2bfc2
 	/* ELSE a flash chip could be at the very end of the address space, in
 	 * which case ram_start will be precisely 0 */
 
