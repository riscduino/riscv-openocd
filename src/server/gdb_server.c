--- conflicted
+++ resolved
@@ -401,10 +401,6 @@
 {
 	int i;
 	unsigned char my_checksum = 0;
-<<<<<<< HEAD
-	char *debug_buffer;
-=======
->>>>>>> bb81ec8b
 	int reply;
 	int retval;
 	struct gdb_connection *gdb_con = connection->priv;
@@ -442,13 +438,7 @@
 #endif
 
 	while (1) {
-<<<<<<< HEAD
-		debug_buffer = strndup(buffer, len);
-		LOG_DEBUG("sending packet '$%s#%2.2x'", debug_buffer, my_checksum);
-		free(debug_buffer);
-=======
 		gdb_log_outgoing_packet(buffer, len, my_checksum);
->>>>>>> bb81ec8b
 
 		char local_buffer[1024];
 		local_buffer[0] = '$';
@@ -3406,29 +3396,7 @@
 		/* terminate with zero */
 		gdb_packet_buffer[packet_size] = '\0';
 
-<<<<<<< HEAD
-		if (LOG_LEVEL_IS(LOG_LVL_DEBUG)) {
-			char buf[64];
-			unsigned offset = 0;
-			int i = 0;
-			while (i < packet_size && offset < 56) {
-				if (packet[i] == '\\') {
-					buf[offset++] = '\\';
-					buf[offset++] = '\\';
-				} else if (isprint(packet[i])) {
-					buf[offset++] = packet[i];
-				} else {
-					sprintf(buf + offset, "\\x%02x", (unsigned char) packet[i]);
-					offset += 4;
-				}
-				i++;
-			}
-			buf[offset] = 0;
-			LOG_DEBUG("received packet: '%s'%s", buf, i < packet_size ? "..." : "");
-		}
-=======
 		gdb_log_incoming_packet(gdb_packet_buffer);
->>>>>>> bb81ec8b
 
 		if (packet_size > 0) {
 			retval = ERROR_OK;
