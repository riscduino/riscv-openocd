--- conflicted
+++ resolved
@@ -406,16 +406,12 @@
  * Invoke this to ensure that e.g. polling timer callbacks happen before
  * a synchronous command completes.
  */
-<<<<<<< HEAD
-int target_call_timer_callbacks_now(int64_t *next_event);
-=======
 int target_call_timer_callbacks_now(void);
 /**
  * Returns when the next registered event will take place. Callers can use this
  * to go to sleep until that time occurs.
  */
 int64_t target_timer_next_event(void);
->>>>>>> 9a9e9e2c
 
 struct target *get_target_by_num(int num);
 struct target *get_current_target(struct command_context *cmd_ctx);
