--- conflicted
+++ resolved
@@ -63,11 +63,7 @@
 static void riscv013_fill_dmi_read_u64(struct target *target, char *buf, int a);
 static int riscv013_dmi_write_u64_bits(struct target *target);
 static void riscv013_fill_dmi_nop_u64(struct target *target, char *buf);
-<<<<<<< HEAD
-static void riscv013_reset_current_hart(struct target *target);
 static int  riscv013_test_compliance(struct target *target);
-=======
->>>>>>> f06aaa90
 
 /**
  * Since almost everything can be accomplish by scanning the dbus register, all
@@ -447,12 +443,7 @@
 	}
 
 	if (status != DMI_STATUS_SUCCESS) {
-<<<<<<< HEAD
-		LOG_ERROR("Failed read from 0x%x" PRIx64 ", status=%d",
-				address, status);
-=======
 		LOG_ERROR("Failed read from 0x%x; status=%d", address, status);
->>>>>>> f06aaa90
 		abort();
 	}
 
@@ -913,11 +904,7 @@
 	generic_info->fill_dmi_read_u64 = &riscv013_fill_dmi_read_u64;
 	generic_info->fill_dmi_nop_u64 = &riscv013_fill_dmi_nop_u64;
 	generic_info->dmi_write_u64_bits = &riscv013_dmi_write_u64_bits;
-<<<<<<< HEAD
-	generic_info->reset_current_hart = &riscv013_reset_current_hart;
 	generic_info->test_compliance = &riscv013_test_compliance;
-=======
->>>>>>> f06aaa90
 	generic_info->version_specific = calloc(1, sizeof(riscv013_info_t));
 	if (!generic_info->version_specific)
 		return ERROR_FAIL;
@@ -1203,17 +1190,6 @@
 	RISCV_INFO(r);
 
 	select_dmi(target);
-<<<<<<< HEAD
-	LOG_DEBUG("ASSERTING NDRESET");
-	uint32_t control = dmi_read(target, DMI_DMCONTROL);
-	control = set_field(control, DMI_DMCONTROL_NDMRESET, 1);
-	if (target->reset_halt) {
-		LOG_DEBUG("TARGET RESET HALT SET, ensuring halt is set during reset.");
-		control |= DMI_DMCONTROL_HALTREQ;
-	} else {
-		LOG_DEBUG("TARGET RESET HALT NOT SET");
-		control &= ~DMI_DMCONTROL_HALTREQ;
-=======
 
 	uint32_t control_base = set_field(0, DMI_DMCONTROL_DMACTIVE, 1);
 
@@ -1256,7 +1232,6 @@
 			control = set_field(control, DMI_DMCONTROL_NDMRESET, 1);
 			dmi_write(target, DMI_DMCONTROL, control);
 		}
->>>>>>> f06aaa90
 	}
 
 	target->state = TARGET_RESET;
@@ -1273,18 +1248,10 @@
 	LOG_DEBUG("%d", r->current_hartid);
 
 	// Clear the reset, but make sure haltreq is still set
-<<<<<<< HEAD
-	if (target->reset_halt) {
-	  control |= DMI_DMCONTROL_HALTREQ;
-	}
-
-	control = set_field(control, DMI_DMCONTROL_NDMRESET, 0);
-=======
 	uint32_t control = 0;
 	control = set_field(control, DMI_DMCONTROL_HALTREQ, target->reset_halt ? 1 : 0);
 	control = set_field(control, DMI_DMCONTROL_HARTSEL, r->current_hartid);
 	control = set_field(control, DMI_DMCONTROL_DMACTIVE, 1);
->>>>>>> f06aaa90
 	dmi_write(target, DMI_DMCONTROL, control);
 
 	uint32_t dmstatus;
@@ -1423,31 +1390,8 @@
 		return ERROR_FAIL;
 	}
 
-<<<<<<< HEAD
-	uint32_t value = riscv_program_read_ram(&program, r_data);
-	LOG_DEBUG("M[0x%" TARGET_PRIxADDR "] reads 0x%08x", address, value);
-	switch (size) {
-	case 1:
-		buffer[0] = value;
-		break;
-	case 2:
-		buffer[0] = value;
-		buffer[1] = value >> 8;
-		break;
-	case 4:
-		buffer[0] = value;
-		buffer[1] = value >> 8;
-		buffer[2] = value >> 16;
-		buffer[3] = value >> 24;
-		break;
-	default:
-		LOG_ERROR("unsupported access size: %d", size);
-		return ERROR_FAIL;
-	}
-=======
 	// Program has been executed once. d_addr contains address+size, and d_data
 	// contains *address.
->>>>>>> f06aaa90
 
 	/* The rest of this program is designed to be fast so it reads various
 	 * DMI registers directly. */
@@ -1538,11 +1482,7 @@
 
 			rereads++;
 
-<<<<<<< HEAD
-			LOG_DEBUG("M[0x%08lx] reads 0x%08x", (long)t_addr, value);
-=======
 			LOG_DEBUG("M[0x%" TARGET_PRIxADDR "] reads 0x%08x", addr, value);
->>>>>>> f06aaa90
 		}
 		riscv_batch_free(batch);
 
@@ -1989,40 +1929,7 @@
 	return info->abits + DTM_DMI_DATA_LENGTH + DTM_DMI_OP_LENGTH;
 }
 
-<<<<<<< HEAD
-void riscv013_reset_current_hart(struct target *target)
-{
-	select_dmi(target);
-	uint32_t control = dmi_read(target, DMI_DMCONTROL);
-	control = set_field(control, DMI_DMCONTROL_NDMRESET, 1);
-	control |= DMI_DMCONTROL_HALTREQ;
-	dmi_write(target, DMI_DMCONTROL, control);
-
-	control = set_field(control, DMI_DMCONTROL_NDMRESET, 0);
-	dmi_write(target, DMI_DMCONTROL, control);
-
-	time_t start = time(NULL);
-
-	while (1) {
-		uint32_t dmstatus = dmi_read(target, DMI_DMSTATUS);
-		if (get_field(dmstatus, DMI_DMSTATUS_ALLHALTED)) {
-			break;
-		}
-		if (time(NULL) - start > riscv_reset_timeout_sec) {
-			LOG_ERROR("Hart didn't halt coming out of reset in %ds; "
-                                  "dmstatus=0x%x"
-                                  "Increase the timeout with riscv set_reset_timeout_sec.",
-                                  riscv_reset_timeout_sec, dmstatus);
-			return;
-		}
-	}
-
-        control &= ~DMI_DMCONTROL_HALTREQ; 
-	dmi_write(target, DMI_DMCONTROL, control);
-}
-
-=======
->>>>>>> f06aaa90
+
 /* Helper Functions. */
 static void riscv013_on_step_or_resume(struct target *target, bool step)
 {
@@ -2155,9 +2062,23 @@
 
 void riscv013_clear_abstract_error(struct target *target)
 {
-<<<<<<< HEAD
-	uint32_t acs = dmi_read(target, DMI_ABSTRACTCS);
-	dmi_write(target, DMI_ABSTRACTCS, acs);
+	// Wait for busy to go away.
+	time_t start = time(NULL);
+	uint32_t abstractcs = dmi_read(target, DMI_ABSTRACTCS);
+	while (get_field(abstractcs, DMI_ABSTRACTCS_BUSY)) {
+		abstractcs = dmi_read(target, DMI_ABSTRACTCS);
+
+		if (time(NULL) - start > riscv_command_timeout_sec) {
+			LOG_ERROR("abstractcs.busy is not going low after %d seconds "
+					"(abstractcs=0x%x). The target is either really slow or "
+					"broken. You could increase the timeout with riscv "
+					"set_reset_timeout_sec.",
+					riscv_command_timeout_sec, abstractcs);
+			break;
+		}
+	}
+	// Clear the error status.
+	dmi_write(target, DMI_ABSTRACTCS, abstractcs & DMI_ABSTRACTCS_CMDERR);
 }
 
 #define COMPLIANCE_TEST(b, message) {		\
@@ -2573,23 +2494,4 @@
   } else {
     return ERROR_FAIL;
   }
-=======
-	// Wait for busy to go away.
-	time_t start = time(NULL);
-	uint32_t abstractcs = dmi_read(target, DMI_ABSTRACTCS);
-	while (get_field(abstractcs, DMI_ABSTRACTCS_BUSY)) {
-		abstractcs = dmi_read(target, DMI_ABSTRACTCS);
-
-		if (time(NULL) - start > riscv_command_timeout_sec) {
-			LOG_ERROR("abstractcs.busy is not going low after %d seconds "
-					"(abstractcs=0x%x). The target is either really slow or "
-					"broken. You could increase the timeout with riscv "
-					"set_reset_timeout_sec.",
-					riscv_command_timeout_sec, abstractcs);
-			break;
-		}
-	}
-	// Clear the error status.
-	dmi_write(target, DMI_ABSTRACTCS, abstractcs & DMI_ABSTRACTCS_CMDERR);
->>>>>>> f06aaa90
 }