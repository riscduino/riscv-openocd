--- conflicted
+++ resolved
@@ -154,15 +154,9 @@
 struct target *all_targets;
 static struct target_event_callback *target_event_callbacks;
 static struct target_timer_callback *target_timer_callbacks;
-<<<<<<< HEAD
-LIST_HEAD(target_reset_callback_list);
-LIST_HEAD(target_trace_callback_list);
-static const int polling_interval = TARGET_DEFAULT_POLLING_INTERVAL;
-=======
 static LIST_HEAD(target_reset_callback_list);
 static LIST_HEAD(target_trace_callback_list);
-static const int polling_interval = 100;
->>>>>>> c69b4dea
+static const int polling_interval = TARGET_DEFAULT_POLLING_INTERVAL;
 
 static const Jim_Nvp nvp_assert[] = {
 	{ .name = "assert", NVP_ASSERT },
@@ -1481,7 +1475,6 @@
 	return 32;
 }
 
-<<<<<<< HEAD
 unsigned target_data_bits(struct target *target)
 {
 	if (target->type->data_bits)
@@ -1489,10 +1482,7 @@
 	return 32;
 }
 
-int target_profiling(struct target *target, uint32_t *samples,
-=======
 static int target_profiling(struct target *target, uint32_t *samples,
->>>>>>> c69b4dea
 			uint32_t max_num_samples, uint32_t *num_samples, uint32_t seconds)
 {
 	return target->type->profiling(target, samples, max_num_samples,
