/***************************************************************************
 *   Copyright (C) 2005 by Dominic Rath                                    *
 *   Dominic.Rath@gmx.de                                                   *
 *                                                                         *
 *   Copyright (C) 2007-2010 Øyvind Harboe                                 *
 *   oyvind.harboe@zylin.com                                               *
 *                                                                         *
 *   Copyright (C) 2008, Duane Ellis                                       *
 *   openocd@duaneeellis.com                                               *
 *                                                                         *
 *   Copyright (C) 2008 by Spencer Oliver                                  *
 *   spen@spen-soft.co.uk                                                  *
 *                                                                         *
 *   Copyright (C) 2008 by Rick Altherr                                    *
 *   kc8apf@kc8apf.net>                                                    *
 *                                                                         *
 *   Copyright (C) 2011 by Broadcom Corporation                            *
 *   Evan Hunter - ehunter@broadcom.com                                    *
 *                                                                         *
 *   Copyright (C) ST-Ericsson SA 2011                                     *
 *   michel.jaouen@stericsson.com : smp minimum support                    *
 *                                                                         *
 *   Copyright (C) 2011 Andreas Fritiofson                                 *
 *   andreas.fritiofson@gmail.com                                          *
 *                                                                         *
 *   This program is free software; you can redistribute it and/or modify  *
 *   it under the terms of the GNU General Public License as published by  *
 *   the Free Software Foundation; either version 2 of the License, or     *
 *   (at your option) any later version.                                   *
 *                                                                         *
 *   This program is distributed in the hope that it will be useful,       *
 *   but WITHOUT ANY WARRANTY; without even the implied warranty of        *
 *   MERCHANTABILITY or FITNESS FOR A PARTICULAR PURPOSE.  See the         *
 *   GNU General Public License for more details.                          *
 *                                                                         *
 *   You should have received a copy of the GNU General Public License     *
 *   along with this program.  If not, see <http://www.gnu.org/licenses/>. *
 ***************************************************************************/

#ifdef HAVE_CONFIG_H
#include "config.h"
#endif

#include <helper/time_support.h>
#include <jtag/jtag.h>
#include <flash/nor/core.h>

#include "target.h"
#include "target_type.h"
#include "target_request.h"
#include "breakpoints.h"
#include "register.h"
#include "trace.h"
#include "image.h"
#include "rtos/rtos.h"
#include "transport/transport.h"
#include "arm_cti.h"

/* default halt wait timeout (ms) */
#define DEFAULT_HALT_TIMEOUT 5000

static int target_read_buffer_default(struct target *target, target_addr_t address,
		uint32_t count, uint8_t *buffer);
static int target_write_buffer_default(struct target *target, target_addr_t address,
		uint32_t count, const uint8_t *buffer);
static int target_array2mem(Jim_Interp *interp, struct target *target,
		int argc, Jim_Obj * const *argv);
static int target_mem2array(Jim_Interp *interp, struct target *target,
		int argc, Jim_Obj * const *argv);
static int target_register_user_commands(struct command_context *cmd_ctx);
static int target_get_gdb_fileio_info_default(struct target *target,
		struct gdb_fileio_info *fileio_info);
static int target_gdb_fileio_end_default(struct target *target, int retcode,
		int fileio_errno, bool ctrl_c);
static int target_profiling_default(struct target *target, uint32_t *samples,
		uint32_t max_num_samples, uint32_t *num_samples, uint32_t seconds);

/* targets */
extern struct target_type arm7tdmi_target;
extern struct target_type arm720t_target;
extern struct target_type arm9tdmi_target;
extern struct target_type arm920t_target;
extern struct target_type arm966e_target;
extern struct target_type arm946e_target;
extern struct target_type arm926ejs_target;
extern struct target_type fa526_target;
extern struct target_type feroceon_target;
extern struct target_type dragonite_target;
extern struct target_type xscale_target;
extern struct target_type cortexm_target;
extern struct target_type cortexa_target;
extern struct target_type aarch64_target;
extern struct target_type cortexr4_target;
extern struct target_type arm11_target;
extern struct target_type ls1_sap_target;
extern struct target_type mips_m4k_target;
extern struct target_type mips_mips64_target;
extern struct target_type avr_target;
extern struct target_type dsp563xx_target;
extern struct target_type dsp5680xx_target;
extern struct target_type testee_target;
extern struct target_type avr32_ap7k_target;
extern struct target_type hla_target;
extern struct target_type nds32_v2_target;
extern struct target_type nds32_v3_target;
extern struct target_type nds32_v3m_target;
extern struct target_type or1k_target;
extern struct target_type quark_x10xx_target;
extern struct target_type quark_d20xx_target;
extern struct target_type stm8_target;
extern struct target_type riscv_target;
extern struct target_type mem_ap_target;
extern struct target_type esirisc_target;
extern struct target_type arcv2_target;

static struct target_type *target_types[] = {
	&arm7tdmi_target,
	&arm9tdmi_target,
	&arm920t_target,
	&arm720t_target,
	&arm966e_target,
	&arm946e_target,
	&arm926ejs_target,
	&fa526_target,
	&feroceon_target,
	&dragonite_target,
	&xscale_target,
	&cortexm_target,
	&cortexa_target,
	&cortexr4_target,
	&arm11_target,
	&ls1_sap_target,
	&mips_m4k_target,
	&avr_target,
	&dsp563xx_target,
	&dsp5680xx_target,
	&testee_target,
	&avr32_ap7k_target,
	&hla_target,
	&nds32_v2_target,
	&nds32_v3_target,
	&nds32_v3m_target,
	&or1k_target,
	&quark_x10xx_target,
	&quark_d20xx_target,
	&stm8_target,
	&riscv_target,
	&mem_ap_target,
	&esirisc_target,
	&arcv2_target,
	&aarch64_target,
	&mips_mips64_target,
	NULL,
};

struct target *all_targets;
static struct target_event_callback *target_event_callbacks;
static struct target_timer_callback *target_timer_callbacks;
LIST_HEAD(target_reset_callback_list);
LIST_HEAD(target_trace_callback_list);
static const int polling_interval = TARGET_DEFAULT_POLLING_INTERVAL;

static const Jim_Nvp nvp_assert[] = {
	{ .name = "assert", NVP_ASSERT },
	{ .name = "deassert", NVP_DEASSERT },
	{ .name = "T", NVP_ASSERT },
	{ .name = "F", NVP_DEASSERT },
	{ .name = "t", NVP_ASSERT },
	{ .name = "f", NVP_DEASSERT },
	{ .name = NULL, .value = -1 }
};

static const Jim_Nvp nvp_error_target[] = {
	{ .value = ERROR_TARGET_INVALID, .name = "err-invalid" },
	{ .value = ERROR_TARGET_INIT_FAILED, .name = "err-init-failed" },
	{ .value = ERROR_TARGET_TIMEOUT, .name = "err-timeout" },
	{ .value = ERROR_TARGET_NOT_HALTED, .name = "err-not-halted" },
	{ .value = ERROR_TARGET_FAILURE, .name = "err-failure" },
	{ .value = ERROR_TARGET_UNALIGNED_ACCESS, .name = "err-unaligned-access" },
	{ .value = ERROR_TARGET_DATA_ABORT, .name = "err-data-abort" },
	{ .value = ERROR_TARGET_RESOURCE_NOT_AVAILABLE, .name = "err-resource-not-available" },
	{ .value = ERROR_TARGET_TRANSLATION_FAULT, .name = "err-translation-fault" },
	{ .value = ERROR_TARGET_NOT_RUNNING, .name = "err-not-running" },
	{ .value = ERROR_TARGET_NOT_EXAMINED, .name = "err-not-examined" },
	{ .value = -1, .name = NULL }
};

static const char *target_strerror_safe(int err)
{
	const Jim_Nvp *n;

	n = Jim_Nvp_value2name_simple(nvp_error_target, err);
	if (n->name == NULL)
		return "unknown";
	else
		return n->name;
}

static const Jim_Nvp nvp_target_event[] = {

	{ .value = TARGET_EVENT_GDB_HALT, .name = "gdb-halt" },
	{ .value = TARGET_EVENT_HALTED, .name = "halted" },
	{ .value = TARGET_EVENT_RESUMED, .name = "resumed" },
	{ .value = TARGET_EVENT_RESUME_START, .name = "resume-start" },
	{ .value = TARGET_EVENT_RESUME_END, .name = "resume-end" },
	{ .value = TARGET_EVENT_STEP_START, .name = "step-start" },
	{ .value = TARGET_EVENT_STEP_END, .name = "step-end" },

	{ .name = "gdb-start", .value = TARGET_EVENT_GDB_START },
	{ .name = "gdb-end", .value = TARGET_EVENT_GDB_END },

	{ .value = TARGET_EVENT_RESET_START,         .name = "reset-start" },
	{ .value = TARGET_EVENT_RESET_ASSERT_PRE,    .name = "reset-assert-pre" },
	{ .value = TARGET_EVENT_RESET_ASSERT,        .name = "reset-assert" },
	{ .value = TARGET_EVENT_RESET_ASSERT_POST,   .name = "reset-assert-post" },
	{ .value = TARGET_EVENT_RESET_DEASSERT_PRE,  .name = "reset-deassert-pre" },
	{ .value = TARGET_EVENT_RESET_DEASSERT_POST, .name = "reset-deassert-post" },
	{ .value = TARGET_EVENT_RESET_INIT,          .name = "reset-init" },
	{ .value = TARGET_EVENT_RESET_END,           .name = "reset-end" },

	{ .value = TARGET_EVENT_EXAMINE_START, .name = "examine-start" },
	{ .value = TARGET_EVENT_EXAMINE_FAIL, .name = "examine-fail" },
	{ .value = TARGET_EVENT_EXAMINE_END, .name = "examine-end" },

	{ .value = TARGET_EVENT_DEBUG_HALTED, .name = "debug-halted" },
	{ .value = TARGET_EVENT_DEBUG_RESUMED, .name = "debug-resumed" },

	{ .value = TARGET_EVENT_GDB_ATTACH, .name = "gdb-attach" },
	{ .value = TARGET_EVENT_GDB_DETACH, .name = "gdb-detach" },

	{ .value = TARGET_EVENT_GDB_FLASH_WRITE_START, .name = "gdb-flash-write-start" },
	{ .value = TARGET_EVENT_GDB_FLASH_WRITE_END,   .name = "gdb-flash-write-end"   },

	{ .value = TARGET_EVENT_GDB_FLASH_ERASE_START, .name = "gdb-flash-erase-start" },
	{ .value = TARGET_EVENT_GDB_FLASH_ERASE_END,   .name = "gdb-flash-erase-end" },

	{ .value = TARGET_EVENT_TRACE_CONFIG, .name = "trace-config" },

	{ .name = NULL, .value = -1 }
};

static const Jim_Nvp nvp_target_state[] = {
	{ .name = "unknown", .value = TARGET_UNKNOWN },
	{ .name = "running", .value = TARGET_RUNNING },
	{ .name = "halted",  .value = TARGET_HALTED },
	{ .name = "reset",   .value = TARGET_RESET },
	{ .name = "debug-running", .value = TARGET_DEBUG_RUNNING },
	{ .name = NULL, .value = -1 },
};

static const Jim_Nvp nvp_target_debug_reason[] = {
	{ .name = "debug-request",             .value = DBG_REASON_DBGRQ },
	{ .name = "breakpoint",                .value = DBG_REASON_BREAKPOINT },
	{ .name = "watchpoint",                .value = DBG_REASON_WATCHPOINT },
	{ .name = "watchpoint-and-breakpoint", .value = DBG_REASON_WPTANDBKPT },
	{ .name = "single-step",               .value = DBG_REASON_SINGLESTEP },
	{ .name = "target-not-halted",         .value = DBG_REASON_NOTHALTED  },
	{ .name = "program-exit",              .value = DBG_REASON_EXIT },
	{ .name = "exception-catch",           .value = DBG_REASON_EXC_CATCH },
	{ .name = "undefined",                 .value = DBG_REASON_UNDEFINED },
	{ .name = NULL, .value = -1 },
};

static const Jim_Nvp nvp_target_endian[] = {
	{ .name = "big",    .value = TARGET_BIG_ENDIAN },
	{ .name = "little", .value = TARGET_LITTLE_ENDIAN },
	{ .name = "be",     .value = TARGET_BIG_ENDIAN },
	{ .name = "le",     .value = TARGET_LITTLE_ENDIAN },
	{ .name = NULL,     .value = -1 },
};

static const Jim_Nvp nvp_reset_modes[] = {
	{ .name = "unknown", .value = RESET_UNKNOWN },
	{ .name = "run",     .value = RESET_RUN },
	{ .name = "halt",    .value = RESET_HALT },
	{ .name = "init",    .value = RESET_INIT },
	{ .name = NULL,      .value = -1 },
};

const char *debug_reason_name(struct target *t)
{
	const char *cp;

	cp = Jim_Nvp_value2name_simple(nvp_target_debug_reason,
			t->debug_reason)->name;
	if (!cp) {
		LOG_ERROR("Invalid debug reason: %d", (int)(t->debug_reason));
		cp = "(*BUG*unknown*BUG*)";
	}
	return cp;
}

const char *target_state_name(struct target *t)
{
	const char *cp;
	cp = Jim_Nvp_value2name_simple(nvp_target_state, t->state)->name;
	if (!cp) {
		LOG_ERROR("Invalid target state: %d", (int)(t->state));
		cp = "(*BUG*unknown*BUG*)";
	}

	if (!target_was_examined(t) && t->defer_examine)
		cp = "examine deferred";

	return cp;
}

const char *target_event_name(enum target_event event)
{
	const char *cp;
	cp = Jim_Nvp_value2name_simple(nvp_target_event, event)->name;
	if (!cp) {
		LOG_ERROR("Invalid target event: %d", (int)(event));
		cp = "(*BUG*unknown*BUG*)";
	}
	return cp;
}

const char *target_reset_mode_name(enum target_reset_mode reset_mode)
{
	const char *cp;
	cp = Jim_Nvp_value2name_simple(nvp_reset_modes, reset_mode)->name;
	if (!cp) {
		LOG_ERROR("Invalid target reset mode: %d", (int)(reset_mode));
		cp = "(*BUG*unknown*BUG*)";
	}
	return cp;
}

/* determine the number of the new target */
static int new_target_number(void)
{
	struct target *t;
	int x;

	/* number is 0 based */
	x = -1;
	t = all_targets;
	while (t) {
		if (x < t->target_number)
			x = t->target_number;
		t = t->next;
	}
	return x + 1;
}

static void append_to_list_all_targets(struct target *target)
{
	struct target **t = &all_targets;

	while (*t)
		t = &((*t)->next);
	*t = target;
}

/* read a uint64_t from a buffer in target memory endianness */
uint64_t target_buffer_get_u64(struct target *target, const uint8_t *buffer)
{
	if (target->endianness == TARGET_LITTLE_ENDIAN)
		return le_to_h_u64(buffer);
	else
		return be_to_h_u64(buffer);
}

/* read a uint32_t from a buffer in target memory endianness */
uint32_t target_buffer_get_u32(struct target *target, const uint8_t *buffer)
{
	if (target->endianness == TARGET_LITTLE_ENDIAN)
		return le_to_h_u32(buffer);
	else
		return be_to_h_u32(buffer);
}

/* read a uint24_t from a buffer in target memory endianness */
uint32_t target_buffer_get_u24(struct target *target, const uint8_t *buffer)
{
	if (target->endianness == TARGET_LITTLE_ENDIAN)
		return le_to_h_u24(buffer);
	else
		return be_to_h_u24(buffer);
}

/* read a uint16_t from a buffer in target memory endianness */
uint16_t target_buffer_get_u16(struct target *target, const uint8_t *buffer)
{
	if (target->endianness == TARGET_LITTLE_ENDIAN)
		return le_to_h_u16(buffer);
	else
		return be_to_h_u16(buffer);
}

/* write a uint64_t to a buffer in target memory endianness */
void target_buffer_set_u64(struct target *target, uint8_t *buffer, uint64_t value)
{
	if (target->endianness == TARGET_LITTLE_ENDIAN)
		h_u64_to_le(buffer, value);
	else
		h_u64_to_be(buffer, value);
}

/* write a uint32_t to a buffer in target memory endianness */
void target_buffer_set_u32(struct target *target, uint8_t *buffer, uint32_t value)
{
	if (target->endianness == TARGET_LITTLE_ENDIAN)
		h_u32_to_le(buffer, value);
	else
		h_u32_to_be(buffer, value);
}

/* write a uint24_t to a buffer in target memory endianness */
void target_buffer_set_u24(struct target *target, uint8_t *buffer, uint32_t value)
{
	if (target->endianness == TARGET_LITTLE_ENDIAN)
		h_u24_to_le(buffer, value);
	else
		h_u24_to_be(buffer, value);
}

/* write a uint16_t to a buffer in target memory endianness */
void target_buffer_set_u16(struct target *target, uint8_t *buffer, uint16_t value)
{
	if (target->endianness == TARGET_LITTLE_ENDIAN)
		h_u16_to_le(buffer, value);
	else
		h_u16_to_be(buffer, value);
}

/* write a uint8_t to a buffer in target memory endianness */
static void target_buffer_set_u8(struct target *target, uint8_t *buffer, uint8_t value)
{
	*buffer = value;
}

/* write a uint64_t array to a buffer in target memory endianness */
void target_buffer_get_u64_array(struct target *target, const uint8_t *buffer, uint32_t count, uint64_t *dstbuf)
{
	uint32_t i;
	for (i = 0; i < count; i++)
		dstbuf[i] = target_buffer_get_u64(target, &buffer[i * 8]);
}

/* write a uint32_t array to a buffer in target memory endianness */
void target_buffer_get_u32_array(struct target *target, const uint8_t *buffer, uint32_t count, uint32_t *dstbuf)
{
	uint32_t i;
	for (i = 0; i < count; i++)
		dstbuf[i] = target_buffer_get_u32(target, &buffer[i * 4]);
}

/* write a uint16_t array to a buffer in target memory endianness */
void target_buffer_get_u16_array(struct target *target, const uint8_t *buffer, uint32_t count, uint16_t *dstbuf)
{
	uint32_t i;
	for (i = 0; i < count; i++)
		dstbuf[i] = target_buffer_get_u16(target, &buffer[i * 2]);
}

/* write a uint64_t array to a buffer in target memory endianness */
void target_buffer_set_u64_array(struct target *target, uint8_t *buffer, uint32_t count, const uint64_t *srcbuf)
{
	uint32_t i;
	for (i = 0; i < count; i++)
		target_buffer_set_u64(target, &buffer[i * 8], srcbuf[i]);
}

/* write a uint32_t array to a buffer in target memory endianness */
void target_buffer_set_u32_array(struct target *target, uint8_t *buffer, uint32_t count, const uint32_t *srcbuf)
{
	uint32_t i;
	for (i = 0; i < count; i++)
		target_buffer_set_u32(target, &buffer[i * 4], srcbuf[i]);
}

/* write a uint16_t array to a buffer in target memory endianness */
void target_buffer_set_u16_array(struct target *target, uint8_t *buffer, uint32_t count, const uint16_t *srcbuf)
{
	uint32_t i;
	for (i = 0; i < count; i++)
		target_buffer_set_u16(target, &buffer[i * 2], srcbuf[i]);
}

/* return a pointer to a configured target; id is name or number */
struct target *get_target(const char *id)
{
	struct target *target;

	/* try as tcltarget name */
	for (target = all_targets; target; target = target->next) {
		if (target_name(target) == NULL)
			continue;
		if (strcmp(id, target_name(target)) == 0)
			return target;
	}

	/* It's OK to remove this fallback sometime after August 2010 or so */

	/* no match, try as number */
	unsigned num;
	if (parse_uint(id, &num) != ERROR_OK)
		return NULL;

	for (target = all_targets; target; target = target->next) {
		if (target->target_number == (int)num) {
			LOG_WARNING("use '%s' as target identifier, not '%u'",
					target_name(target), num);
			return target;
		}
	}

	return NULL;
}

/* returns a pointer to the n-th configured target */
struct target *get_target_by_num(int num)
{
	struct target *target = all_targets;

	while (target) {
		if (target->target_number == num)
			return target;
		target = target->next;
	}

	return NULL;
}

struct target *get_current_target(struct command_context *cmd_ctx)
{
	struct target *target = get_current_target_or_null(cmd_ctx);

	if (target == NULL) {
		LOG_ERROR("BUG: current_target out of bounds");
		exit(-1);
	}

	return target;
}

struct target *get_current_target_or_null(struct command_context *cmd_ctx)
{
	return cmd_ctx->current_target_override
		? cmd_ctx->current_target_override
		: cmd_ctx->current_target;
}

int target_poll(struct target *target)
{
	int retval;

	/* We can't poll until after examine */
	if (!target_was_examined(target)) {
		/* Fail silently lest we pollute the log */
		return ERROR_FAIL;
	}

	retval = target->type->poll(target);
	if (retval != ERROR_OK)
		return retval;

	if (target->halt_issued) {
		if (target->state == TARGET_HALTED)
			target->halt_issued = false;
		else {
			int64_t t = timeval_ms() - target->halt_issued_time;
			if (t > DEFAULT_HALT_TIMEOUT) {
				target->halt_issued = false;
				LOG_INFO("Halt timed out, wake up GDB.");
				target_call_event_callbacks(target, TARGET_EVENT_GDB_HALT);
			}
		}
	}

	return ERROR_OK;
}

int target_halt(struct target *target)
{
	int retval;
	/* We can't poll until after examine */
	if (!target_was_examined(target)) {
		LOG_ERROR("Target not examined yet");
		return ERROR_FAIL;
	}

	retval = target->type->halt(target);
	if (retval != ERROR_OK)
		return retval;

	target->halt_issued = true;
	target->halt_issued_time = timeval_ms();

	return ERROR_OK;
}

/**
 * Make the target (re)start executing using its saved execution
 * context (possibly with some modifications).
 *
 * @param target Which target should start executing.
 * @param current True to use the target's saved program counter instead
 *	of the address parameter
 * @param address Optionally used as the program counter.
 * @param handle_breakpoints True iff breakpoints at the resumption PC
 *	should be skipped.  (For example, maybe execution was stopped by
 *	such a breakpoint, in which case it would be counterproductive to
 *	let it re-trigger.
 * @param debug_execution False if all working areas allocated by OpenOCD
 *	should be released and/or restored to their original contents.
 *	(This would for example be true to run some downloaded "helper"
 *	algorithm code, which resides in one such working buffer and uses
 *	another for data storage.)
 *
 * @todo Resolve the ambiguity about what the "debug_execution" flag
 * signifies.  For example, Target implementations don't agree on how
 * it relates to invalidation of the register cache, or to whether
 * breakpoints and watchpoints should be enabled.  (It would seem wrong
 * to enable breakpoints when running downloaded "helper" algorithms
 * (debug_execution true), since the breakpoints would be set to match
 * target firmware being debugged, not the helper algorithm.... and
 * enabling them could cause such helpers to malfunction (for example,
 * by overwriting data with a breakpoint instruction.  On the other
 * hand the infrastructure for running such helpers might use this
 * procedure but rely on hardware breakpoint to detect termination.)
 */
int target_resume(struct target *target, int current, target_addr_t address,
		int handle_breakpoints, int debug_execution)
{
	int retval;

	/* We can't poll until after examine */
	if (!target_was_examined(target)) {
		LOG_ERROR("Target not examined yet");
		return ERROR_FAIL;
	}

	target_call_event_callbacks(target, TARGET_EVENT_RESUME_START);

	/* note that resume *must* be asynchronous. The CPU can halt before
	 * we poll. The CPU can even halt at the current PC as a result of
	 * a software breakpoint being inserted by (a bug?) the application.
	 */
	retval = target->type->resume(target, current, address, handle_breakpoints, debug_execution);
	if (retval != ERROR_OK)
		return retval;

	target_call_event_callbacks(target, TARGET_EVENT_RESUME_END);

	return retval;
}

static int target_process_reset(struct command_invocation *cmd, enum target_reset_mode reset_mode)
{
	char buf[100];
	int retval;
	Jim_Nvp *n;
	n = Jim_Nvp_value2name_simple(nvp_reset_modes, reset_mode);
	if (n->name == NULL) {
		LOG_ERROR("invalid reset mode");
		return ERROR_FAIL;
	}

	struct target *target;
	for (target = all_targets; target; target = target->next)
		target_call_reset_callbacks(target, reset_mode);

	/* disable polling during reset to make reset event scripts
	 * more predictable, i.e. dr/irscan & pathmove in events will
	 * not have JTAG operations injected into the middle of a sequence.
	 */
	bool save_poll = jtag_poll_get_enabled();

	jtag_poll_set_enabled(false);

	sprintf(buf, "ocd_process_reset %s", n->name);
	retval = Jim_Eval(cmd->ctx->interp, buf);

	jtag_poll_set_enabled(save_poll);

	if (retval != JIM_OK) {
		Jim_MakeErrorMessage(cmd->ctx->interp);
		command_print(cmd, "%s", Jim_GetString(Jim_GetResult(cmd->ctx->interp), NULL));
		return ERROR_FAIL;
	}

	/* We want any events to be processed before the prompt */
	retval = target_call_timer_callbacks_now(NULL);

	for (target = all_targets; target; target = target->next) {
		target->type->check_reset(target);
		target->running_alg = false;
	}

	return retval;
}

static int identity_virt2phys(struct target *target,
		target_addr_t virtual, target_addr_t *physical)
{
	*physical = virtual;
	return ERROR_OK;
}

static int no_mmu(struct target *target, int *enabled)
{
	*enabled = 0;
	return ERROR_OK;
}

static int default_examine(struct target *target)
{
	target_set_examined(target);
	return ERROR_OK;
}

/* no check by default */
static int default_check_reset(struct target *target)
{
	return ERROR_OK;
}

/* Equivalent Tcl code arp_examine_one is in src/target/startup.tcl
 * Keep in sync */
int target_examine_one(struct target *target)
{
	target_call_event_callbacks(target, TARGET_EVENT_EXAMINE_START);

	int retval = target->type->examine(target);
	if (retval != ERROR_OK) {
		target_call_event_callbacks(target, TARGET_EVENT_EXAMINE_FAIL);
		return retval;
	}

	target_call_event_callbacks(target, TARGET_EVENT_EXAMINE_END);

	return ERROR_OK;
}

static int jtag_enable_callback(enum jtag_event event, void *priv)
{
	struct target *target = priv;

	if (event != JTAG_TAP_EVENT_ENABLE || !target->tap->enabled)
		return ERROR_OK;

	jtag_unregister_event_callback(jtag_enable_callback, target);

	return target_examine_one(target);
}

/* Targets that correctly implement init + examine, i.e.
 * no communication with target during init:
 *
 * XScale
 */
int target_examine(void)
{
	int retval = ERROR_OK;
	struct target *target;

	for (target = all_targets; target; target = target->next) {
		/* defer examination, but don't skip it */
		if (!target->tap->enabled) {
			jtag_register_event_callback(jtag_enable_callback,
					target);
			continue;
		}

		if (target->defer_examine)
			continue;

		retval = target_examine_one(target);
		if (retval != ERROR_OK)
			return retval;
	}
	return retval;
}

const char *target_type_name(struct target *target)
{
	return target->type->name;
}

static int target_soft_reset_halt(struct target *target)
{
	if (!target_was_examined(target)) {
		LOG_ERROR("Target not examined yet");
		return ERROR_FAIL;
	}
	if (!target->type->soft_reset_halt) {
		LOG_ERROR("Target %s does not support soft_reset_halt",
				target_name(target));
		return ERROR_FAIL;
	}
	return target->type->soft_reset_halt(target);
}

/**
 * Downloads a target-specific native code algorithm to the target,
 * and executes it.  * Note that some targets may need to set up, enable,
 * and tear down a breakpoint (hard or * soft) to detect algorithm
 * termination, while others may support  lower overhead schemes where
 * soft breakpoints embedded in the algorithm automatically terminate the
 * algorithm.
 *
 * @param target used to run the algorithm
 * @param arch_info target-specific description of the algorithm.
 */
int target_run_algorithm(struct target *target,
		int num_mem_params, struct mem_param *mem_params,
		int num_reg_params, struct reg_param *reg_param,
		target_addr_t entry_point, target_addr_t exit_point,
		int timeout_ms, void *arch_info)
{
	int retval = ERROR_FAIL;

	if (!target_was_examined(target)) {
		LOG_ERROR("Target not examined yet");
		goto done;
	}
	if (!target->type->run_algorithm) {
		LOG_ERROR("Target type '%s' does not support %s",
				target_type_name(target), __func__);
		goto done;
	}

	target->running_alg = true;
	retval = target->type->run_algorithm(target,
			num_mem_params, mem_params,
			num_reg_params, reg_param,
			entry_point, exit_point, timeout_ms, arch_info);
	target->running_alg = false;

done:
	return retval;
}

/**
 * Executes a target-specific native code algorithm and leaves it running.
 *
 * @param target used to run the algorithm
 * @param arch_info target-specific description of the algorithm.
 */
int target_start_algorithm(struct target *target,
		int num_mem_params, struct mem_param *mem_params,
		int num_reg_params, struct reg_param *reg_params,
		uint32_t entry_point, uint32_t exit_point,
		void *arch_info)
{
	int retval = ERROR_FAIL;

	if (!target_was_examined(target)) {
		LOG_ERROR("Target not examined yet");
		goto done;
	}
	if (!target->type->start_algorithm) {
		LOG_ERROR("Target type '%s' does not support %s",
				target_type_name(target), __func__);
		goto done;
	}
	if (target->running_alg) {
		LOG_ERROR("Target is already running an algorithm");
		goto done;
	}

	target->running_alg = true;
	retval = target->type->start_algorithm(target,
			num_mem_params, mem_params,
			num_reg_params, reg_params,
			entry_point, exit_point, arch_info);

done:
	return retval;
}

/**
 * Waits for an algorithm started with target_start_algorithm() to complete.
 *
 * @param target used to run the algorithm
 * @param arch_info target-specific description of the algorithm.
 */
int target_wait_algorithm(struct target *target,
		int num_mem_params, struct mem_param *mem_params,
		int num_reg_params, struct reg_param *reg_params,
		uint32_t exit_point, int timeout_ms,
		void *arch_info)
{
	int retval = ERROR_FAIL;

	if (!target->type->wait_algorithm) {
		LOG_ERROR("Target type '%s' does not support %s",
				target_type_name(target), __func__);
		goto done;
	}
	if (!target->running_alg) {
		LOG_ERROR("Target is not running an algorithm");
		goto done;
	}

	retval = target->type->wait_algorithm(target,
			num_mem_params, mem_params,
			num_reg_params, reg_params,
			exit_point, timeout_ms, arch_info);
	if (retval != ERROR_TARGET_TIMEOUT)
		target->running_alg = false;

done:
	return retval;
}

/**
 * Streams data to a circular buffer on target intended for consumption by code
 * running asynchronously on target.
 *
 * This is intended for applications where target-specific native code runs
 * on the target, receives data from the circular buffer, does something with
 * it (most likely writing it to a flash memory), and advances the circular
 * buffer pointer.
 *
 * This assumes that the helper algorithm has already been loaded to the target,
 * but has not been started yet. Given memory and register parameters are passed
 * to the algorithm.
 *
 * The buffer is defined by (buffer_start, buffer_size) arguments and has the
 * following format:
 *
 *     [buffer_start + 0, buffer_start + 4):
 *         Write Pointer address (aka head). Written and updated by this
 *         routine when new data is written to the circular buffer.
 *     [buffer_start + 4, buffer_start + 8):
 *         Read Pointer address (aka tail). Updated by code running on the
 *         target after it consumes data.
 *     [buffer_start + 8, buffer_start + buffer_size):
 *         Circular buffer contents.
 *
 * See contrib/loaders/flash/stm32f1x.S for an example.
 *
 * @param target used to run the algorithm
 * @param buffer address on the host where data to be sent is located
 * @param count number of blocks to send
 * @param block_size size in bytes of each block
 * @param num_mem_params count of memory-based params to pass to algorithm
 * @param mem_params memory-based params to pass to algorithm
 * @param num_reg_params count of register-based params to pass to algorithm
 * @param reg_params memory-based params to pass to algorithm
 * @param buffer_start address on the target of the circular buffer structure
 * @param buffer_size size of the circular buffer structure
 * @param entry_point address on the target to execute to start the algorithm
 * @param exit_point address at which to set a breakpoint to catch the
 *     end of the algorithm; can be 0 if target triggers a breakpoint itself
 */

int target_run_flash_async_algorithm(struct target *target,
		const uint8_t *buffer, uint32_t count, int block_size,
		int num_mem_params, struct mem_param *mem_params,
		int num_reg_params, struct reg_param *reg_params,
		uint32_t buffer_start, uint32_t buffer_size,
		uint32_t entry_point, uint32_t exit_point, void *arch_info)
{
	int retval;
	int timeout = 0;

	const uint8_t *buffer_orig = buffer;

	/* Set up working area. First word is write pointer, second word is read pointer,
	 * rest is fifo data area. */
	uint32_t wp_addr = buffer_start;
	uint32_t rp_addr = buffer_start + 4;
	uint32_t fifo_start_addr = buffer_start + 8;
	uint32_t fifo_end_addr = buffer_start + buffer_size;

	uint32_t wp = fifo_start_addr;
	uint32_t rp = fifo_start_addr;

	/* validate block_size is 2^n */
	assert(!block_size || !(block_size & (block_size - 1)));

	retval = target_write_u32(target, wp_addr, wp);
	if (retval != ERROR_OK)
		return retval;
	retval = target_write_u32(target, rp_addr, rp);
	if (retval != ERROR_OK)
		return retval;

	/* Start up algorithm on target and let it idle while writing the first chunk */
	retval = target_start_algorithm(target, num_mem_params, mem_params,
			num_reg_params, reg_params,
			entry_point,
			exit_point,
			arch_info);

	if (retval != ERROR_OK) {
		LOG_ERROR("error starting target flash write algorithm");
		return retval;
	}

	while (count > 0) {

		retval = target_read_u32(target, rp_addr, &rp);
		if (retval != ERROR_OK) {
			LOG_ERROR("failed to get read pointer");
			break;
		}

		LOG_DEBUG("offs 0x%zx count 0x%" PRIx32 " wp 0x%" PRIx32 " rp 0x%" PRIx32,
			(size_t) (buffer - buffer_orig), count, wp, rp);

		if (rp == 0) {
			LOG_ERROR("flash write algorithm aborted by target");
			retval = ERROR_FLASH_OPERATION_FAILED;
			break;
		}

		if (((rp - fifo_start_addr) & (block_size - 1)) || rp < fifo_start_addr || rp >= fifo_end_addr) {
			LOG_ERROR("corrupted fifo read pointer 0x%" PRIx32, rp);
			break;
		}

		/* Count the number of bytes available in the fifo without
		 * crossing the wrap around. Make sure to not fill it completely,
		 * because that would make wp == rp and that's the empty condition. */
		uint32_t thisrun_bytes;
		if (rp > wp)
			thisrun_bytes = rp - wp - block_size;
		else if (rp > fifo_start_addr)
			thisrun_bytes = fifo_end_addr - wp;
		else
			thisrun_bytes = fifo_end_addr - wp - block_size;

		if (thisrun_bytes == 0) {
			/* Throttle polling a bit if transfer is (much) faster than flash
			 * programming. The exact delay shouldn't matter as long as it's
			 * less than buffer size / flash speed. This is very unlikely to
			 * run when using high latency connections such as USB. */
			alive_sleep(10);

			/* to stop an infinite loop on some targets check and increment a timeout
			 * this issue was observed on a stellaris using the new ICDI interface */
			if (timeout++ >= 500) {
				LOG_ERROR("timeout waiting for algorithm, a target reset is recommended");
				return ERROR_FLASH_OPERATION_FAILED;
			}
			continue;
		}

		/* reset our timeout */
		timeout = 0;

		/* Limit to the amount of data we actually want to write */
		if (thisrun_bytes > count * block_size)
			thisrun_bytes = count * block_size;

		/* Write data to fifo */
		retval = target_write_buffer(target, wp, thisrun_bytes, buffer);
		if (retval != ERROR_OK)
			break;

		/* Update counters and wrap write pointer */
		buffer += thisrun_bytes;
		count -= thisrun_bytes / block_size;
		wp += thisrun_bytes;
		if (wp >= fifo_end_addr)
			wp = fifo_start_addr;

		/* Store updated write pointer to target */
		retval = target_write_u32(target, wp_addr, wp);
		if (retval != ERROR_OK)
			break;

		/* Avoid GDB timeouts */
		keep_alive();
	}

	if (retval != ERROR_OK) {
		/* abort flash write algorithm on target */
		target_write_u32(target, wp_addr, 0);
	}

	int retval2 = target_wait_algorithm(target, num_mem_params, mem_params,
			num_reg_params, reg_params,
			exit_point,
			10000,
			arch_info);

	if (retval2 != ERROR_OK) {
		LOG_ERROR("error waiting for target flash write algorithm");
		retval = retval2;
	}

	if (retval == ERROR_OK) {
		/* check if algorithm set rp = 0 after fifo writer loop finished */
		retval = target_read_u32(target, rp_addr, &rp);
		if (retval == ERROR_OK && rp == 0) {
			LOG_ERROR("flash write algorithm aborted by target");
			retval = ERROR_FLASH_OPERATION_FAILED;
		}
	}

	return retval;
}

int target_read_memory(struct target *target,
		target_addr_t address, uint32_t size, uint32_t count, uint8_t *buffer)
{
	if (!target_was_examined(target)) {
		LOG_ERROR("Target not examined yet");
		return ERROR_FAIL;
	}
	if (!target->type->read_memory) {
		LOG_ERROR("Target %s doesn't support read_memory", target_name(target));
		return ERROR_FAIL;
	}
	return target->type->read_memory(target, address, size, count, buffer);
}

int target_read_phys_memory(struct target *target,
		target_addr_t address, uint32_t size, uint32_t count, uint8_t *buffer)
{
	if (!target_was_examined(target)) {
		LOG_ERROR("Target not examined yet");
		return ERROR_FAIL;
	}
	if (!target->type->read_phys_memory) {
		LOG_ERROR("Target %s doesn't support read_phys_memory", target_name(target));
		return ERROR_FAIL;
	}
	return target->type->read_phys_memory(target, address, size, count, buffer);
}

int target_write_memory(struct target *target,
		target_addr_t address, uint32_t size, uint32_t count, const uint8_t *buffer)
{
	if (!target_was_examined(target)) {
		LOG_ERROR("Target not examined yet");
		return ERROR_FAIL;
	}
	if (!target->type->write_memory) {
		LOG_ERROR("Target %s doesn't support write_memory", target_name(target));
		return ERROR_FAIL;
	}
	return target->type->write_memory(target, address, size, count, buffer);
}

int target_write_phys_memory(struct target *target,
		target_addr_t address, uint32_t size, uint32_t count, const uint8_t *buffer)
{
	if (!target_was_examined(target)) {
		LOG_ERROR("Target not examined yet");
		return ERROR_FAIL;
	}
	if (!target->type->write_phys_memory) {
		LOG_ERROR("Target %s doesn't support write_phys_memory", target_name(target));
		return ERROR_FAIL;
	}
	return target->type->write_phys_memory(target, address, size, count, buffer);
}

int target_add_breakpoint(struct target *target,
		struct breakpoint *breakpoint)
{
	if ((target->state != TARGET_HALTED) && (breakpoint->type != BKPT_HARD)) {
		LOG_WARNING("target %s is not halted (add breakpoint)", target_name(target));
		return ERROR_TARGET_NOT_HALTED;
	}
	return target->type->add_breakpoint(target, breakpoint);
}

int target_add_context_breakpoint(struct target *target,
		struct breakpoint *breakpoint)
{
	if (target->state != TARGET_HALTED) {
		LOG_WARNING("target %s is not halted (add context breakpoint)", target_name(target));
		return ERROR_TARGET_NOT_HALTED;
	}
	return target->type->add_context_breakpoint(target, breakpoint);
}

int target_add_hybrid_breakpoint(struct target *target,
		struct breakpoint *breakpoint)
{
	if (target->state != TARGET_HALTED) {
		LOG_WARNING("target %s is not halted (add hybrid breakpoint)", target_name(target));
		return ERROR_TARGET_NOT_HALTED;
	}
	return target->type->add_hybrid_breakpoint(target, breakpoint);
}

int target_remove_breakpoint(struct target *target,
		struct breakpoint *breakpoint)
{
	return target->type->remove_breakpoint(target, breakpoint);
}

int target_add_watchpoint(struct target *target,
		struct watchpoint *watchpoint)
{
	if (target->state != TARGET_HALTED) {
		LOG_WARNING("target %s is not halted (add watchpoint)", target_name(target));
		return ERROR_TARGET_NOT_HALTED;
	}
	return target->type->add_watchpoint(target, watchpoint);
}
int target_remove_watchpoint(struct target *target,
		struct watchpoint *watchpoint)
{
	return target->type->remove_watchpoint(target, watchpoint);
}
int target_hit_watchpoint(struct target *target,
		struct watchpoint **hit_watchpoint)
{
	if (target->state != TARGET_HALTED) {
		LOG_WARNING("target %s is not halted (hit watchpoint)", target->cmd_name);
		return ERROR_TARGET_NOT_HALTED;
	}

	if (target->type->hit_watchpoint == NULL) {
		/* For backward compatible, if hit_watchpoint is not implemented,
		 * return ERROR_FAIL such that gdb_server will not take the nonsense
		 * information. */
		return ERROR_FAIL;
	}

	return target->type->hit_watchpoint(target, hit_watchpoint);
}

const char *target_get_gdb_arch(struct target *target)
{
	if (target->type->get_gdb_arch == NULL)
		return NULL;
	return target->type->get_gdb_arch(target);
}

int target_get_gdb_reg_list(struct target *target,
		struct reg **reg_list[], int *reg_list_size,
		enum target_register_class reg_class)
{
	int result = ERROR_FAIL;

	if (!target_was_examined(target)) {
		LOG_ERROR("Target not examined yet");
		goto done;
	}

	result = target->type->get_gdb_reg_list(target, reg_list,
			reg_list_size, reg_class);

done:
	if (result != ERROR_OK) {
		*reg_list = NULL;
		*reg_list_size = 0;
	}
	return result;
}

int target_get_gdb_reg_list_noread(struct target *target,
		struct reg **reg_list[], int *reg_list_size,
		enum target_register_class reg_class)
{
	if (target->type->get_gdb_reg_list_noread &&
			target->type->get_gdb_reg_list_noread(target, reg_list,
				reg_list_size, reg_class) == ERROR_OK)
		return ERROR_OK;
	return target_get_gdb_reg_list(target, reg_list, reg_list_size, reg_class);
}

bool target_supports_gdb_connection(struct target *target)
{
	/*
	 * based on current code, we can simply exclude all the targets that
	 * don't provide get_gdb_reg_list; this could change with new targets.
	 */
	return !!target->type->get_gdb_reg_list;
}

int target_step(struct target *target,
		int current, target_addr_t address, int handle_breakpoints)
{
	int retval;

	target_call_event_callbacks(target, TARGET_EVENT_STEP_START);

	retval = target->type->step(target, current, address, handle_breakpoints);
	if (retval != ERROR_OK)
		return retval;

	target_call_event_callbacks(target, TARGET_EVENT_STEP_END);

	return retval;
}

int target_get_gdb_fileio_info(struct target *target, struct gdb_fileio_info *fileio_info)
{
	if (target->state != TARGET_HALTED) {
		LOG_WARNING("target %s is not halted (gdb fileio)", target->cmd_name);
		return ERROR_TARGET_NOT_HALTED;
	}
	return target->type->get_gdb_fileio_info(target, fileio_info);
}

int target_gdb_fileio_end(struct target *target, int retcode, int fileio_errno, bool ctrl_c)
{
	if (target->state != TARGET_HALTED) {
		LOG_WARNING("target %s is not halted (gdb fileio end)", target->cmd_name);
		return ERROR_TARGET_NOT_HALTED;
	}
	return target->type->gdb_fileio_end(target, retcode, fileio_errno, ctrl_c);
}

target_addr_t target_address_max(struct target *target)
{
	unsigned bits = target_address_bits(target);
	if (sizeof(target_addr_t) * 8 == bits)
		return (target_addr_t) -1;
	else
		return (((target_addr_t) 1) << bits) - 1;
}

unsigned target_address_bits(struct target *target)
{
	if (target->type->address_bits)
		return target->type->address_bits(target);
	return 32;
}

unsigned target_data_bits(struct target *target)
{
	if (target->type->data_bits)
		return target->type->data_bits(target);
	return 32;
}

int target_profiling(struct target *target, uint32_t *samples,
			uint32_t max_num_samples, uint32_t *num_samples, uint32_t seconds)
{
	if (target->state != TARGET_HALTED) {
		LOG_WARNING("target %s is not halted (profiling)", target->cmd_name);
		return ERROR_TARGET_NOT_HALTED;
	}
	return target->type->profiling(target, samples, max_num_samples,
			num_samples, seconds);
}

/**
 * Reset the @c examined flag for the given target.
 * Pure paranoia -- targets are zeroed on allocation.
 */
static void target_reset_examined(struct target *target)
{
	target->examined = false;
}

static int handle_target(void *priv);

static int target_init_one(struct command_context *cmd_ctx,
		struct target *target)
{
	target_reset_examined(target);

	struct target_type *type = target->type;
	if (type->examine == NULL)
		type->examine = default_examine;

	if (type->check_reset == NULL)
		type->check_reset = default_check_reset;

	assert(type->init_target != NULL);

	int retval = type->init_target(cmd_ctx, target);
	if (ERROR_OK != retval) {
		LOG_ERROR("target '%s' init failed", target_name(target));
		return retval;
	}

	/* Sanity-check MMU support ... stub in what we must, to help
	 * implement it in stages, but warn if we need to do so.
	 */
	if (type->mmu) {
		if (type->virt2phys == NULL) {
			LOG_ERROR("type '%s' is missing virt2phys", type->name);
			type->virt2phys = identity_virt2phys;
		}
	} else {
		/* Make sure no-MMU targets all behave the same:  make no
		 * distinction between physical and virtual addresses, and
		 * ensure that virt2phys() is always an identity mapping.
		 */
		if (type->write_phys_memory || type->read_phys_memory || type->virt2phys)
			LOG_WARNING("type '%s' has bad MMU hooks", type->name);

		type->mmu = no_mmu;
		type->write_phys_memory = type->write_memory;
		type->read_phys_memory = type->read_memory;
		type->virt2phys = identity_virt2phys;
	}

	if (target->type->read_buffer == NULL)
		target->type->read_buffer = target_read_buffer_default;

	if (target->type->write_buffer == NULL)
		target->type->write_buffer = target_write_buffer_default;

	if (target->type->get_gdb_fileio_info == NULL)
		target->type->get_gdb_fileio_info = target_get_gdb_fileio_info_default;

	if (target->type->gdb_fileio_end == NULL)
		target->type->gdb_fileio_end = target_gdb_fileio_end_default;

	if (target->type->profiling == NULL)
		target->type->profiling = target_profiling_default;

	return ERROR_OK;
}

static int target_init(struct command_context *cmd_ctx)
{
	struct target *target;
	int retval;

	for (target = all_targets; target; target = target->next) {
		retval = target_init_one(cmd_ctx, target);
		if (ERROR_OK != retval)
			return retval;
	}

	if (!all_targets)
		return ERROR_OK;

	retval = target_register_user_commands(cmd_ctx);
	if (ERROR_OK != retval)
		return retval;

	retval = target_register_timer_callback(&handle_target,
			polling_interval, TARGET_TIMER_TYPE_PERIODIC, cmd_ctx->interp);
	if (ERROR_OK != retval)
		return retval;

	return ERROR_OK;
}

COMMAND_HANDLER(handle_target_init_command)
{
	int retval;

	if (CMD_ARGC != 0)
		return ERROR_COMMAND_SYNTAX_ERROR;

	static bool target_initialized;
	if (target_initialized) {
		LOG_INFO("'target init' has already been called");
		return ERROR_OK;
	}
	target_initialized = true;

	retval = command_run_line(CMD_CTX, "init_targets");
	if (ERROR_OK != retval)
		return retval;

	retval = command_run_line(CMD_CTX, "init_target_events");
	if (ERROR_OK != retval)
		return retval;

	retval = command_run_line(CMD_CTX, "init_board");
	if (ERROR_OK != retval)
		return retval;

	LOG_DEBUG("Initializing targets...");
	return target_init(CMD_CTX);
}

int target_register_event_callback(int (*callback)(struct target *target,
		enum target_event event, void *priv), void *priv)
{
	struct target_event_callback **callbacks_p = &target_event_callbacks;

	if (callback == NULL)
		return ERROR_COMMAND_SYNTAX_ERROR;

	if (*callbacks_p) {
		while ((*callbacks_p)->next)
			callbacks_p = &((*callbacks_p)->next);
		callbacks_p = &((*callbacks_p)->next);
	}

	(*callbacks_p) = malloc(sizeof(struct target_event_callback));
	(*callbacks_p)->callback = callback;
	(*callbacks_p)->priv = priv;
	(*callbacks_p)->next = NULL;

	return ERROR_OK;
}

int target_register_reset_callback(int (*callback)(struct target *target,
		enum target_reset_mode reset_mode, void *priv), void *priv)
{
	struct target_reset_callback *entry;

	if (callback == NULL)
		return ERROR_COMMAND_SYNTAX_ERROR;

	entry = malloc(sizeof(struct target_reset_callback));
	if (entry == NULL) {
		LOG_ERROR("error allocating buffer for reset callback entry");
		return ERROR_COMMAND_SYNTAX_ERROR;
	}

	entry->callback = callback;
	entry->priv = priv;
	list_add(&entry->list, &target_reset_callback_list);


	return ERROR_OK;
}

int target_register_trace_callback(int (*callback)(struct target *target,
		size_t len, uint8_t *data, void *priv), void *priv)
{
	struct target_trace_callback *entry;

	if (callback == NULL)
		return ERROR_COMMAND_SYNTAX_ERROR;

	entry = malloc(sizeof(struct target_trace_callback));
	if (entry == NULL) {
		LOG_ERROR("error allocating buffer for trace callback entry");
		return ERROR_COMMAND_SYNTAX_ERROR;
	}

	entry->callback = callback;
	entry->priv = priv;
	list_add(&entry->list, &target_trace_callback_list);


	return ERROR_OK;
}

int target_register_timer_callback(int (*callback)(void *priv),
		unsigned int time_ms, enum target_timer_type type, void *priv)
{
	struct target_timer_callback **callbacks_p = &target_timer_callbacks;

	if (callback == NULL)
		return ERROR_COMMAND_SYNTAX_ERROR;

	if (*callbacks_p) {
		while ((*callbacks_p)->next)
			callbacks_p = &((*callbacks_p)->next);
		callbacks_p = &((*callbacks_p)->next);
	}

	(*callbacks_p) = malloc(sizeof(struct target_timer_callback));
	(*callbacks_p)->callback = callback;
	(*callbacks_p)->type = type;
	(*callbacks_p)->time_ms = time_ms;
	(*callbacks_p)->removed = false;

	(*callbacks_p)->when = timeval_ms() + time_ms;

	(*callbacks_p)->priv = priv;
	(*callbacks_p)->next = NULL;

	return ERROR_OK;
}

int target_unregister_event_callback(int (*callback)(struct target *target,
		enum target_event event, void *priv), void *priv)
{
	struct target_event_callback **p = &target_event_callbacks;
	struct target_event_callback *c = target_event_callbacks;

	if (callback == NULL)
		return ERROR_COMMAND_SYNTAX_ERROR;

	while (c) {
		struct target_event_callback *next = c->next;
		if ((c->callback == callback) && (c->priv == priv)) {
			*p = next;
			free(c);
			return ERROR_OK;
		} else
			p = &(c->next);
		c = next;
	}

	return ERROR_OK;
}

int target_unregister_reset_callback(int (*callback)(struct target *target,
		enum target_reset_mode reset_mode, void *priv), void *priv)
{
	struct target_reset_callback *entry;

	if (callback == NULL)
		return ERROR_COMMAND_SYNTAX_ERROR;

	list_for_each_entry(entry, &target_reset_callback_list, list) {
		if (entry->callback == callback && entry->priv == priv) {
			list_del(&entry->list);
			free(entry);
			break;
		}
	}

	return ERROR_OK;
}

int target_unregister_trace_callback(int (*callback)(struct target *target,
		size_t len, uint8_t *data, void *priv), void *priv)
{
	struct target_trace_callback *entry;

	if (callback == NULL)
		return ERROR_COMMAND_SYNTAX_ERROR;

	list_for_each_entry(entry, &target_trace_callback_list, list) {
		if (entry->callback == callback && entry->priv == priv) {
			list_del(&entry->list);
			free(entry);
			break;
		}
	}

	return ERROR_OK;
}

int target_unregister_timer_callback(int (*callback)(void *priv), void *priv)
{
	if (callback == NULL)
		return ERROR_COMMAND_SYNTAX_ERROR;

	for (struct target_timer_callback *c = target_timer_callbacks;
	     c; c = c->next) {
		if ((c->callback == callback) && (c->priv == priv)) {
			c->removed = true;
			return ERROR_OK;
		}
	}

	return ERROR_FAIL;
}

int target_call_event_callbacks(struct target *target, enum target_event event)
{
	struct target_event_callback *callback = target_event_callbacks;
	struct target_event_callback *next_callback;

	if (event == TARGET_EVENT_HALTED) {
		/* execute early halted first */
		target_call_event_callbacks(target, TARGET_EVENT_GDB_HALT);
	}

	LOG_DEBUG("target event %i (%s) for core %s", event,
			Jim_Nvp_value2name_simple(nvp_target_event, event)->name,
			target_name(target));

	target_handle_event(target, event);

	while (callback) {
		next_callback = callback->next;
		callback->callback(target, event, callback->priv);
		callback = next_callback;
	}

	return ERROR_OK;
}

int target_call_reset_callbacks(struct target *target, enum target_reset_mode reset_mode)
{
	struct target_reset_callback *callback;

	LOG_DEBUG("target reset %i (%s)", reset_mode,
			Jim_Nvp_value2name_simple(nvp_reset_modes, reset_mode)->name);

	list_for_each_entry(callback, &target_reset_callback_list, list)
		callback->callback(target, reset_mode, callback->priv);

	return ERROR_OK;
}

int target_call_trace_callbacks(struct target *target, size_t len, uint8_t *data)
{
	struct target_trace_callback *callback;

	list_for_each_entry(callback, &target_trace_callback_list, list)
		callback->callback(target, len, data, callback->priv);

	return ERROR_OK;
}

static int target_timer_callback_periodic_restart(
		struct target_timer_callback *cb, int64_t *now)
{
	cb->when = *now + cb->time_ms;
	return ERROR_OK;
}

static int target_call_timer_callback(struct target_timer_callback *cb,
		int64_t *now)
{
	cb->callback(cb->priv);

	if (cb->type == TARGET_TIMER_TYPE_PERIODIC)
		return target_timer_callback_periodic_restart(cb, now);

	return target_unregister_timer_callback(cb->callback, cb->priv);
}

static int target_call_timer_callbacks_check_time(int64_t *next_event, int checktime)
{
	static bool callback_processing;

	/* Do not allow nesting */
	if (callback_processing)
		return ERROR_OK;

	callback_processing = true;

	keep_alive();

	int64_t now = timeval_ms();
	if (next_event)
		*next_event = now + 1000;

	/* Store an address of the place containing a pointer to the
	 * next item; initially, that's a standalone "root of the
	 * list" variable. */
	struct target_timer_callback **callback = &target_timer_callbacks;
	while (callback && *callback) {
		if ((*callback)->removed) {
			struct target_timer_callback *p = *callback;
			*callback = (*callback)->next;
			free(p);
			continue;
		}

		bool call_it = (*callback)->callback &&
			((!checktime && (*callback)->type == TARGET_TIMER_TYPE_PERIODIC) ||
			 now >= (*callback)->when);

		if (call_it)
			target_call_timer_callback(*callback, &now);

		if (next_event && (*callback)->when < *next_event)
			*next_event = (*callback)->when;

		callback = &(*callback)->next;
	}

	callback_processing = false;
	return ERROR_OK;
}

/**
 * This function updates *next_event with the time (according to timeval_ms())
 * that it would next need to be called in order to run all callbacks on time.
 */
int target_call_timer_callbacks(int64_t *next_event)
{
	return target_call_timer_callbacks_check_time(next_event, 1);
}

/* invoke periodic callbacks immediately */
int target_call_timer_callbacks_now(int64_t *next_event)
{
	return target_call_timer_callbacks_check_time(next_event, 0);
}

/* Prints the working area layout for debug purposes */
static void print_wa_layout(struct target *target)
{
	struct working_area *c = target->working_areas;

	while (c) {
		LOG_DEBUG("%c%c " TARGET_ADDR_FMT "-" TARGET_ADDR_FMT " (%" PRIu32 " bytes)",
			c->backup ? 'b' : ' ', c->free ? ' ' : '*',
			c->address, c->address + c->size - 1, c->size);
		c = c->next;
	}
}

/* Reduce area to size bytes, create a new free area from the remaining bytes, if any. */
static void target_split_working_area(struct working_area *area, uint32_t size)
{
	assert(area->free); /* Shouldn't split an allocated area */
	assert(size <= area->size); /* Caller should guarantee this */

	/* Split only if not already the right size */
	if (size < area->size) {
		struct working_area *new_wa = malloc(sizeof(*new_wa));

		if (new_wa == NULL)
			return;

		new_wa->next = area->next;
		new_wa->size = area->size - size;
		new_wa->address = area->address + size;
		new_wa->backup = NULL;
		new_wa->user = NULL;
		new_wa->free = true;

		area->next = new_wa;
		area->size = size;

		/* If backup memory was allocated to this area, it has the wrong size
		 * now so free it and it will be reallocated if/when needed */
		free(area->backup);
		area->backup = NULL;
	}
}

/* Merge all adjacent free areas into one */
static void target_merge_working_areas(struct target *target)
{
	struct working_area *c = target->working_areas;

	while (c && c->next) {
		assert(c->next->address == c->address + c->size); /* This is an invariant */

		/* Find two adjacent free areas */
		if (c->free && c->next->free) {
			/* Merge the last into the first */
			c->size += c->next->size;

			/* Remove the last */
			struct working_area *to_be_freed = c->next;
			c->next = c->next->next;
			free(to_be_freed->backup);
			free(to_be_freed);

			/* If backup memory was allocated to the remaining area, it's has
			 * the wrong size now */
			free(c->backup);
			c->backup = NULL;
		} else {
			c = c->next;
		}
	}
}

int target_alloc_working_area_try(struct target *target, uint32_t size, struct working_area **area)
{
	/* Reevaluate working area address based on MMU state*/
	if (target->working_areas == NULL) {
		int retval;
		int enabled;

		retval = target->type->mmu(target, &enabled);
		if (retval != ERROR_OK)
			return retval;

		if (!enabled) {
			if (target->working_area_phys_spec) {
				LOG_DEBUG("MMU disabled, using physical "
					"address for working memory " TARGET_ADDR_FMT,
					target->working_area_phys);
				target->working_area = target->working_area_phys;
			} else {
				LOG_ERROR("No working memory available. "
					"Specify -work-area-phys to target.");
				return ERROR_TARGET_RESOURCE_NOT_AVAILABLE;
			}
		} else {
			if (target->working_area_virt_spec) {
				LOG_DEBUG("MMU enabled, using virtual "
					"address for working memory " TARGET_ADDR_FMT,
					target->working_area_virt);
				target->working_area = target->working_area_virt;
			} else {
				LOG_ERROR("No working memory available. "
					"Specify -work-area-virt to target.");
				return ERROR_TARGET_RESOURCE_NOT_AVAILABLE;
			}
		}

		/* Set up initial working area on first call */
		struct working_area *new_wa = malloc(sizeof(*new_wa));
		if (new_wa) {
			new_wa->next = NULL;
			new_wa->size = target->working_area_size & ~3UL; /* 4-byte align */
			new_wa->address = target->working_area;
			new_wa->backup = NULL;
			new_wa->user = NULL;
			new_wa->free = true;
		}

		target->working_areas = new_wa;
	}

	/* only allocate multiples of 4 byte */
	if (size % 4)
		size = (size + 3) & (~3UL);

	struct working_area *c = target->working_areas;

	/* Find the first large enough working area */
	while (c) {
		if (c->free && c->size >= size)
			break;
		c = c->next;
	}

	if (c == NULL)
		return ERROR_TARGET_RESOURCE_NOT_AVAILABLE;

	/* Split the working area into the requested size */
	target_split_working_area(c, size);

	LOG_DEBUG("allocated new working area of %" PRIu32 " bytes at address " TARGET_ADDR_FMT,
			  size, c->address);

	if (target->backup_working_area) {
		if (c->backup == NULL) {
			c->backup = malloc(c->size);
			if (c->backup == NULL)
				return ERROR_FAIL;
		}

		int retval = target_read_memory(target, c->address, 4, c->size / 4, c->backup);
		if (retval != ERROR_OK)
			return retval;
	}

	/* mark as used, and return the new (reused) area */
	c->free = false;
	*area = c;

	/* user pointer */
	c->user = area;

	print_wa_layout(target);

	return ERROR_OK;
}

int target_alloc_working_area(struct target *target, uint32_t size, struct working_area **area)
{
	int retval;

	retval = target_alloc_working_area_try(target, size, area);
	if (retval == ERROR_TARGET_RESOURCE_NOT_AVAILABLE)
		LOG_WARNING("not enough working area available(requested %"PRIu32")", size);
	return retval;

}

static int target_restore_working_area(struct target *target, struct working_area *area)
{
	int retval = ERROR_OK;

	if (target->backup_working_area && area->backup != NULL) {
		retval = target_write_memory(target, area->address, 4, area->size / 4, area->backup);
		if (retval != ERROR_OK)
			LOG_ERROR("failed to restore %" PRIu32 " bytes of working area at address " TARGET_ADDR_FMT,
					area->size, area->address);
	}

	return retval;
}

/* Restore the area's backup memory, if any, and return the area to the allocation pool */
static int target_free_working_area_restore(struct target *target, struct working_area *area, int restore)
{
	int retval = ERROR_OK;

	if (area->free)
		return retval;

	if (restore) {
		retval = target_restore_working_area(target, area);
		/* REVISIT: Perhaps the area should be freed even if restoring fails. */
		if (retval != ERROR_OK)
			return retval;
	}

	area->free = true;

	LOG_DEBUG("freed %" PRIu32 " bytes of working area at address " TARGET_ADDR_FMT,
			area->size, area->address);

	/* mark user pointer invalid */
	/* TODO: Is this really safe? It points to some previous caller's memory.
	 * How could we know that the area pointer is still in that place and not
	 * some other vital data? What's the purpose of this, anyway? */
	*area->user = NULL;
	area->user = NULL;

	target_merge_working_areas(target);

	print_wa_layout(target);

	return retval;
}

int target_free_working_area(struct target *target, struct working_area *area)
{
	return target_free_working_area_restore(target, area, 1);
}

/* free resources and restore memory, if restoring memory fails,
 * free up resources anyway
 */
static void target_free_all_working_areas_restore(struct target *target, int restore)
{
	struct working_area *c = target->working_areas;

	LOG_DEBUG("freeing all working areas");

	/* Loop through all areas, restoring the allocated ones and marking them as free */
	while (c) {
		if (!c->free) {
			if (restore)
				target_restore_working_area(target, c);
			c->free = true;
			*c->user = NULL; /* Same as above */
			c->user = NULL;
		}
		c = c->next;
	}

	/* Run a merge pass to combine all areas into one */
	target_merge_working_areas(target);

	print_wa_layout(target);
}

void target_free_all_working_areas(struct target *target)
{
	target_free_all_working_areas_restore(target, 1);

	/* Now we have none or only one working area marked as free */
	if (target->working_areas) {
		/* Free the last one to allow on-the-fly moving and resizing */
		free(target->working_areas->backup);
		free(target->working_areas);
		target->working_areas = NULL;
	}
}

/* Find the largest number of bytes that can be allocated */
uint32_t target_get_working_area_avail(struct target *target)
{
	struct working_area *c = target->working_areas;
	uint32_t max_size = 0;

	if (c == NULL)
		return target->working_area_size;

	while (c) {
		if (c->free && max_size < c->size)
			max_size = c->size;

		c = c->next;
	}

	return max_size;
}

static void target_destroy(struct target *target)
{
	if (target->type->deinit_target)
		target->type->deinit_target(target);

	free(target->semihosting);

	jtag_unregister_event_callback(jtag_enable_callback, target);

	struct target_event_action *teap = target->event_action;
	while (teap) {
		struct target_event_action *next = teap->next;
		Jim_DecrRefCount(teap->interp, teap->body);
		free(teap);
		teap = next;
	}

	target_free_all_working_areas(target);

	/* release the targets SMP list */
	if (target->smp) {
		struct target_list *head = target->head;
		while (head != NULL) {
			struct target_list *pos = head->next;
			head->target->smp = 0;
			free(head);
			head = pos;
		}
		target->smp = 0;
	}

	rtos_destroy(target);

	free(target->gdb_port_override);
	free(target->type);
	free(target->trace_info);
	free(target->fileio_info);
	free(target->cmd_name);
	free(target);
}

void target_quit(void)
{
	struct target_event_callback *pe = target_event_callbacks;
	while (pe) {
		struct target_event_callback *t = pe->next;
		free(pe);
		pe = t;
	}
	target_event_callbacks = NULL;

	struct target_timer_callback *pt = target_timer_callbacks;
	while (pt) {
		struct target_timer_callback *t = pt->next;
		free(pt);
		pt = t;
	}
	target_timer_callbacks = NULL;

	for (struct target *target = all_targets; target;) {
		struct target *tmp;

		tmp = target->next;
		target_destroy(target);
		target = tmp;
	}

	all_targets = NULL;
}

int target_arch_state(struct target *target)
{
	int retval;
	if (target == NULL) {
		LOG_WARNING("No target has been configured");
		return ERROR_OK;
	}

	if (target->state != TARGET_HALTED)
		return ERROR_OK;

	retval = target->type->arch_state(target);
	return retval;
}

static int target_get_gdb_fileio_info_default(struct target *target,
		struct gdb_fileio_info *fileio_info)
{
	/* If target does not support semi-hosting function, target
	   has no need to provide .get_gdb_fileio_info callback.
	   It just return ERROR_FAIL and gdb_server will return "Txx"
	   as target halted every time.  */
	return ERROR_FAIL;
}

static int target_gdb_fileio_end_default(struct target *target,
		int retcode, int fileio_errno, bool ctrl_c)
{
	return ERROR_OK;
}

static int target_profiling_default(struct target *target, uint32_t *samples,
		uint32_t max_num_samples, uint32_t *num_samples, uint32_t seconds)
{
	struct timeval timeout, now;

	gettimeofday(&timeout, NULL);
	timeval_add_time(&timeout, seconds, 0);

	LOG_INFO("Starting profiling. Halting and resuming the"
			" target as often as we can...");

	uint32_t sample_count = 0;
	/* hopefully it is safe to cache! We want to stop/restart as quickly as possible. */
	struct reg *reg = register_get_by_name(target->reg_cache, "pc", 1);

	int retval = ERROR_OK;
	for (;;) {
		target_poll(target);
		if (target->state == TARGET_HALTED) {
			uint32_t t = buf_get_u32(reg->value, 0, 32);
			samples[sample_count++] = t;
			/* current pc, addr = 0, do not handle breakpoints, not debugging */
			retval = target_resume(target, 1, 0, 0, 0);
			target_poll(target);
			alive_sleep(10); /* sleep 10ms, i.e. <100 samples/second. */
		} else if (target->state == TARGET_RUNNING) {
			/* We want to quickly sample the PC. */
			retval = target_halt(target);
		} else {
			LOG_INFO("Target not halted or running");
			retval = ERROR_OK;
			break;
		}

		if (retval != ERROR_OK)
			break;

		gettimeofday(&now, NULL);
		if ((sample_count >= max_num_samples) || timeval_compare(&now, &timeout) >= 0) {
			LOG_INFO("Profiling completed. %" PRIu32 " samples.", sample_count);
			break;
		}
	}

	*num_samples = sample_count;
	return retval;
}

/* Single aligned words are guaranteed to use 16 or 32 bit access
 * mode respectively, otherwise data is handled as quickly as
 * possible
 */
int target_write_buffer(struct target *target, target_addr_t address, uint32_t size, const uint8_t *buffer)
{
	LOG_DEBUG("writing buffer of %" PRIu32 " byte at " TARGET_ADDR_FMT,
			  size, address);

	if (!target_was_examined(target)) {
		LOG_ERROR("Target not examined yet");
		return ERROR_FAIL;
	}

	if (size == 0)
		return ERROR_OK;

	if ((address + size - 1) < address) {
		/* GDB can request this when e.g. PC is 0xfffffffc */
		LOG_ERROR("address + size wrapped (" TARGET_ADDR_FMT ", 0x%08" PRIx32 ")",
				  address,
				  size);
		return ERROR_FAIL;
	}

	return target->type->write_buffer(target, address, size, buffer);
}

static int target_write_buffer_default(struct target *target,
	target_addr_t address, uint32_t count, const uint8_t *buffer)
{
	uint32_t size;

	/* Align up to maximum bytes. The loop condition makes sure the next pass
	 * will have something to do with the size we leave to it. */
	for (size = 1;
			size < target_data_bits(target) / 8 && count >= size * 2 + (address & size);
			size *= 2) {
		if (address & size) {
			int retval = target_write_memory(target, address, size, 1, buffer);
			if (retval != ERROR_OK)
				return retval;
			address += size;
			count -= size;
			buffer += size;
		}
	}

	/* Write the data with as large access size as possible. */
	for (; size > 0; size /= 2) {
		uint32_t aligned = count - count % size;
		if (aligned > 0) {
			int retval = target_write_memory(target, address, size, aligned / size, buffer);
			if (retval != ERROR_OK)
				return retval;
			address += aligned;
			count -= aligned;
			buffer += aligned;
		}
	}

	return ERROR_OK;
}

/* Single aligned words are guaranteed to use 16 or 32 bit access
 * mode respectively, otherwise data is handled as quickly as
 * possible
 */
int target_read_buffer(struct target *target, target_addr_t address, uint32_t size, uint8_t *buffer)
{
	LOG_DEBUG("reading buffer of %" PRIu32 " byte at " TARGET_ADDR_FMT,
			  size, address);

	if (!target_was_examined(target)) {
		LOG_ERROR("Target not examined yet");
		return ERROR_FAIL;
	}

	if (size == 0)
		return ERROR_OK;

	if ((address + size - 1) < address) {
		/* GDB can request this when e.g. PC is 0xfffffffc */
		LOG_ERROR("address + size wrapped (" TARGET_ADDR_FMT ", 0x%08" PRIx32 ")",
				  address,
				  size);
		return ERROR_FAIL;
	}

	return target->type->read_buffer(target, address, size, buffer);
}

static int target_read_buffer_default(struct target *target, target_addr_t address, uint32_t count, uint8_t *buffer)
{
	uint32_t size;

	/* Align up to maximum bytes. The loop condition makes sure the next pass
	 * will have something to do with the size we leave to it. */
	for (size = 1;
			size < target_data_bits(target) / 8 && count >= size * 2 + (address & size);
			size *= 2) {
		if (address & size) {
			int retval = target_read_memory(target, address, size, 1, buffer);
			if (retval != ERROR_OK)
				return retval;
			address += size;
			count -= size;
			buffer += size;
		}
	}

	/* Read the data with as large access size as possible. */
	for (; size > 0; size /= 2) {
		uint32_t aligned = count - count % size;
		if (aligned > 0) {
			int retval = target_read_memory(target, address, size, aligned / size, buffer);
			if (retval != ERROR_OK)
				return retval;
			address += aligned;
			count -= aligned;
			buffer += aligned;
		}
	}

	return ERROR_OK;
}

int target_checksum_memory(struct target *target, target_addr_t address, uint32_t size, uint32_t *crc)
{
	uint8_t *buffer;
	int retval;
	uint32_t i;
	uint32_t checksum = 0;
	if (!target_was_examined(target)) {
		LOG_ERROR("Target not examined yet");
		return ERROR_FAIL;
	}

	retval = target->type->checksum_memory(target, address, size, &checksum);
	if (retval != ERROR_OK) {
		buffer = malloc(size);
		if (buffer == NULL) {
			LOG_ERROR("error allocating buffer for section (%" PRIu32 " bytes)", size);
			return ERROR_COMMAND_SYNTAX_ERROR;
		}
		retval = target_read_buffer(target, address, size, buffer);
		if (retval != ERROR_OK) {
			free(buffer);
			return retval;
		}

		/* convert to target endianness */
		for (i = 0; i < (size/sizeof(uint32_t)); i++) {
			uint32_t target_data;
			target_data = target_buffer_get_u32(target, &buffer[i*sizeof(uint32_t)]);
			target_buffer_set_u32(target, &buffer[i*sizeof(uint32_t)], target_data);
		}

		retval = image_calculate_checksum(buffer, size, &checksum);
		free(buffer);
	}

	*crc = checksum;

	return retval;
}

int target_blank_check_memory(struct target *target,
	struct target_memory_check_block *blocks, int num_blocks,
	uint8_t erased_value)
{
	if (!target_was_examined(target)) {
		LOG_ERROR("Target not examined yet");
		return ERROR_FAIL;
	}

	if (target->type->blank_check_memory == NULL)
		return ERROR_TARGET_RESOURCE_NOT_AVAILABLE;

	return target->type->blank_check_memory(target, blocks, num_blocks, erased_value);
}

int target_read_u64(struct target *target, target_addr_t address, uint64_t *value)
{
	uint8_t value_buf[8];
	if (!target_was_examined(target)) {
		LOG_ERROR("Target not examined yet");
		return ERROR_FAIL;
	}

	int retval = target_read_memory(target, address, 8, 1, value_buf);

	if (retval == ERROR_OK) {
		*value = target_buffer_get_u64(target, value_buf);
		LOG_DEBUG("address: " TARGET_ADDR_FMT ", value: 0x%16.16" PRIx64 "",
				  address,
				  *value);
	} else {
		*value = 0x0;
		LOG_DEBUG("address: " TARGET_ADDR_FMT " failed",
				  address);
	}

	return retval;
}

int target_read_u32(struct target *target, target_addr_t address, uint32_t *value)
{
	uint8_t value_buf[4];
	if (!target_was_examined(target)) {
		LOG_ERROR("Target not examined yet");
		return ERROR_FAIL;
	}

	int retval = target_read_memory(target, address, 4, 1, value_buf);

	if (retval == ERROR_OK) {
		*value = target_buffer_get_u32(target, value_buf);
		LOG_DEBUG("address: " TARGET_ADDR_FMT ", value: 0x%8.8" PRIx32 "",
				  address,
				  *value);
	} else {
		*value = 0x0;
		LOG_DEBUG("address: " TARGET_ADDR_FMT " failed",
				  address);
	}

	return retval;
}

int target_read_u16(struct target *target, target_addr_t address, uint16_t *value)
{
	uint8_t value_buf[2];
	if (!target_was_examined(target)) {
		LOG_ERROR("Target not examined yet");
		return ERROR_FAIL;
	}

	int retval = target_read_memory(target, address, 2, 1, value_buf);

	if (retval == ERROR_OK) {
		*value = target_buffer_get_u16(target, value_buf);
		LOG_DEBUG("address: " TARGET_ADDR_FMT ", value: 0x%4.4" PRIx16,
				  address,
				  *value);
	} else {
		*value = 0x0;
		LOG_DEBUG("address: " TARGET_ADDR_FMT " failed",
				  address);
	}

	return retval;
}

int target_read_u8(struct target *target, target_addr_t address, uint8_t *value)
{
	if (!target_was_examined(target)) {
		LOG_ERROR("Target not examined yet");
		return ERROR_FAIL;
	}

	int retval = target_read_memory(target, address, 1, 1, value);

	if (retval == ERROR_OK) {
		LOG_DEBUG("address: " TARGET_ADDR_FMT ", value: 0x%2.2" PRIx8,
				  address,
				  *value);
	} else {
		*value = 0x0;
		LOG_DEBUG("address: " TARGET_ADDR_FMT " failed",
				  address);
	}

	return retval;
}

int target_write_u64(struct target *target, target_addr_t address, uint64_t value)
{
	int retval;
	uint8_t value_buf[8];
	if (!target_was_examined(target)) {
		LOG_ERROR("Target not examined yet");
		return ERROR_FAIL;
	}

	LOG_DEBUG("address: " TARGET_ADDR_FMT ", value: 0x%16.16" PRIx64 "",
			  address,
			  value);

	target_buffer_set_u64(target, value_buf, value);
	retval = target_write_memory(target, address, 8, 1, value_buf);
	if (retval != ERROR_OK)
		LOG_DEBUG("failed: %i", retval);

	return retval;
}

int target_write_u32(struct target *target, target_addr_t address, uint32_t value)
{
	int retval;
	uint8_t value_buf[4];
	if (!target_was_examined(target)) {
		LOG_ERROR("Target not examined yet");
		return ERROR_FAIL;
	}

	LOG_DEBUG("address: " TARGET_ADDR_FMT ", value: 0x%8.8" PRIx32 "",
			  address,
			  value);

	target_buffer_set_u32(target, value_buf, value);
	retval = target_write_memory(target, address, 4, 1, value_buf);
	if (retval != ERROR_OK)
		LOG_DEBUG("failed: %i", retval);

	return retval;
}

int target_write_u16(struct target *target, target_addr_t address, uint16_t value)
{
	int retval;
	uint8_t value_buf[2];
	if (!target_was_examined(target)) {
		LOG_ERROR("Target not examined yet");
		return ERROR_FAIL;
	}

	LOG_DEBUG("address: " TARGET_ADDR_FMT ", value: 0x%8.8" PRIx16,
			  address,
			  value);

	target_buffer_set_u16(target, value_buf, value);
	retval = target_write_memory(target, address, 2, 1, value_buf);
	if (retval != ERROR_OK)
		LOG_DEBUG("failed: %i", retval);

	return retval;
}

int target_write_u8(struct target *target, target_addr_t address, uint8_t value)
{
	int retval;
	if (!target_was_examined(target)) {
		LOG_ERROR("Target not examined yet");
		return ERROR_FAIL;
	}

	LOG_DEBUG("address: " TARGET_ADDR_FMT ", value: 0x%2.2" PRIx8,
			  address, value);

	retval = target_write_memory(target, address, 1, 1, &value);
	if (retval != ERROR_OK)
		LOG_DEBUG("failed: %i", retval);

	return retval;
}

int target_write_phys_u64(struct target *target, target_addr_t address, uint64_t value)
{
	int retval;
	uint8_t value_buf[8];
	if (!target_was_examined(target)) {
		LOG_ERROR("Target not examined yet");
		return ERROR_FAIL;
	}

	LOG_DEBUG("address: " TARGET_ADDR_FMT ", value: 0x%16.16" PRIx64 "",
			  address,
			  value);

	target_buffer_set_u64(target, value_buf, value);
	retval = target_write_phys_memory(target, address, 8, 1, value_buf);
	if (retval != ERROR_OK)
		LOG_DEBUG("failed: %i", retval);

	return retval;
}

int target_write_phys_u32(struct target *target, target_addr_t address, uint32_t value)
{
	int retval;
	uint8_t value_buf[4];
	if (!target_was_examined(target)) {
		LOG_ERROR("Target not examined yet");
		return ERROR_FAIL;
	}

	LOG_DEBUG("address: " TARGET_ADDR_FMT ", value: 0x%8.8" PRIx32 "",
			  address,
			  value);

	target_buffer_set_u32(target, value_buf, value);
	retval = target_write_phys_memory(target, address, 4, 1, value_buf);
	if (retval != ERROR_OK)
		LOG_DEBUG("failed: %i", retval);

	return retval;
}

int target_write_phys_u16(struct target *target, target_addr_t address, uint16_t value)
{
	int retval;
	uint8_t value_buf[2];
	if (!target_was_examined(target)) {
		LOG_ERROR("Target not examined yet");
		return ERROR_FAIL;
	}

	LOG_DEBUG("address: " TARGET_ADDR_FMT ", value: 0x%8.8" PRIx16,
			  address,
			  value);

	target_buffer_set_u16(target, value_buf, value);
	retval = target_write_phys_memory(target, address, 2, 1, value_buf);
	if (retval != ERROR_OK)
		LOG_DEBUG("failed: %i", retval);

	return retval;
}

int target_write_phys_u8(struct target *target, target_addr_t address, uint8_t value)
{
	int retval;
	if (!target_was_examined(target)) {
		LOG_ERROR("Target not examined yet");
		return ERROR_FAIL;
	}

	LOG_DEBUG("address: " TARGET_ADDR_FMT ", value: 0x%2.2" PRIx8,
			  address, value);

	retval = target_write_phys_memory(target, address, 1, 1, &value);
	if (retval != ERROR_OK)
		LOG_DEBUG("failed: %i", retval);

	return retval;
}

static int find_target(struct command_invocation *cmd, const char *name)
{
	struct target *target = get_target(name);
	if (target == NULL) {
		command_print(cmd, "Target: %s is unknown, try one of:\n", name);
		return ERROR_FAIL;
	}
	if (!target->tap->enabled) {
		command_print(cmd, "Target: TAP %s is disabled, "
			 "can't be the current target\n",
			 target->tap->dotted_name);
		return ERROR_FAIL;
	}

	cmd->ctx->current_target = target;
	if (cmd->ctx->current_target_override)
		cmd->ctx->current_target_override = target;

	return ERROR_OK;
}


COMMAND_HANDLER(handle_targets_command)
{
	int retval = ERROR_OK;
	if (CMD_ARGC == 1) {
		retval = find_target(CMD, CMD_ARGV[0]);
		if (retval == ERROR_OK) {
			/* we're done! */
			return retval;
		}
	}

	struct target *target = all_targets;
	command_print(CMD, "    TargetName         Type       Endian TapName            State       ");
	command_print(CMD, "--  ------------------ ---------- ------ ------------------ ------------");
	while (target) {
		const char *state;
		char marker = ' ';

		if (target->tap->enabled)
			state = target_state_name(target);
		else
			state = "tap-disabled";

		if (CMD_CTX->current_target == target)
			marker = '*';

		/* keep columns lined up to match the headers above */
		command_print(CMD,
				"%2d%c %-18s %-10s %-6s %-18s %s",
				target->target_number,
				marker,
				target_name(target),
				target_type_name(target),
				Jim_Nvp_value2name_simple(nvp_target_endian,
					target->endianness)->name,
				target->tap->dotted_name,
				state);
		target = target->next;
	}

	return retval;
}

/* every 300ms we check for reset & powerdropout and issue a "reset halt" if so. */

static int powerDropout;
static int srstAsserted;

static int runPowerRestore;
static int runPowerDropout;
static int runSrstAsserted;
static int runSrstDeasserted;

static int sense_handler(void)
{
	static int prevSrstAsserted;
	static int prevPowerdropout;

	int retval = jtag_power_dropout(&powerDropout);
	if (retval != ERROR_OK)
		return retval;

	int powerRestored;
	powerRestored = prevPowerdropout && !powerDropout;
	if (powerRestored)
		runPowerRestore = 1;

	int64_t current = timeval_ms();
	static int64_t lastPower;
	bool waitMore = lastPower + 2000 > current;
	if (powerDropout && !waitMore) {
		runPowerDropout = 1;
		lastPower = current;
	}

	retval = jtag_srst_asserted(&srstAsserted);
	if (retval != ERROR_OK)
		return retval;

	int srstDeasserted;
	srstDeasserted = prevSrstAsserted && !srstAsserted;

	static int64_t lastSrst;
	waitMore = lastSrst + 2000 > current;
	if (srstDeasserted && !waitMore) {
		runSrstDeasserted = 1;
		lastSrst = current;
	}

	if (!prevSrstAsserted && srstAsserted)
		runSrstAsserted = 1;

	prevSrstAsserted = srstAsserted;
	prevPowerdropout = powerDropout;

	if (srstDeasserted || powerRestored) {
		/* Other than logging the event we can't do anything here.
		 * Issuing a reset is a particularly bad idea as we might
		 * be inside a reset already.
		 */
	}

	return ERROR_OK;
}

/* process target state changes */
static int handle_target(void *priv)
{
	Jim_Interp *interp = (Jim_Interp *)priv;
	int retval = ERROR_OK;

	if (!is_jtag_poll_safe()) {
		/* polling is disabled currently */
		return ERROR_OK;
	}

	/* we do not want to recurse here... */
	static int recursive;
	if (!recursive) {
		recursive = 1;
		sense_handler();
		/* danger! running these procedures can trigger srst assertions and power dropouts.
		 * We need to avoid an infinite loop/recursion here and we do that by
		 * clearing the flags after running these events.
		 */
		int did_something = 0;
		if (runSrstAsserted) {
			LOG_INFO("srst asserted detected, running srst_asserted proc.");
			Jim_Eval(interp, "srst_asserted");
			did_something = 1;
		}
		if (runSrstDeasserted) {
			Jim_Eval(interp, "srst_deasserted");
			did_something = 1;
		}
		if (runPowerDropout) {
			LOG_INFO("Power dropout detected, running power_dropout proc.");
			Jim_Eval(interp, "power_dropout");
			did_something = 1;
		}
		if (runPowerRestore) {
			Jim_Eval(interp, "power_restore");
			did_something = 1;
		}

		if (did_something) {
			/* clear detect flags */
			sense_handler();
		}

		/* clear action flags */

		runSrstAsserted = 0;
		runSrstDeasserted = 0;
		runPowerRestore = 0;
		runPowerDropout = 0;

		recursive = 0;
	}

	/* Poll targets for state changes unless that's globally disabled.
	 * Skip targets that are currently disabled.
	 */
	for (struct target *target = all_targets;
			is_jtag_poll_safe() && target;
			target = target->next) {

		if (!target_was_examined(target))
			continue;

		if (!target->tap->enabled)
			continue;

		if (target->backoff.times > target->backoff.count) {
			/* do not poll this time as we failed previously */
			target->backoff.count++;
			continue;
		}
		target->backoff.count = 0;

		/* only poll target if we've got power and srst isn't asserted */
		if (!powerDropout && !srstAsserted) {
			/* polling may fail silently until the target has been examined */
			retval = target_poll(target);
			if (retval != ERROR_OK) {
				/* 100ms polling interval. Increase interval between polling up to 5000ms */
				if (target->backoff.times * polling_interval < 5000) {
					target->backoff.times *= 2;
					target->backoff.times++;
				}

				/* Tell GDB to halt the debugger. This allows the user to
				 * run monitor commands to handle the situation.
				 */
				target_call_event_callbacks(target, TARGET_EVENT_GDB_HALT);
			}
			if (target->backoff.times > 0) {
				LOG_USER("Polling target %s failed, trying to reexamine", target_name(target));
				target_reset_examined(target);
				retval = target_examine_one(target);
				/* Target examination could have failed due to unstable connection,
				 * but we set the examined flag anyway to repoll it later */
				if (retval != ERROR_OK) {
					target->examined = true;
					LOG_USER("Examination failed, GDB will be halted. Polling again in %dms",
						 target->backoff.times * polling_interval);
					return retval;
				}
			}

			/* Since we succeeded, we reset backoff count */
			target->backoff.times = 0;
		}
	}

	return retval;
}

COMMAND_HANDLER(handle_reg_command)
{
	struct target *target;
	struct reg *reg = NULL;
	unsigned count = 0;
	char *value;
	int retval;

	LOG_DEBUG("-");

	target = get_current_target(CMD_CTX);

	/* list all available registers for the current target */
	if (CMD_ARGC == 0) {
		struct reg_cache *cache = target->reg_cache;

		count = 0;
		while (cache) {
			unsigned i;

			command_print(CMD, "===== %s", cache->name);

			for (i = 0, reg = cache->reg_list;
					i < cache->num_regs;
					i++, reg++, count++) {
				if (reg->exist == false)
					continue;
				/* only print cached values if they are valid */
<<<<<<< HEAD
				if (reg->exist) {
					if (reg->valid) {
						value = buf_to_str(reg->value,
								reg->size, 16);
						command_print(CMD,
								"(%i) %s (/%" PRIu32 "): 0x%s%s",
								count, reg->name,
								reg->size, value,
								reg->dirty
								? " (dirty)"
								: "");
						free(value);
					} else {
						command_print(CMD, "(%i) %s (/%" PRIu32 ")",
								count, reg->name,
								reg->size) ;
					}
=======
				if (reg->valid) {
					value = buf_to_hex_str(reg->value,
							reg->size);
					command_print(CMD,
							"(%i) %s (/%" PRIu32 "): 0x%s%s",
							count, reg->name,
							reg->size, value,
							reg->dirty
								? " (dirty)"
								: "");
					free(value);
				} else {
					command_print(CMD, "(%i) %s (/%" PRIu32 ")",
							  count, reg->name,
							  reg->size);
>>>>>>> 4fc61a2f
				}
			}
			cache = cache->next;
		}

		return ERROR_OK;
	}

	/* access a single register by its ordinal number */
	if ((CMD_ARGV[0][0] >= '0') && (CMD_ARGV[0][0] <= '9')) {
		unsigned num;
		COMMAND_PARSE_NUMBER(uint, CMD_ARGV[0], num);

		struct reg_cache *cache = target->reg_cache;
		count = 0;
		while (cache) {
			unsigned i;
			for (i = 0; i < cache->num_regs; i++) {
				if (count++ == num) {
					reg = &cache->reg_list[i];
					break;
				}
			}
			if (reg)
				break;
			cache = cache->next;
		}

		if (!reg) {
			command_print(CMD, "%i is out of bounds, the current target "
					"has only %i registers (0 - %i)", num, count, count - 1);
			return ERROR_OK;
		}
	} else {
		/* access a single register by its name */
		reg = register_get_by_name(target->reg_cache, CMD_ARGV[0], 1);

		if (!reg)
			goto not_found;
	}

	assert(reg != NULL); /* give clang a hint that we *know* reg is != NULL here */

	if (!reg->exist)
		goto not_found;

	/* display a register */
	if ((CMD_ARGC == 1) || ((CMD_ARGC == 2) && !((CMD_ARGV[1][0] >= '0')
			&& (CMD_ARGV[1][0] <= '9')))) {
		if ((CMD_ARGC == 2) && (strcmp(CMD_ARGV[1], "force") == 0))
			reg->valid = 0;

<<<<<<< HEAD
		if (reg->valid == 0) {
			retval = reg->type->get(reg);
			if (retval != ERROR_OK) {
			    LOG_DEBUG("Couldn't get register %s.", reg->name);
			    return retval;
			}
		}
		value = buf_to_str(reg->value, reg->size, 16);
=======
		if (reg->valid == 0)
			reg->type->get(reg);
		value = buf_to_hex_str(reg->value, reg->size);
>>>>>>> 4fc61a2f
		command_print(CMD, "%s (/%i): 0x%s", reg->name, (int)(reg->size), value);
		free(value);
		return ERROR_OK;
	}

	/* set register value */
	if (CMD_ARGC == 2) {
		uint8_t *buf = malloc(DIV_ROUND_UP(reg->size, 8));
		if (buf == NULL)
			return ERROR_FAIL;
		str_to_buf(CMD_ARGV[1], strlen(CMD_ARGV[1]), buf, reg->size, 0);

		retval = reg->type->set(reg, buf);
		if (retval != ERROR_OK) {
			LOG_DEBUG("Couldn't set register %s.", reg->name);
			free(buf);
			return retval;
		}

		value = buf_to_hex_str(reg->value, reg->size);
		command_print(CMD, "%s (/%i): 0x%s", reg->name, (int)(reg->size), value);
		free(value);

		free(buf);

		return ERROR_OK;
	}

	return ERROR_COMMAND_SYNTAX_ERROR;

not_found:
	command_print(CMD, "register %s not found in current target", CMD_ARGV[0]);
	return ERROR_OK;
}

COMMAND_HANDLER(handle_poll_command)
{
	int retval = ERROR_OK;
	struct target *target = get_current_target(CMD_CTX);

	if (CMD_ARGC == 0) {
		command_print(CMD, "background polling: %s",
				jtag_poll_get_enabled() ? "on" : "off");
		command_print(CMD, "TAP: %s (%s)",
				target->tap->dotted_name,
				target->tap->enabled ? "enabled" : "disabled");
		if (!target->tap->enabled)
			return ERROR_OK;
		retval = target_poll(target);
		if (retval != ERROR_OK)
			return retval;
		retval = target_arch_state(target);
		if (retval != ERROR_OK)
			return retval;
	} else if (CMD_ARGC == 1) {
		bool enable;
		COMMAND_PARSE_ON_OFF(CMD_ARGV[0], enable);
		jtag_poll_set_enabled(enable);
	} else
		return ERROR_COMMAND_SYNTAX_ERROR;

	return retval;
}

COMMAND_HANDLER(handle_wait_halt_command)
{
	if (CMD_ARGC > 1)
		return ERROR_COMMAND_SYNTAX_ERROR;

	unsigned ms = DEFAULT_HALT_TIMEOUT;
	if (1 == CMD_ARGC) {
		int retval = parse_uint(CMD_ARGV[0], &ms);
		if (ERROR_OK != retval)
			return ERROR_COMMAND_SYNTAX_ERROR;
	}

	struct target *target = get_current_target(CMD_CTX);
	return target_wait_state(target, TARGET_HALTED, ms);
}

/* wait for target state to change. The trick here is to have a low
 * latency for short waits and not to suck up all the CPU time
 * on longer waits.
 *
 * After 500ms, keep_alive() is invoked
 */
int target_wait_state(struct target *target, enum target_state state, int ms)
{
	int retval;
	int64_t then = 0, cur;
	bool once = true;

	for (;;) {
		retval = target_poll(target);
		if (retval != ERROR_OK)
			return retval;
		if (target->state == state)
			break;
		cur = timeval_ms();
		if (once) {
			once = false;
			then = timeval_ms();
			LOG_DEBUG("waiting for target %s...",
				Jim_Nvp_value2name_simple(nvp_target_state, state)->name);
		}

		if (cur-then > 500)
			keep_alive();

		if ((cur-then) > ms) {
			LOG_ERROR("timed out while waiting for target %s",
				Jim_Nvp_value2name_simple(nvp_target_state, state)->name);
			return ERROR_FAIL;
		}
	}

	return ERROR_OK;
}

COMMAND_HANDLER(handle_halt_command)
{
	LOG_DEBUG("-");

	struct target *target = get_current_target(CMD_CTX);

	target->verbose_halt_msg = true;

	int retval = target_halt(target);
	if (ERROR_OK != retval)
		return retval;

	if (CMD_ARGC == 1) {
		unsigned wait_local;
		retval = parse_uint(CMD_ARGV[0], &wait_local);
		if (ERROR_OK != retval)
			return ERROR_COMMAND_SYNTAX_ERROR;
		if (!wait_local)
			return ERROR_OK;
	}

	return CALL_COMMAND_HANDLER(handle_wait_halt_command);
}

COMMAND_HANDLER(handle_soft_reset_halt_command)
{
	struct target *target = get_current_target(CMD_CTX);

	LOG_USER("requesting target halt and executing a soft reset");

	target_soft_reset_halt(target);

	return ERROR_OK;
}

COMMAND_HANDLER(handle_reset_command)
{
	if (CMD_ARGC > 1)
		return ERROR_COMMAND_SYNTAX_ERROR;

	enum target_reset_mode reset_mode = RESET_RUN;
	if (CMD_ARGC == 1) {
		const Jim_Nvp *n;
		n = Jim_Nvp_name2value_simple(nvp_reset_modes, CMD_ARGV[0]);
		if ((n->name == NULL) || (n->value == RESET_UNKNOWN))
			return ERROR_COMMAND_SYNTAX_ERROR;
		reset_mode = n->value;
	}

	/* reset *all* targets */
	return target_process_reset(CMD, reset_mode);
}


COMMAND_HANDLER(handle_resume_command)
{
	int current = 1;
	if (CMD_ARGC > 1)
		return ERROR_COMMAND_SYNTAX_ERROR;

	struct target *target = get_current_target(CMD_CTX);

	/* with no CMD_ARGV, resume from current pc, addr = 0,
	 * with one arguments, addr = CMD_ARGV[0],
	 * handle breakpoints, not debugging */
	target_addr_t addr = 0;
	if (CMD_ARGC == 1) {
		COMMAND_PARSE_ADDRESS(CMD_ARGV[0], addr);
		current = 0;
	}

	return target_resume(target, current, addr, 1, 0);
}

COMMAND_HANDLER(handle_step_command)
{
	if (CMD_ARGC > 1)
		return ERROR_COMMAND_SYNTAX_ERROR;

	LOG_DEBUG("-");

	/* with no CMD_ARGV, step from current pc, addr = 0,
	 * with one argument addr = CMD_ARGV[0],
	 * handle breakpoints, debugging */
	target_addr_t addr = 0;
	int current_pc = 1;
	if (CMD_ARGC == 1) {
		COMMAND_PARSE_ADDRESS(CMD_ARGV[0], addr);
		current_pc = 0;
	}

	struct target *target = get_current_target(CMD_CTX);

	return target_step(target, current_pc, addr, 1);
}

void target_handle_md_output(struct command_invocation *cmd,
		struct target *target, target_addr_t address, unsigned size,
		unsigned count, const uint8_t *buffer, bool include_address)
{
	const unsigned line_bytecnt = 32;
	unsigned line_modulo = line_bytecnt / size;

	char output[line_bytecnt * 4 + 1];
	unsigned output_len = 0;

	const char *value_fmt;
	switch (size) {
	case 8:
		value_fmt = "%16.16"PRIx64" ";
		break;
	case 4:
		value_fmt = "%8.8"PRIx64" ";
		break;
	case 2:
		value_fmt = "%4.4"PRIx64" ";
		break;
	case 1:
		value_fmt = "%2.2"PRIx64" ";
		break;
	default:
		/* "can't happen", caller checked */
		LOG_ERROR("invalid memory read size: %u", size);
		return;
	}

	for (unsigned i = 0; i < count; i++) {
		if (include_address && (i % line_modulo == 0)) {
			output_len += snprintf(output + output_len,
					sizeof(output) - output_len,
					TARGET_ADDR_FMT ": ",
					(address + (i * size)));
		}

		uint64_t value = 0;
		const uint8_t *value_ptr = buffer + i * size;
		switch (size) {
		case 8:
			value = target_buffer_get_u64(target, value_ptr);
			break;
		case 4:
			value = target_buffer_get_u32(target, value_ptr);
			break;
		case 2:
			value = target_buffer_get_u16(target, value_ptr);
			break;
		case 1:
			value = *value_ptr;
		}
		output_len += snprintf(output + output_len,
				sizeof(output) - output_len,
				value_fmt, value);

		if ((i % line_modulo == line_modulo - 1) || (i == count - 1)) {
			command_print(cmd, "%s", output);
			output_len = 0;
		}
	}
}

COMMAND_HANDLER(handle_md_command)
{
	if (CMD_ARGC < 1)
		return ERROR_COMMAND_SYNTAX_ERROR;

	unsigned size = 0;
	switch (CMD_NAME[2]) {
	case 'd':
		size = 8;
		break;
	case 'w':
		size = 4;
		break;
	case 'h':
		size = 2;
		break;
	case 'b':
		size = 1;
		break;
	default:
		return ERROR_COMMAND_SYNTAX_ERROR;
	}

	bool physical = strcmp(CMD_ARGV[0], "phys") == 0;
	int (*fn)(struct target *target,
			target_addr_t address, uint32_t size_value, uint32_t count, uint8_t *buffer);
	if (physical) {
		CMD_ARGC--;
		CMD_ARGV++;
		fn = target_read_phys_memory;
	} else
		fn = target_read_memory;
	if ((CMD_ARGC < 1) || (CMD_ARGC > 2))
		return ERROR_COMMAND_SYNTAX_ERROR;

	target_addr_t address;
	COMMAND_PARSE_ADDRESS(CMD_ARGV[0], address);

	unsigned count = 1;
	if (CMD_ARGC == 2)
		COMMAND_PARSE_NUMBER(uint, CMD_ARGV[1], count);

	uint8_t *buffer = calloc(count, size);
	if (buffer == NULL) {
		LOG_ERROR("Failed to allocate md read buffer");
		return ERROR_FAIL;
	}

	struct target *target = get_current_target(CMD_CTX);
	int retval = fn(target, address, size, count, buffer);
	if (ERROR_OK == retval)
		target_handle_md_output(CMD, target, address, size, count, buffer,
				true);

	free(buffer);

	return retval;
}

typedef int (*target_write_fn)(struct target *target,
		target_addr_t address, uint32_t size, uint32_t count, const uint8_t *buffer);

static int target_fill_mem(struct target *target,
		target_addr_t address,
		target_write_fn fn,
		unsigned data_size,
		/* value */
		uint64_t b,
		/* count */
		unsigned c)
{
	/* We have to write in reasonably large chunks to be able
	 * to fill large memory areas with any sane speed */
	const unsigned chunk_size = 16384;
	uint8_t *target_buf = malloc(chunk_size * data_size);
	if (target_buf == NULL) {
		LOG_ERROR("Out of memory");
		return ERROR_FAIL;
	}

	for (unsigned i = 0; i < chunk_size; i++) {
		switch (data_size) {
		case 8:
			target_buffer_set_u64(target, target_buf + i * data_size, b);
			break;
		case 4:
			target_buffer_set_u32(target, target_buf + i * data_size, b);
			break;
		case 2:
			target_buffer_set_u16(target, target_buf + i * data_size, b);
			break;
		case 1:
			target_buffer_set_u8(target, target_buf + i * data_size, b);
			break;
		default:
			exit(-1);
		}
	}

	int retval = ERROR_OK;

	for (unsigned x = 0; x < c; x += chunk_size) {
		unsigned current;
		current = c - x;
		if (current > chunk_size)
			current = chunk_size;
		retval = fn(target, address + x * data_size, data_size, current, target_buf);
		if (retval != ERROR_OK)
			break;
		/* avoid GDB timeouts */
		keep_alive();
	}
	free(target_buf);

	return retval;
}


COMMAND_HANDLER(handle_mw_command)
{
	if (CMD_ARGC < 2)
		return ERROR_COMMAND_SYNTAX_ERROR;
	bool physical = strcmp(CMD_ARGV[0], "phys") == 0;
	target_write_fn fn;
	if (physical) {
		CMD_ARGC--;
		CMD_ARGV++;
		fn = target_write_phys_memory;
	} else
		fn = target_write_memory;
	if ((CMD_ARGC < 2) || (CMD_ARGC > 3))
		return ERROR_COMMAND_SYNTAX_ERROR;

	target_addr_t address;
	COMMAND_PARSE_ADDRESS(CMD_ARGV[0], address);

	uint64_t value;
	COMMAND_PARSE_NUMBER(u64, CMD_ARGV[1], value);

	unsigned count = 1;
	if (CMD_ARGC == 3)
		COMMAND_PARSE_NUMBER(uint, CMD_ARGV[2], count);

	struct target *target = get_current_target(CMD_CTX);
	unsigned wordsize;
	switch (CMD_NAME[2]) {
		case 'd':
			wordsize = 8;
			break;
		case 'w':
			wordsize = 4;
			break;
		case 'h':
			wordsize = 2;
			break;
		case 'b':
			wordsize = 1;
			break;
		default:
			return ERROR_COMMAND_SYNTAX_ERROR;
	}

	return target_fill_mem(target, address, fn, wordsize, value, count);
}

static COMMAND_HELPER(parse_load_image_command_CMD_ARGV, struct image *image,
		target_addr_t *min_address, target_addr_t *max_address)
{
	if (CMD_ARGC < 1 || CMD_ARGC > 5)
		return ERROR_COMMAND_SYNTAX_ERROR;

	/* a base address isn't always necessary,
	 * default to 0x0 (i.e. don't relocate) */
	if (CMD_ARGC >= 2) {
		target_addr_t addr;
		COMMAND_PARSE_ADDRESS(CMD_ARGV[1], addr);
		image->base_address = addr;
		image->base_address_set = 1;
	} else
		image->base_address_set = 0;

	image->start_address_set = 0;

	if (CMD_ARGC >= 4)
		COMMAND_PARSE_ADDRESS(CMD_ARGV[3], *min_address);
	if (CMD_ARGC == 5) {
		COMMAND_PARSE_ADDRESS(CMD_ARGV[4], *max_address);
		/* use size (given) to find max (required) */
		*max_address += *min_address;
	}

	if (*min_address > *max_address)
		return ERROR_COMMAND_SYNTAX_ERROR;

	return ERROR_OK;
}

COMMAND_HANDLER(handle_load_image_command)
{
	uint8_t *buffer;
	size_t buf_cnt;
	uint32_t image_size;
	target_addr_t min_address = 0;
	target_addr_t max_address = -1;
	int i;
	struct image image;

	int retval = CALL_COMMAND_HANDLER(parse_load_image_command_CMD_ARGV,
			&image, &min_address, &max_address);
	if (ERROR_OK != retval)
		return retval;

	struct target *target = get_current_target(CMD_CTX);

	struct duration bench;
	duration_start(&bench);

	if (image_open(&image, CMD_ARGV[0], (CMD_ARGC >= 3) ? CMD_ARGV[2] : NULL) != ERROR_OK)
		return ERROR_FAIL;

	image_size = 0x0;
	retval = ERROR_OK;
	for (i = 0; i < image.num_sections; i++) {
		buffer = malloc(image.sections[i].size);
		if (buffer == NULL) {
			command_print(CMD,
						  "error allocating buffer for section (%d bytes)",
						  (int)(image.sections[i].size));
			retval = ERROR_FAIL;
			break;
		}

		retval = image_read_section(&image, i, 0x0, image.sections[i].size, buffer, &buf_cnt);
		if (retval != ERROR_OK) {
			free(buffer);
			break;
		}

		uint32_t offset = 0;
		uint32_t length = buf_cnt;

		/* DANGER!!! beware of unsigned comparison here!!! */

		if ((image.sections[i].base_address + buf_cnt >= min_address) &&
				(image.sections[i].base_address < max_address)) {

			if (image.sections[i].base_address < min_address) {
				/* clip addresses below */
				offset += min_address-image.sections[i].base_address;
				length -= offset;
			}

			if (image.sections[i].base_address + buf_cnt > max_address)
				length -= (image.sections[i].base_address + buf_cnt)-max_address;

			retval = target_write_buffer(target,
					image.sections[i].base_address + offset, length, buffer + offset);
			if (retval != ERROR_OK) {
				free(buffer);
				break;
			}
			image_size += length;
			command_print(CMD, "%u bytes written at address " TARGET_ADDR_FMT "",
					(unsigned int)length,
					image.sections[i].base_address + offset);
		}

		free(buffer);
	}

	if ((ERROR_OK == retval) && (duration_measure(&bench) == ERROR_OK)) {
		command_print(CMD, "downloaded %" PRIu32 " bytes "
				"in %fs (%0.3f KiB/s)", image_size,
				duration_elapsed(&bench), duration_kbps(&bench, image_size));
	}

	image_close(&image);

	return retval;

}

COMMAND_HANDLER(handle_dump_image_command)
{
	struct fileio *fileio;
	uint8_t *buffer;
	int retval, retvaltemp;
	target_addr_t address, size;
	struct duration bench;
	struct target *target = get_current_target(CMD_CTX);

	if (CMD_ARGC != 3)
		return ERROR_COMMAND_SYNTAX_ERROR;

	COMMAND_PARSE_ADDRESS(CMD_ARGV[1], address);
	COMMAND_PARSE_ADDRESS(CMD_ARGV[2], size);

	uint32_t buf_size = (size > 4096) ? 4096 : size;
	buffer = malloc(buf_size);
	if (!buffer)
		return ERROR_FAIL;

	retval = fileio_open(&fileio, CMD_ARGV[0], FILEIO_WRITE, FILEIO_BINARY);
	if (retval != ERROR_OK) {
		free(buffer);
		return retval;
	}

	duration_start(&bench);

	while (size > 0) {
		size_t size_written;
		uint32_t this_run_size = (size > buf_size) ? buf_size : size;
		retval = target_read_buffer(target, address, this_run_size, buffer);
		if (retval != ERROR_OK)
			break;

		retval = fileio_write(fileio, this_run_size, buffer, &size_written);
		if (retval != ERROR_OK)
			break;

		size -= this_run_size;
		address += this_run_size;
	}

	free(buffer);

	if ((ERROR_OK == retval) && (duration_measure(&bench) == ERROR_OK)) {
		size_t filesize;
		retval = fileio_size(fileio, &filesize);
		if (retval != ERROR_OK)
			return retval;
		command_print(CMD,
				"dumped %zu bytes in %fs (%0.3f KiB/s)", filesize,
				duration_elapsed(&bench), duration_kbps(&bench, filesize));
	}

	retvaltemp = fileio_close(fileio);
	if (retvaltemp != ERROR_OK)
		return retvaltemp;

	return retval;
}

enum verify_mode {
	IMAGE_TEST = 0,
	IMAGE_VERIFY = 1,
	IMAGE_CHECKSUM_ONLY = 2
};

static COMMAND_HELPER(handle_verify_image_command_internal, enum verify_mode verify)
{
	uint8_t *buffer;
	size_t buf_cnt;
	uint32_t image_size;
	int i;
	int retval;
	uint32_t checksum = 0;
	uint32_t mem_checksum = 0;

	struct image image;

	struct target *target = get_current_target(CMD_CTX);

	if (CMD_ARGC < 1)
		return ERROR_COMMAND_SYNTAX_ERROR;

	if (!target) {
		LOG_ERROR("no target selected");
		return ERROR_FAIL;
	}

	struct duration bench;
	duration_start(&bench);

	if (CMD_ARGC >= 2) {
		target_addr_t addr;
		COMMAND_PARSE_ADDRESS(CMD_ARGV[1], addr);
		image.base_address = addr;
		image.base_address_set = 1;
	} else {
		image.base_address_set = 0;
		image.base_address = 0x0;
	}

	image.start_address_set = 0;

	retval = image_open(&image, CMD_ARGV[0], (CMD_ARGC == 3) ? CMD_ARGV[2] : NULL);
	if (retval != ERROR_OK)
		return retval;

	image_size = 0x0;
	int diffs = 0;
	retval = ERROR_OK;
	for (i = 0; i < image.num_sections; i++) {
		buffer = malloc(image.sections[i].size);
		if (buffer == NULL) {
			command_print(CMD,
					"error allocating buffer for section (%d bytes)",
					(int)(image.sections[i].size));
			break;
		}
		retval = image_read_section(&image, i, 0x0, image.sections[i].size, buffer, &buf_cnt);
		if (retval != ERROR_OK) {
			free(buffer);
			break;
		}

		if (verify >= IMAGE_VERIFY) {
			/* calculate checksum of image */
			retval = image_calculate_checksum(buffer, buf_cnt, &checksum);
			if (retval != ERROR_OK) {
				free(buffer);
				break;
			}

			retval = target_checksum_memory(target, image.sections[i].base_address, buf_cnt, &mem_checksum);
			if (retval != ERROR_OK) {
				free(buffer);
				break;
			}
			if ((checksum != mem_checksum) && (verify == IMAGE_CHECKSUM_ONLY)) {
				LOG_ERROR("checksum mismatch");
				free(buffer);
				retval = ERROR_FAIL;
				goto done;
			}
			if (checksum != mem_checksum) {
				/* failed crc checksum, fall back to a binary compare */
				uint8_t *data;

				if (diffs == 0)
					LOG_ERROR("checksum mismatch - attempting binary compare");

				data = malloc(buf_cnt);

				retval = target_read_buffer(target, image.sections[i].base_address, buf_cnt, data);
				if (retval == ERROR_OK) {
					uint32_t t;
					for (t = 0; t < buf_cnt; t++) {
						if (data[t] != buffer[t]) {
							command_print(CMD,
										  "diff %d address 0x%08x. Was 0x%02x instead of 0x%02x",
										  diffs,
										  (unsigned)(t + image.sections[i].base_address),
										  data[t],
										  buffer[t]);
							if (diffs++ >= 127) {
								command_print(CMD, "More than 128 errors, the rest are not printed.");
								free(data);
								free(buffer);
								goto done;
							}
						}
						keep_alive();
					}
				}
				free(data);
			}
		} else {
			command_print(CMD, "address " TARGET_ADDR_FMT " length 0x%08zx",
						  image.sections[i].base_address,
						  buf_cnt);
		}

		free(buffer);
		image_size += buf_cnt;
	}
	if (diffs > 0)
		command_print(CMD, "No more differences found.");
done:
	if (diffs > 0)
		retval = ERROR_FAIL;
	if ((ERROR_OK == retval) && (duration_measure(&bench) == ERROR_OK)) {
		command_print(CMD, "verified %" PRIu32 " bytes "
				"in %fs (%0.3f KiB/s)", image_size,
				duration_elapsed(&bench), duration_kbps(&bench, image_size));
	}

	image_close(&image);

	return retval;
}

COMMAND_HANDLER(handle_verify_image_checksum_command)
{
	return CALL_COMMAND_HANDLER(handle_verify_image_command_internal, IMAGE_CHECKSUM_ONLY);
}

COMMAND_HANDLER(handle_verify_image_command)
{
	return CALL_COMMAND_HANDLER(handle_verify_image_command_internal, IMAGE_VERIFY);
}

COMMAND_HANDLER(handle_test_image_command)
{
	return CALL_COMMAND_HANDLER(handle_verify_image_command_internal, IMAGE_TEST);
}

static int handle_bp_command_list(struct command_invocation *cmd)
{
	struct target *target = get_current_target(cmd->ctx);
	struct breakpoint *breakpoint = target->breakpoints;
	while (breakpoint) {
		if (breakpoint->type == BKPT_SOFT) {
			char *buf = buf_to_hex_str(breakpoint->orig_instr,
					breakpoint->length);
			command_print(cmd, "IVA breakpoint: " TARGET_ADDR_FMT ", 0x%x, %i, 0x%s",
					breakpoint->address,
					breakpoint->length,
					breakpoint->set, buf);
			free(buf);
		} else {
			if ((breakpoint->address == 0) && (breakpoint->asid != 0))
				command_print(cmd, "Context breakpoint: 0x%8.8" PRIx32 ", 0x%x, %i",
							breakpoint->asid,
							breakpoint->length, breakpoint->set);
			else if ((breakpoint->address != 0) && (breakpoint->asid != 0)) {
				command_print(cmd, "Hybrid breakpoint(IVA): " TARGET_ADDR_FMT ", 0x%x, %i",
							breakpoint->address,
							breakpoint->length, breakpoint->set);
				command_print(cmd, "\t|--->linked with ContextID: 0x%8.8" PRIx32,
							breakpoint->asid);
			} else
				command_print(cmd, "Breakpoint(IVA): " TARGET_ADDR_FMT ", 0x%x, %i",
							breakpoint->address,
							breakpoint->length, breakpoint->set);
		}

		breakpoint = breakpoint->next;
	}
	return ERROR_OK;
}

static int handle_bp_command_set(struct command_invocation *cmd,
		target_addr_t addr, uint32_t asid, uint32_t length, int hw)
{
	struct target *target = get_current_target(cmd->ctx);
	int retval;

	if (asid == 0) {
		retval = breakpoint_add(target, addr, length, hw);
		/* error is always logged in breakpoint_add(), do not print it again */
		if (ERROR_OK == retval)
			command_print(cmd, "breakpoint set at " TARGET_ADDR_FMT "", addr);

	} else if (addr == 0) {
		if (target->type->add_context_breakpoint == NULL) {
			LOG_ERROR("Context breakpoint not available");
			return ERROR_TARGET_RESOURCE_NOT_AVAILABLE;
		}
		retval = context_breakpoint_add(target, asid, length, hw);
		/* error is always logged in context_breakpoint_add(), do not print it again */
		if (ERROR_OK == retval)
			command_print(cmd, "Context breakpoint set at 0x%8.8" PRIx32 "", asid);

	} else {
		if (target->type->add_hybrid_breakpoint == NULL) {
			LOG_ERROR("Hybrid breakpoint not available");
			return ERROR_TARGET_RESOURCE_NOT_AVAILABLE;
		}
		retval = hybrid_breakpoint_add(target, addr, asid, length, hw);
		/* error is always logged in hybrid_breakpoint_add(), do not print it again */
		if (ERROR_OK == retval)
			command_print(cmd, "Hybrid breakpoint set at 0x%8.8" PRIx32 "", asid);
	}
	return retval;
}

COMMAND_HANDLER(handle_bp_command)
{
	target_addr_t addr;
	uint32_t asid;
	uint32_t length;
	int hw = BKPT_SOFT;

	switch (CMD_ARGC) {
		case 0:
			return handle_bp_command_list(CMD);

		case 2:
			asid = 0;
			COMMAND_PARSE_ADDRESS(CMD_ARGV[0], addr);
			COMMAND_PARSE_NUMBER(u32, CMD_ARGV[1], length);
			return handle_bp_command_set(CMD, addr, asid, length, hw);

		case 3:
			if (strcmp(CMD_ARGV[2], "hw") == 0) {
				hw = BKPT_HARD;
				COMMAND_PARSE_ADDRESS(CMD_ARGV[0], addr);
				COMMAND_PARSE_NUMBER(u32, CMD_ARGV[1], length);
				asid = 0;
				return handle_bp_command_set(CMD, addr, asid, length, hw);
			} else if (strcmp(CMD_ARGV[2], "hw_ctx") == 0) {
				hw = BKPT_HARD;
				COMMAND_PARSE_NUMBER(u32, CMD_ARGV[0], asid);
				COMMAND_PARSE_NUMBER(u32, CMD_ARGV[1], length);
				addr = 0;
				return handle_bp_command_set(CMD, addr, asid, length, hw);
			}
			/* fallthrough */
		case 4:
			hw = BKPT_HARD;
			COMMAND_PARSE_ADDRESS(CMD_ARGV[0], addr);
			COMMAND_PARSE_NUMBER(u32, CMD_ARGV[1], asid);
			COMMAND_PARSE_NUMBER(u32, CMD_ARGV[2], length);
			return handle_bp_command_set(CMD, addr, asid, length, hw);

		default:
			return ERROR_COMMAND_SYNTAX_ERROR;
	}
}

COMMAND_HANDLER(handle_rbp_command)
{
	if (CMD_ARGC != 1)
		return ERROR_COMMAND_SYNTAX_ERROR;

	struct target *target = get_current_target(CMD_CTX);

	if (!strcmp(CMD_ARGV[0], "all")) {
		breakpoint_remove_all(target);
	} else {
		target_addr_t addr;
		COMMAND_PARSE_ADDRESS(CMD_ARGV[0], addr);

		breakpoint_remove(target, addr);
	}

	return ERROR_OK;
}

COMMAND_HANDLER(handle_wp_command)
{
	struct target *target = get_current_target(CMD_CTX);

	if (CMD_ARGC == 0) {
		struct watchpoint *watchpoint = target->watchpoints;

		while (watchpoint) {
			command_print(CMD, "address: " TARGET_ADDR_FMT
					", len: 0x%8.8" PRIx32
					", r/w/a: %i, value: 0x%8.8" PRIx32
					", mask: 0x%8.8" PRIx32,
					watchpoint->address,
					watchpoint->length,
					(int)watchpoint->rw,
					watchpoint->value,
					watchpoint->mask);
			watchpoint = watchpoint->next;
		}
		return ERROR_OK;
	}

	enum watchpoint_rw type = WPT_ACCESS;
	uint32_t addr = 0;
	uint32_t length = 0;
	uint32_t data_value = 0x0;
	uint32_t data_mask = 0xffffffff;

	switch (CMD_ARGC) {
	case 5:
		COMMAND_PARSE_NUMBER(u32, CMD_ARGV[4], data_mask);
		/* fall through */
	case 4:
		COMMAND_PARSE_NUMBER(u32, CMD_ARGV[3], data_value);
		/* fall through */
	case 3:
		switch (CMD_ARGV[2][0]) {
		case 'r':
			type = WPT_READ;
			break;
		case 'w':
			type = WPT_WRITE;
			break;
		case 'a':
			type = WPT_ACCESS;
			break;
		default:
			LOG_ERROR("invalid watchpoint mode ('%c')", CMD_ARGV[2][0]);
			return ERROR_COMMAND_SYNTAX_ERROR;
		}
		/* fall through */
	case 2:
		COMMAND_PARSE_NUMBER(u32, CMD_ARGV[1], length);
		COMMAND_PARSE_NUMBER(u32, CMD_ARGV[0], addr);
		break;

	default:
		return ERROR_COMMAND_SYNTAX_ERROR;
	}

	int retval = watchpoint_add(target, addr, length, type,
			data_value, data_mask);
	if (ERROR_OK != retval)
		LOG_ERROR("Failure setting watchpoints");

	return retval;
}

COMMAND_HANDLER(handle_rwp_command)
{
	if (CMD_ARGC != 1)
		return ERROR_COMMAND_SYNTAX_ERROR;

	uint32_t addr;
	COMMAND_PARSE_NUMBER(u32, CMD_ARGV[0], addr);

	struct target *target = get_current_target(CMD_CTX);
	watchpoint_remove(target, addr);

	return ERROR_OK;
}

/**
 * Translate a virtual address to a physical address.
 *
 * The low-level target implementation must have logged a detailed error
 * which is forwarded to telnet/GDB session.
 */
COMMAND_HANDLER(handle_virt2phys_command)
{
	if (CMD_ARGC != 1)
		return ERROR_COMMAND_SYNTAX_ERROR;

	target_addr_t va;
	COMMAND_PARSE_ADDRESS(CMD_ARGV[0], va);
	target_addr_t pa;

	struct target *target = get_current_target(CMD_CTX);
	int retval = target->type->virt2phys(target, va, &pa);
	if (retval == ERROR_OK)
		command_print(CMD, "Physical address " TARGET_ADDR_FMT "", pa);

	return retval;
}

static void writeData(FILE *f, const void *data, size_t len)
{
	size_t written = fwrite(data, 1, len, f);
	if (written != len)
		LOG_ERROR("failed to write %zu bytes: %s", len, strerror(errno));
}

static void writeLong(FILE *f, int l, struct target *target)
{
	uint8_t val[4];

	target_buffer_set_u32(target, val, l);
	writeData(f, val, 4);
}

static void writeString(FILE *f, char *s)
{
	writeData(f, s, strlen(s));
}

typedef unsigned char UNIT[2];  /* unit of profiling */

/* Dump a gmon.out histogram file. */
static void write_gmon(uint32_t *samples, uint32_t sampleNum, const char *filename, bool with_range,
			uint32_t start_address, uint32_t end_address, struct target *target, uint32_t duration_ms)
{
	uint32_t i;
	FILE *f = fopen(filename, "w");
	if (f == NULL)
		return;
	writeString(f, "gmon");
	writeLong(f, 0x00000001, target); /* Version */
	writeLong(f, 0, target); /* padding */
	writeLong(f, 0, target); /* padding */
	writeLong(f, 0, target); /* padding */

	uint8_t zero = 0;  /* GMON_TAG_TIME_HIST */
	writeData(f, &zero, 1);

	/* figure out bucket size */
	uint32_t min;
	uint32_t max;
	if (with_range) {
		min = start_address;
		max = end_address;
	} else {
		min = samples[0];
		max = samples[0];
		for (i = 0; i < sampleNum; i++) {
			if (min > samples[i])
				min = samples[i];
			if (max < samples[i])
				max = samples[i];
		}

		/* max should be (largest sample + 1)
		 * Refer to binutils/gprof/hist.c (find_histogram_for_pc) */
		max++;
	}

	int addressSpace = max - min;
	assert(addressSpace >= 2);

	/* FIXME: What is the reasonable number of buckets?
	 * The profiling result will be more accurate if there are enough buckets. */
	static const uint32_t maxBuckets = 128 * 1024; /* maximum buckets. */
	uint32_t numBuckets = addressSpace / sizeof(UNIT);
	if (numBuckets > maxBuckets)
		numBuckets = maxBuckets;
	int *buckets = malloc(sizeof(int) * numBuckets);
	if (buckets == NULL) {
		fclose(f);
		return;
	}
	memset(buckets, 0, sizeof(int) * numBuckets);
	for (i = 0; i < sampleNum; i++) {
		uint32_t address = samples[i];

		if ((address < min) || (max <= address))
			continue;

		long long a = address - min;
		long long b = numBuckets;
		long long c = addressSpace;
		int index_t = (a * b) / c; /* danger!!!! int32 overflows */
		buckets[index_t]++;
	}

	/* append binary memory gmon.out &profile_hist_hdr ((char*)&profile_hist_hdr + sizeof(struct gmon_hist_hdr)) */
	writeLong(f, min, target);			/* low_pc */
	writeLong(f, max, target);			/* high_pc */
	writeLong(f, numBuckets, target);	/* # of buckets */
	float sample_rate = sampleNum / (duration_ms / 1000.0);
	writeLong(f, sample_rate, target);
	writeString(f, "seconds");
	for (i = 0; i < (15-strlen("seconds")); i++)
		writeData(f, &zero, 1);
	writeString(f, "s");

	/*append binary memory gmon.out profile_hist_data (profile_hist_data + profile_hist_hdr.hist_size) */

	char *data = malloc(2 * numBuckets);
	if (data != NULL) {
		for (i = 0; i < numBuckets; i++) {
			int val;
			val = buckets[i];
			if (val > 65535)
				val = 65535;
			data[i * 2] = val&0xff;
			data[i * 2 + 1] = (val >> 8) & 0xff;
		}
		free(buckets);
		writeData(f, data, numBuckets * 2);
		free(data);
	} else
		free(buckets);

	fclose(f);
}

/* profiling samples the CPU PC as quickly as OpenOCD is able,
 * which will be used as a random sampling of PC */
COMMAND_HANDLER(handle_profile_command)
{
	struct target *target = get_current_target(CMD_CTX);

	if ((CMD_ARGC != 2) && (CMD_ARGC != 4))
		return ERROR_COMMAND_SYNTAX_ERROR;

	const uint32_t MAX_PROFILE_SAMPLE_NUM = 10000;
	uint32_t offset;
	uint32_t num_of_samples;
	int retval = ERROR_OK;

	COMMAND_PARSE_NUMBER(u32, CMD_ARGV[0], offset);

	uint32_t *samples = malloc(sizeof(uint32_t) * MAX_PROFILE_SAMPLE_NUM);
	if (samples == NULL) {
		LOG_ERROR("No memory to store samples.");
		return ERROR_FAIL;
	}

	uint64_t timestart_ms = timeval_ms();
	/**
	 * Some cores let us sample the PC without the
	 * annoying halt/resume step; for example, ARMv7 PCSR.
	 * Provide a way to use that more efficient mechanism.
	 */
	retval = target_profiling(target, samples, MAX_PROFILE_SAMPLE_NUM,
				&num_of_samples, offset);
	if (retval != ERROR_OK) {
		free(samples);
		return retval;
	}
	uint32_t duration_ms = timeval_ms() - timestart_ms;

	assert(num_of_samples <= MAX_PROFILE_SAMPLE_NUM);

	retval = target_poll(target);
	if (retval != ERROR_OK) {
		free(samples);
		return retval;
	}
	if (target->state == TARGET_RUNNING) {
		retval = target_halt(target);
		if (retval != ERROR_OK) {
			free(samples);
			return retval;
		}
	}

	retval = target_poll(target);
	if (retval != ERROR_OK) {
		free(samples);
		return retval;
	}

	uint32_t start_address = 0;
	uint32_t end_address = 0;
	bool with_range = false;
	if (CMD_ARGC == 4) {
		with_range = true;
		COMMAND_PARSE_NUMBER(u32, CMD_ARGV[2], start_address);
		COMMAND_PARSE_NUMBER(u32, CMD_ARGV[3], end_address);
	}

	write_gmon(samples, num_of_samples, CMD_ARGV[1],
		   with_range, start_address, end_address, target, duration_ms);
	command_print(CMD, "Wrote %s", CMD_ARGV[1]);

	free(samples);
	return retval;
}

static int new_int_array_element(Jim_Interp *interp, const char *varname, int idx, uint32_t val)
{
	char *namebuf;
	Jim_Obj *nameObjPtr, *valObjPtr;
	int result;

	namebuf = alloc_printf("%s(%d)", varname, idx);
	if (!namebuf)
		return JIM_ERR;

	nameObjPtr = Jim_NewStringObj(interp, namebuf, -1);
	valObjPtr = Jim_NewIntObj(interp, val);
	if (!nameObjPtr || !valObjPtr) {
		free(namebuf);
		return JIM_ERR;
	}

	Jim_IncrRefCount(nameObjPtr);
	Jim_IncrRefCount(valObjPtr);
	result = Jim_SetVariable(interp, nameObjPtr, valObjPtr);
	Jim_DecrRefCount(interp, nameObjPtr);
	Jim_DecrRefCount(interp, valObjPtr);
	free(namebuf);
	/* printf("%s(%d) <= 0%08x\n", varname, idx, val); */
	return result;
}

static int jim_mem2array(Jim_Interp *interp, int argc, Jim_Obj *const *argv)
{
	struct command_context *context;
	struct target *target;

	context = current_command_context(interp);
	assert(context != NULL);

	target = get_current_target(context);
	if (target == NULL) {
		LOG_ERROR("mem2array: no current target");
		return JIM_ERR;
	}

	return target_mem2array(interp, target, argc - 1, argv + 1);
}

static int target_mem2array(Jim_Interp *interp, struct target *target, int argc, Jim_Obj *const *argv)
{
	long l;
	uint32_t width;
	int len;
	target_addr_t addr;
	uint32_t count;
	uint32_t v;
	const char *varname;
	const char *phys;
	bool is_phys;
	int  n, e, retval;
	uint32_t i;

	/* argv[1] = name of array to receive the data
	 * argv[2] = desired width
	 * argv[3] = memory address
	 * argv[4] = count of times to read
	 */

	if (argc < 4 || argc > 5) {
		Jim_WrongNumArgs(interp, 0, argv, "varname width addr nelems [phys]");
		return JIM_ERR;
	}
	varname = Jim_GetString(argv[0], &len);
	/* given "foo" get space for worse case "foo(%d)" .. add 20 */

	e = Jim_GetLong(interp, argv[1], &l);
	width = l;
	if (e != JIM_OK)
		return e;

	jim_wide w;
	e = Jim_GetWide(interp, argv[2], &w);
	addr = w;
	if (e != JIM_OK)
		return e;
	e = Jim_GetLong(interp, argv[3], &l);
	len = l;
	if (e != JIM_OK)
		return e;
	is_phys = false;
	if (argc > 4) {
		phys = Jim_GetString(argv[4], &n);
		if (!strncmp(phys, "phys", n))
			is_phys = true;
		else
			return JIM_ERR;
	}
	switch (width) {
		case 8:
			width = 1;
			break;
		case 16:
			width = 2;
			break;
		case 32:
			width = 4;
			break;
		default:
			Jim_SetResult(interp, Jim_NewEmptyStringObj(interp));
			Jim_AppendStrings(interp, Jim_GetResult(interp), "Invalid width param, must be 8/16/32", NULL);
			return JIM_ERR;
	}
	if (len == 0) {
		Jim_SetResult(interp, Jim_NewEmptyStringObj(interp));
		Jim_AppendStrings(interp, Jim_GetResult(interp), "mem2array: zero width read?", NULL);
		return JIM_ERR;
	}
	if ((addr + (len * width)) < addr) {
		Jim_SetResult(interp, Jim_NewEmptyStringObj(interp));
		Jim_AppendStrings(interp, Jim_GetResult(interp), "mem2array: addr + len - wraps to zero?", NULL);
		return JIM_ERR;
	}
	/* absurd transfer size? */
	if (len > 65536) {
		Jim_SetResult(interp, Jim_NewEmptyStringObj(interp));
		Jim_AppendStrings(interp, Jim_GetResult(interp), "mem2array: absurd > 64K item request", NULL);
		return JIM_ERR;
	}

	if ((width == 1) ||
		((width == 2) && ((addr & 1) == 0)) ||
		((width == 4) && ((addr & 3) == 0))) {
		/* all is well */
	} else {
		char buf[100];
		Jim_SetResult(interp, Jim_NewEmptyStringObj(interp));
<<<<<<< HEAD
		sprintf(buf, "mem2array address: " TARGET_ADDR_FMT " is not aligned for %" PRId32 " byte reads",
=======
		sprintf(buf, "mem2array address: 0x%08" PRIx32 " is not aligned for %" PRIu32 " byte reads",
>>>>>>> 4fc61a2f
				addr,
				width);
		Jim_AppendStrings(interp, Jim_GetResult(interp), buf, NULL);
		return JIM_ERR;
	}

	/* Transfer loop */

	/* index counter */
	n = 0;

	size_t buffersize = 4096;
	uint8_t *buffer = malloc(buffersize);
	if (buffer == NULL)
		return JIM_ERR;

	/* assume ok */
	e = JIM_OK;
	while (len) {
		/* Slurp... in buffer size chunks */

		count = len; /* in objects.. */
		if (count > (buffersize / width))
			count = (buffersize / width);

		if (is_phys)
			retval = target_read_phys_memory(target, addr, width, count, buffer);
		else
			retval = target_read_memory(target, addr, width, count, buffer);
		if (retval != ERROR_OK) {
			/* BOO !*/
<<<<<<< HEAD
			LOG_ERROR("mem2array: Read @ " TARGET_ADDR_FMT ", w=%" PRId32 ", cnt=%" PRId32 ", failed",
=======
			LOG_ERROR("mem2array: Read @ 0x%08" PRIx32 ", w=%" PRIu32 ", cnt=%" PRIu32 ", failed",
>>>>>>> 4fc61a2f
					  addr,
					  width,
					  count);
			Jim_SetResult(interp, Jim_NewEmptyStringObj(interp));
			Jim_AppendStrings(interp, Jim_GetResult(interp), "mem2array: cannot read memory", NULL);
			e = JIM_ERR;
			break;
		} else {
			v = 0; /* shut up gcc */
			for (i = 0; i < count ; i++, n++) {
				switch (width) {
					case 4:
						v = target_buffer_get_u32(target, &buffer[i*width]);
						break;
					case 2:
						v = target_buffer_get_u16(target, &buffer[i*width]);
						break;
					case 1:
						v = buffer[i] & 0x0ff;
						break;
				}
				new_int_array_element(interp, varname, n, v);
			}
			len -= count;
			addr += count * width;
		}
	}

	free(buffer);

	Jim_SetResult(interp, Jim_NewEmptyStringObj(interp));

	return e;
}

static int get_int_array_element(Jim_Interp *interp, const char *varname, int idx, uint32_t *val)
{
	char *namebuf;
	Jim_Obj *nameObjPtr, *valObjPtr;
	int result;
	long l;

	namebuf = alloc_printf("%s(%d)", varname, idx);
	if (!namebuf)
		return JIM_ERR;

	nameObjPtr = Jim_NewStringObj(interp, namebuf, -1);
	if (!nameObjPtr) {
		free(namebuf);
		return JIM_ERR;
	}

	Jim_IncrRefCount(nameObjPtr);
	valObjPtr = Jim_GetVariable(interp, nameObjPtr, JIM_ERRMSG);
	Jim_DecrRefCount(interp, nameObjPtr);
	free(namebuf);
	if (valObjPtr == NULL)
		return JIM_ERR;

	result = Jim_GetLong(interp, valObjPtr, &l);
	/* printf("%s(%d) => 0%08x\n", varname, idx, val); */
	*val = l;
	return result;
}

static int jim_array2mem(Jim_Interp *interp, int argc, Jim_Obj *const *argv)
{
	struct command_context *context;
	struct target *target;

	context = current_command_context(interp);
	assert(context != NULL);

	target = get_current_target(context);
	if (target == NULL) {
		LOG_ERROR("array2mem: no current target");
		return JIM_ERR;
	}

	return target_array2mem(interp, target, argc-1, argv + 1);
}

static int target_array2mem(Jim_Interp *interp, struct target *target,
		int argc, Jim_Obj *const *argv)
{
	long l;
	uint32_t width;
	int len;
	uint32_t addr;
	uint32_t count;
	uint32_t v;
	const char *varname;
	const char *phys;
	bool is_phys;
	int  n, e, retval;
	uint32_t i;

	/* argv[1] = name of array to get the data
	 * argv[2] = desired width
	 * argv[3] = memory address
	 * argv[4] = count to write
	 */
	if (argc < 4 || argc > 5) {
		Jim_WrongNumArgs(interp, 0, argv, "varname width addr nelems [phys]");
		return JIM_ERR;
	}
	varname = Jim_GetString(argv[0], &len);
	/* given "foo" get space for worse case "foo(%d)" .. add 20 */

	e = Jim_GetLong(interp, argv[1], &l);
	width = l;
	if (e != JIM_OK)
		return e;

	e = Jim_GetLong(interp, argv[2], &l);
	addr = l;
	if (e != JIM_OK)
		return e;
	e = Jim_GetLong(interp, argv[3], &l);
	len = l;
	if (e != JIM_OK)
		return e;
	is_phys = false;
	if (argc > 4) {
		phys = Jim_GetString(argv[4], &n);
		if (!strncmp(phys, "phys", n))
			is_phys = true;
		else
			return JIM_ERR;
	}
	switch (width) {
		case 8:
			width = 1;
			break;
		case 16:
			width = 2;
			break;
		case 32:
			width = 4;
			break;
		default:
			Jim_SetResult(interp, Jim_NewEmptyStringObj(interp));
			Jim_AppendStrings(interp, Jim_GetResult(interp),
					"Invalid width param, must be 8/16/32", NULL);
			return JIM_ERR;
	}
	if (len == 0) {
		Jim_SetResult(interp, Jim_NewEmptyStringObj(interp));
		Jim_AppendStrings(interp, Jim_GetResult(interp),
				"array2mem: zero width read?", NULL);
		return JIM_ERR;
	}
	if ((addr + (len * width)) < addr) {
		Jim_SetResult(interp, Jim_NewEmptyStringObj(interp));
		Jim_AppendStrings(interp, Jim_GetResult(interp),
				"array2mem: addr + len - wraps to zero?", NULL);
		return JIM_ERR;
	}
	/* absurd transfer size? */
	if (len > 65536) {
		Jim_SetResult(interp, Jim_NewEmptyStringObj(interp));
		Jim_AppendStrings(interp, Jim_GetResult(interp),
				"array2mem: absurd > 64K item request", NULL);
		return JIM_ERR;
	}

	if ((width == 1) ||
		((width == 2) && ((addr & 1) == 0)) ||
		((width == 4) && ((addr & 3) == 0))) {
		/* all is well */
	} else {
		char buf[100];
		Jim_SetResult(interp, Jim_NewEmptyStringObj(interp));
		sprintf(buf, "array2mem address: 0x%08" PRIx32 " is not aligned for %" PRIu32 " byte reads",
				addr,
				width);
		Jim_AppendStrings(interp, Jim_GetResult(interp), buf, NULL);
		return JIM_ERR;
	}

	/* Transfer loop */

	/* index counter */
	n = 0;
	/* assume ok */
	e = JIM_OK;

	size_t buffersize = 4096;
	uint8_t *buffer = malloc(buffersize);
	if (buffer == NULL)
		return JIM_ERR;

	while (len) {
		/* Slurp... in buffer size chunks */

		count = len; /* in objects.. */
		if (count > (buffersize / width))
			count = (buffersize / width);

		v = 0; /* shut up gcc */
		for (i = 0; i < count; i++, n++) {
			get_int_array_element(interp, varname, n, &v);
			switch (width) {
			case 4:
				target_buffer_set_u32(target, &buffer[i * width], v);
				break;
			case 2:
				target_buffer_set_u16(target, &buffer[i * width], v);
				break;
			case 1:
				buffer[i] = v & 0x0ff;
				break;
			}
		}
		len -= count;

		if (is_phys)
			retval = target_write_phys_memory(target, addr, width, count, buffer);
		else
			retval = target_write_memory(target, addr, width, count, buffer);
		if (retval != ERROR_OK) {
			/* BOO !*/
			LOG_ERROR("array2mem: Write @ 0x%08" PRIx32 ", w=%" PRIu32 ", cnt=%" PRIu32 ", failed",
					  addr,
					  width,
					  count);
			Jim_SetResult(interp, Jim_NewEmptyStringObj(interp));
			Jim_AppendStrings(interp, Jim_GetResult(interp), "array2mem: cannot read memory", NULL);
			e = JIM_ERR;
			break;
		}
		addr += count * width;
	}

	free(buffer);

	Jim_SetResult(interp, Jim_NewEmptyStringObj(interp));

	return e;
}

/* FIX? should we propagate errors here rather than printing them
 * and continuing?
 */
void target_handle_event(struct target *target, enum target_event e)
{
	struct target_event_action *teap;
	int retval;

	for (teap = target->event_action; teap != NULL; teap = teap->next) {
		if (teap->event == e) {
			LOG_DEBUG("target(%d): %s (%s) event: %d (%s) action: %s",
					   target->target_number,
					   target_name(target),
					   target_type_name(target),
					   e,
					   Jim_Nvp_value2name_simple(nvp_target_event, e)->name,
					   Jim_GetString(teap->body, NULL));

			/* Override current target by the target an event
			 * is issued from (lot of scripts need it).
			 * Return back to previous override as soon
			 * as the handler processing is done */
			struct command_context *cmd_ctx = current_command_context(teap->interp);
			struct target *saved_target_override = cmd_ctx->current_target_override;
			cmd_ctx->current_target_override = target;

			retval = Jim_EvalObj(teap->interp, teap->body);

			cmd_ctx->current_target_override = saved_target_override;

			if (retval == ERROR_COMMAND_CLOSE_CONNECTION)
				return;

			if (retval == JIM_RETURN)
				retval = teap->interp->returnCode;

			if (retval != JIM_OK) {
				Jim_MakeErrorMessage(teap->interp);
				LOG_USER("Error executing event %s on target %s:\n%s",
						  Jim_Nvp_value2name_simple(nvp_target_event, e)->name,
						  target_name(target),
						  Jim_GetString(Jim_GetResult(teap->interp), NULL));
				/* clean both error code and stacktrace before return */
				Jim_Eval(teap->interp, "error \"\" \"\"");
			}
		}
	}
}

/**
 * Returns true only if the target has a handler for the specified event.
 */
bool target_has_event_action(struct target *target, enum target_event event)
{
	struct target_event_action *teap;

	for (teap = target->event_action; teap != NULL; teap = teap->next) {
		if (teap->event == event)
			return true;
	}
	return false;
}

enum target_cfg_param {
	TCFG_TYPE,
	TCFG_EVENT,
	TCFG_WORK_AREA_VIRT,
	TCFG_WORK_AREA_PHYS,
	TCFG_WORK_AREA_SIZE,
	TCFG_WORK_AREA_BACKUP,
	TCFG_ENDIAN,
	TCFG_COREID,
	TCFG_CHAIN_POSITION,
	TCFG_DBGBASE,
	TCFG_RTOS,
	TCFG_DEFER_EXAMINE,
	TCFG_GDB_PORT,
};

static Jim_Nvp nvp_config_opts[] = {
	{ .name = "-type",             .value = TCFG_TYPE },
	{ .name = "-event",            .value = TCFG_EVENT },
	{ .name = "-work-area-virt",   .value = TCFG_WORK_AREA_VIRT },
	{ .name = "-work-area-phys",   .value = TCFG_WORK_AREA_PHYS },
	{ .name = "-work-area-size",   .value = TCFG_WORK_AREA_SIZE },
	{ .name = "-work-area-backup", .value = TCFG_WORK_AREA_BACKUP },
	{ .name = "-endian",           .value = TCFG_ENDIAN },
	{ .name = "-coreid",           .value = TCFG_COREID },
	{ .name = "-chain-position",   .value = TCFG_CHAIN_POSITION },
	{ .name = "-dbgbase",          .value = TCFG_DBGBASE },
	{ .name = "-rtos",             .value = TCFG_RTOS },
	{ .name = "-defer-examine",    .value = TCFG_DEFER_EXAMINE },
	{ .name = "-gdb-port",         .value = TCFG_GDB_PORT },
	{ .name = NULL, .value = -1 }
};

static int target_configure(Jim_GetOptInfo *goi, struct target *target)
{
	Jim_Nvp *n;
	Jim_Obj *o;
	jim_wide w;
	int e;

	/* parse config or cget options ... */
	while (goi->argc > 0) {
		Jim_SetEmptyResult(goi->interp);
		/* Jim_GetOpt_Debug(goi); */

		if (target->type->target_jim_configure) {
			/* target defines a configure function */
			/* target gets first dibs on parameters */
			e = (*(target->type->target_jim_configure))(target, goi);
			if (e == JIM_OK) {
				/* more? */
				continue;
			}
			if (e == JIM_ERR) {
				/* An error */
				return e;
			}
			/* otherwise we 'continue' below */
		}
		e = Jim_GetOpt_Nvp(goi, nvp_config_opts, &n);
		if (e != JIM_OK) {
			Jim_GetOpt_NvpUnknown(goi, nvp_config_opts, 0);
			return e;
		}
		switch (n->value) {
		case TCFG_TYPE:
			/* not settable */
			if (goi->isconfigure) {
				Jim_SetResultFormatted(goi->interp,
						"not settable: %s", n->name);
				return JIM_ERR;
			} else {
no_params:
				if (goi->argc != 0) {
					Jim_WrongNumArgs(goi->interp,
							goi->argc, goi->argv,
							"NO PARAMS");
					return JIM_ERR;
				}
			}
			Jim_SetResultString(goi->interp,
					target_type_name(target), -1);
			/* loop for more */
			break;
		case TCFG_EVENT:
			if (goi->argc == 0) {
				Jim_WrongNumArgs(goi->interp, goi->argc, goi->argv, "-event ?event-name? ...");
				return JIM_ERR;
			}

			e = Jim_GetOpt_Nvp(goi, nvp_target_event, &n);
			if (e != JIM_OK) {
				Jim_GetOpt_NvpUnknown(goi, nvp_target_event, 1);
				return e;
			}

			if (goi->isconfigure) {
				if (goi->argc != 1) {
					Jim_WrongNumArgs(goi->interp, goi->argc, goi->argv, "-event ?event-name? ?EVENT-BODY?");
					return JIM_ERR;
				}
			} else {
				if (goi->argc != 0) {
					Jim_WrongNumArgs(goi->interp, goi->argc, goi->argv, "-event ?event-name?");
					return JIM_ERR;
				}
			}

			{
				struct target_event_action *teap;

				teap = target->event_action;
				/* replace existing? */
				while (teap) {
					if (teap->event == (enum target_event)n->value)
						break;
					teap = teap->next;
				}

				if (goi->isconfigure) {
					bool replace = true;
					if (teap == NULL) {
						/* create new */
						teap = calloc(1, sizeof(*teap));
						replace = false;
					}
					teap->event = n->value;
					teap->interp = goi->interp;
					Jim_GetOpt_Obj(goi, &o);
					if (teap->body)
						Jim_DecrRefCount(teap->interp, teap->body);
					teap->body  = Jim_DuplicateObj(goi->interp, o);
					/*
					 * FIXME:
					 *     Tcl/TK - "tk events" have a nice feature.
					 *     See the "BIND" command.
					 *    We should support that here.
					 *     You can specify %X and %Y in the event code.
					 *     The idea is: %T - target name.
					 *     The idea is: %N - target number
					 *     The idea is: %E - event name.
					 */
					Jim_IncrRefCount(teap->body);

					if (!replace) {
						/* add to head of event list */
						teap->next = target->event_action;
						target->event_action = teap;
					}
					Jim_SetEmptyResult(goi->interp);
				} else {
					/* get */
					if (teap == NULL)
						Jim_SetEmptyResult(goi->interp);
					else
						Jim_SetResult(goi->interp, Jim_DuplicateObj(goi->interp, teap->body));
				}
			}
			/* loop for more */
			break;

		case TCFG_WORK_AREA_VIRT:
			if (goi->isconfigure) {
				target_free_all_working_areas(target);
				e = Jim_GetOpt_Wide(goi, &w);
				if (e != JIM_OK)
					return e;
				target->working_area_virt = w;
				target->working_area_virt_spec = true;
			} else {
				if (goi->argc != 0)
					goto no_params;
			}
			Jim_SetResult(goi->interp, Jim_NewIntObj(goi->interp, target->working_area_virt));
			/* loop for more */
			break;

		case TCFG_WORK_AREA_PHYS:
			if (goi->isconfigure) {
				target_free_all_working_areas(target);
				e = Jim_GetOpt_Wide(goi, &w);
				if (e != JIM_OK)
					return e;
				target->working_area_phys = w;
				target->working_area_phys_spec = true;
			} else {
				if (goi->argc != 0)
					goto no_params;
			}
			Jim_SetResult(goi->interp, Jim_NewIntObj(goi->interp, target->working_area_phys));
			/* loop for more */
			break;

		case TCFG_WORK_AREA_SIZE:
			if (goi->isconfigure) {
				target_free_all_working_areas(target);
				e = Jim_GetOpt_Wide(goi, &w);
				if (e != JIM_OK)
					return e;
				target->working_area_size = w;
			} else {
				if (goi->argc != 0)
					goto no_params;
			}
			Jim_SetResult(goi->interp, Jim_NewIntObj(goi->interp, target->working_area_size));
			/* loop for more */
			break;

		case TCFG_WORK_AREA_BACKUP:
			if (goi->isconfigure) {
				target_free_all_working_areas(target);
				e = Jim_GetOpt_Wide(goi, &w);
				if (e != JIM_OK)
					return e;
				/* make this exactly 1 or 0 */
				target->backup_working_area = (!!w);
			} else {
				if (goi->argc != 0)
					goto no_params;
			}
			Jim_SetResult(goi->interp, Jim_NewIntObj(goi->interp, target->backup_working_area));
			/* loop for more e*/
			break;


		case TCFG_ENDIAN:
			if (goi->isconfigure) {
				e = Jim_GetOpt_Nvp(goi, nvp_target_endian, &n);
				if (e != JIM_OK) {
					Jim_GetOpt_NvpUnknown(goi, nvp_target_endian, 1);
					return e;
				}
				target->endianness = n->value;
			} else {
				if (goi->argc != 0)
					goto no_params;
			}
			n = Jim_Nvp_value2name_simple(nvp_target_endian, target->endianness);
			if (n->name == NULL) {
				target->endianness = TARGET_LITTLE_ENDIAN;
				n = Jim_Nvp_value2name_simple(nvp_target_endian, target->endianness);
			}
			Jim_SetResultString(goi->interp, n->name, -1);
			/* loop for more */
			break;

		case TCFG_COREID:
			if (goi->isconfigure) {
				e = Jim_GetOpt_Wide(goi, &w);
				if (e != JIM_OK)
					return e;
				target->coreid = (int32_t)w;
			} else {
				if (goi->argc != 0)
					goto no_params;
			}
			Jim_SetResult(goi->interp, Jim_NewIntObj(goi->interp, target->coreid));
			/* loop for more */
			break;

		case TCFG_CHAIN_POSITION:
			if (goi->isconfigure) {
				Jim_Obj *o_t;
				struct jtag_tap *tap;

				if (target->has_dap) {
					Jim_SetResultString(goi->interp,
						"target requires -dap parameter instead of -chain-position!", -1);
					return JIM_ERR;
				}

				target_free_all_working_areas(target);
				e = Jim_GetOpt_Obj(goi, &o_t);
				if (e != JIM_OK)
					return e;
				tap = jtag_tap_by_jim_obj(goi->interp, o_t);
				if (tap == NULL)
					return JIM_ERR;
				target->tap = tap;
				target->tap_configured = true;
			} else {
				if (goi->argc != 0)
					goto no_params;
			}
			Jim_SetResultString(goi->interp, target->tap->dotted_name, -1);
			/* loop for more e*/
			break;
		case TCFG_DBGBASE:
			if (goi->isconfigure) {
				e = Jim_GetOpt_Wide(goi, &w);
				if (e != JIM_OK)
					return e;
				target->dbgbase = (uint32_t)w;
				target->dbgbase_set = true;
			} else {
				if (goi->argc != 0)
					goto no_params;
			}
			Jim_SetResult(goi->interp, Jim_NewIntObj(goi->interp, target->dbgbase));
			/* loop for more */
			break;
		case TCFG_RTOS:
			/* RTOS */
			{
				int result = rtos_create(goi, target);
				if (result != JIM_OK)
					return result;
			}
			/* loop for more */
			break;

		case TCFG_DEFER_EXAMINE:
			/* DEFER_EXAMINE */
			target->defer_examine = true;
			/* loop for more */
			break;

		case TCFG_GDB_PORT:
			if (goi->isconfigure) {
				struct command_context *cmd_ctx = current_command_context(goi->interp);
				if (cmd_ctx->mode != COMMAND_CONFIG) {
					Jim_SetResultString(goi->interp, "-gdb-port must be configured before 'init'", -1);
					return JIM_ERR;
				}

				const char *s;
				e = Jim_GetOpt_String(goi, &s, NULL);
				if (e != JIM_OK)
					return e;
				target->gdb_port_override = strdup(s);
			} else {
				if (goi->argc != 0)
					goto no_params;
			}
			Jim_SetResultString(goi->interp, target->gdb_port_override ? : "undefined", -1);
			/* loop for more */
			break;
		}
	} /* while (goi->argc) */


		/* done - we return */
	return JIM_OK;
}

static int jim_target_configure(Jim_Interp *interp, int argc, Jim_Obj * const *argv)
{
	Jim_GetOptInfo goi;

	Jim_GetOpt_Setup(&goi, interp, argc - 1, argv + 1);
	goi.isconfigure = !strcmp(Jim_GetString(argv[0], NULL), "configure");
	if (goi.argc < 1) {
		Jim_WrongNumArgs(goi.interp, goi.argc, goi.argv,
				 "missing: -option ...");
		return JIM_ERR;
	}
	struct target *target = Jim_CmdPrivData(goi.interp);
	return target_configure(&goi, target);
}

static int jim_target_mem2array(Jim_Interp *interp,
		int argc, Jim_Obj *const *argv)
{
	struct target *target = Jim_CmdPrivData(interp);
	return target_mem2array(interp, target, argc - 1, argv + 1);
}

static int jim_target_array2mem(Jim_Interp *interp,
		int argc, Jim_Obj *const *argv)
{
	struct target *target = Jim_CmdPrivData(interp);
	return target_array2mem(interp, target, argc - 1, argv + 1);
}

static int jim_target_tap_disabled(Jim_Interp *interp)
{
	Jim_SetResultFormatted(interp, "[TAP is disabled]");
	return JIM_ERR;
}

static int jim_target_examine(Jim_Interp *interp, int argc, Jim_Obj *const *argv)
{
	bool allow_defer = false;

	Jim_GetOptInfo goi;
	Jim_GetOpt_Setup(&goi, interp, argc - 1, argv + 1);
	if (goi.argc > 1) {
		const char *cmd_name = Jim_GetString(argv[0], NULL);
		Jim_SetResultFormatted(goi.interp,
				"usage: %s ['allow-defer']", cmd_name);
		return JIM_ERR;
	}
	if (goi.argc > 0 &&
	    strcmp(Jim_GetString(argv[1], NULL), "allow-defer") == 0) {
		/* consume it */
		Jim_Obj *obj;
		int e = Jim_GetOpt_Obj(&goi, &obj);
		if (e != JIM_OK)
			return e;
		allow_defer = true;
	}

	struct target *target = Jim_CmdPrivData(interp);
	if (!target->tap->enabled)
		return jim_target_tap_disabled(interp);

	if (allow_defer && target->defer_examine) {
		LOG_INFO("Deferring arp_examine of %s", target_name(target));
		LOG_INFO("Use arp_examine command to examine it manually!");
		return JIM_OK;
	}

	int e = target->type->examine(target);
	if (e != ERROR_OK)
		return JIM_ERR;
	return JIM_OK;
}

static int jim_target_was_examined(Jim_Interp *interp, int argc, Jim_Obj * const *argv)
{
	struct target *target = Jim_CmdPrivData(interp);

	Jim_SetResultBool(interp, target_was_examined(target));
	return JIM_OK;
}

static int jim_target_examine_deferred(Jim_Interp *interp, int argc, Jim_Obj * const *argv)
{
	struct target *target = Jim_CmdPrivData(interp);

	Jim_SetResultBool(interp, target->defer_examine);
	return JIM_OK;
}

static int jim_target_halt_gdb(Jim_Interp *interp, int argc, Jim_Obj *const *argv)
{
	if (argc != 1) {
		Jim_WrongNumArgs(interp, 1, argv, "[no parameters]");
		return JIM_ERR;
	}
	struct target *target = Jim_CmdPrivData(interp);

	if (target_call_event_callbacks(target, TARGET_EVENT_GDB_HALT) != ERROR_OK)
		return JIM_ERR;

	return JIM_OK;
}

static int jim_target_poll(Jim_Interp *interp, int argc, Jim_Obj *const *argv)
{
	if (argc != 1) {
		Jim_WrongNumArgs(interp, 1, argv, "[no parameters]");
		return JIM_ERR;
	}
	struct target *target = Jim_CmdPrivData(interp);
	if (!target->tap->enabled)
		return jim_target_tap_disabled(interp);

	int e;
	if (!(target_was_examined(target)))
		e = ERROR_TARGET_NOT_EXAMINED;
	else
		e = target->type->poll(target);
	if (e != ERROR_OK)
		return JIM_ERR;
	return JIM_OK;
}

static int jim_target_reset(Jim_Interp *interp, int argc, Jim_Obj *const *argv)
{
	Jim_GetOptInfo goi;
	Jim_GetOpt_Setup(&goi, interp, argc - 1, argv + 1);

	if (goi.argc != 2) {
		Jim_WrongNumArgs(interp, 0, argv,
				"([tT]|[fF]|assert|deassert) BOOL");
		return JIM_ERR;
	}

	Jim_Nvp *n;
	int e = Jim_GetOpt_Nvp(&goi, nvp_assert, &n);
	if (e != JIM_OK) {
		Jim_GetOpt_NvpUnknown(&goi, nvp_assert, 1);
		return e;
	}
	/* the halt or not param */
	jim_wide a;
	e = Jim_GetOpt_Wide(&goi, &a);
	if (e != JIM_OK)
		return e;

	struct target *target = Jim_CmdPrivData(goi.interp);
	if (!target->tap->enabled)
		return jim_target_tap_disabled(interp);

	if (!target->type->assert_reset || !target->type->deassert_reset) {
		Jim_SetResultFormatted(interp,
				"No target-specific reset for %s",
				target_name(target));
		return JIM_ERR;
	}

	if (target->defer_examine)
		target_reset_examined(target);

	/* determine if we should halt or not. */
	target->reset_halt = !!a;
	/* When this happens - all workareas are invalid. */
	target_free_all_working_areas_restore(target, 0);

	/* do the assert */
	if (n->value == NVP_ASSERT)
		e = target->type->assert_reset(target);
	else
		e = target->type->deassert_reset(target);
	return (e == ERROR_OK) ? JIM_OK : JIM_ERR;
}

static int jim_target_halt(Jim_Interp *interp, int argc, Jim_Obj *const *argv)
{
	if (argc != 1) {
		Jim_WrongNumArgs(interp, 1, argv, "[no parameters]");
		return JIM_ERR;
	}
	struct target *target = Jim_CmdPrivData(interp);
	if (!target->tap->enabled)
		return jim_target_tap_disabled(interp);
	int e = target->type->halt(target);
	return (e == ERROR_OK) ? JIM_OK : JIM_ERR;
}

static int jim_target_wait_state(Jim_Interp *interp, int argc, Jim_Obj *const *argv)
{
	Jim_GetOptInfo goi;
	Jim_GetOpt_Setup(&goi, interp, argc - 1, argv + 1);

	/* params:  <name>  statename timeoutmsecs */
	if (goi.argc != 2) {
		const char *cmd_name = Jim_GetString(argv[0], NULL);
		Jim_SetResultFormatted(goi.interp,
				"%s <state_name> <timeout_in_msec>", cmd_name);
		return JIM_ERR;
	}

	Jim_Nvp *n;
	int e = Jim_GetOpt_Nvp(&goi, nvp_target_state, &n);
	if (e != JIM_OK) {
		Jim_GetOpt_NvpUnknown(&goi, nvp_target_state, 1);
		return e;
	}
	jim_wide a;
	e = Jim_GetOpt_Wide(&goi, &a);
	if (e != JIM_OK)
		return e;
	struct target *target = Jim_CmdPrivData(interp);
	if (!target->tap->enabled)
		return jim_target_tap_disabled(interp);

	e = target_wait_state(target, n->value, a);
	if (e != ERROR_OK) {
		Jim_Obj *eObj = Jim_NewIntObj(interp, e);
		Jim_SetResultFormatted(goi.interp,
				"target: %s wait %s fails (%#s) %s",
				target_name(target), n->name,
				eObj, target_strerror_safe(e));
		return JIM_ERR;
	}
	return JIM_OK;
}
/* List for human, Events defined for this target.
 * scripts/programs should use 'name cget -event NAME'
 */
COMMAND_HANDLER(handle_target_event_list)
{
	struct target *target = get_current_target(CMD_CTX);
	struct target_event_action *teap = target->event_action;

	command_print(CMD, "Event actions for target (%d) %s\n",
				   target->target_number,
				   target_name(target));
	command_print(CMD, "%-25s | Body", "Event");
	command_print(CMD, "------------------------- | "
			"----------------------------------------");
	while (teap) {
		Jim_Nvp *opt = Jim_Nvp_value2name_simple(nvp_target_event, teap->event);
		command_print(CMD, "%-25s | %s",
				opt->name, Jim_GetString(teap->body, NULL));
		teap = teap->next;
	}
	command_print(CMD, "***END***");
	return ERROR_OK;
}
static int jim_target_current_state(Jim_Interp *interp, int argc, Jim_Obj *const *argv)
{
	if (argc != 1) {
		Jim_WrongNumArgs(interp, 1, argv, "[no parameters]");
		return JIM_ERR;
	}
	struct target *target = Jim_CmdPrivData(interp);
	Jim_SetResultString(interp, target_state_name(target), -1);
	return JIM_OK;
}
static int jim_target_invoke_event(Jim_Interp *interp, int argc, Jim_Obj *const *argv)
{
	Jim_GetOptInfo goi;
	Jim_GetOpt_Setup(&goi, interp, argc - 1, argv + 1);
	if (goi.argc != 1) {
		const char *cmd_name = Jim_GetString(argv[0], NULL);
		Jim_SetResultFormatted(goi.interp, "%s <eventname>", cmd_name);
		return JIM_ERR;
	}
	Jim_Nvp *n;
	int e = Jim_GetOpt_Nvp(&goi, nvp_target_event, &n);
	if (e != JIM_OK) {
		Jim_GetOpt_NvpUnknown(&goi, nvp_target_event, 1);
		return e;
	}
	struct target *target = Jim_CmdPrivData(interp);
	target_handle_event(target, n->value);
	return JIM_OK;
}

static const struct command_registration target_instance_command_handlers[] = {
	{
		.name = "configure",
		.mode = COMMAND_ANY,
		.jim_handler = jim_target_configure,
		.help  = "configure a new target for use",
		.usage = "[target_attribute ...]",
	},
	{
		.name = "cget",
		.mode = COMMAND_ANY,
		.jim_handler = jim_target_configure,
		.help  = "returns the specified target attribute",
		.usage = "target_attribute",
	},
	{
		.name = "mwd",
		.handler = handle_mw_command,
		.mode = COMMAND_EXEC,
		.help = "Write 64-bit word(s) to target memory",
		.usage = "address data [count]",
	},
	{
		.name = "mww",
		.handler = handle_mw_command,
		.mode = COMMAND_EXEC,
		.help = "Write 32-bit word(s) to target memory",
		.usage = "address data [count]",
	},
	{
		.name = "mwh",
		.handler = handle_mw_command,
		.mode = COMMAND_EXEC,
		.help = "Write 16-bit half-word(s) to target memory",
		.usage = "address data [count]",
	},
	{
		.name = "mwb",
		.handler = handle_mw_command,
		.mode = COMMAND_EXEC,
		.help = "Write byte(s) to target memory",
		.usage = "address data [count]",
	},
	{
		.name = "mdd",
		.handler = handle_md_command,
		.mode = COMMAND_EXEC,
		.help = "Display target memory as 64-bit words",
		.usage = "address [count]",
	},
	{
		.name = "mdw",
		.handler = handle_md_command,
		.mode = COMMAND_EXEC,
		.help = "Display target memory as 32-bit words",
		.usage = "address [count]",
	},
	{
		.name = "mdh",
		.handler = handle_md_command,
		.mode = COMMAND_EXEC,
		.help = "Display target memory as 16-bit half-words",
		.usage = "address [count]",
	},
	{
		.name = "mdb",
		.handler = handle_md_command,
		.mode = COMMAND_EXEC,
		.help = "Display target memory as 8-bit bytes",
		.usage = "address [count]",
	},
	{
		.name = "array2mem",
		.mode = COMMAND_EXEC,
		.jim_handler = jim_target_array2mem,
		.help = "Writes Tcl array of 8/16/32 bit numbers "
			"to target memory",
		.usage = "arrayname bitwidth address count",
	},
	{
		.name = "mem2array",
		.mode = COMMAND_EXEC,
		.jim_handler = jim_target_mem2array,
		.help = "Loads Tcl array of 8/16/32 bit numbers "
			"from target memory",
		.usage = "arrayname bitwidth address count",
	},
	{
		.name = "eventlist",
		.handler = handle_target_event_list,
		.mode = COMMAND_EXEC,
		.help = "displays a table of events defined for this target",
		.usage = "",
	},
	{
		.name = "curstate",
		.mode = COMMAND_EXEC,
		.jim_handler = jim_target_current_state,
		.help = "displays the current state of this target",
	},
	{
		.name = "arp_examine",
		.mode = COMMAND_EXEC,
		.jim_handler = jim_target_examine,
		.help = "used internally for reset processing",
		.usage = "['allow-defer']",
	},
	{
		.name = "was_examined",
		.mode = COMMAND_EXEC,
		.jim_handler = jim_target_was_examined,
		.help = "used internally for reset processing",
	},
	{
		.name = "examine_deferred",
		.mode = COMMAND_EXEC,
		.jim_handler = jim_target_examine_deferred,
		.help = "used internally for reset processing",
	},
	{
		.name = "arp_halt_gdb",
		.mode = COMMAND_EXEC,
		.jim_handler = jim_target_halt_gdb,
		.help = "used internally for reset processing to halt GDB",
	},
	{
		.name = "arp_poll",
		.mode = COMMAND_EXEC,
		.jim_handler = jim_target_poll,
		.help = "used internally for reset processing",
	},
	{
		.name = "arp_reset",
		.mode = COMMAND_EXEC,
		.jim_handler = jim_target_reset,
		.help = "used internally for reset processing",
	},
	{
		.name = "arp_halt",
		.mode = COMMAND_EXEC,
		.jim_handler = jim_target_halt,
		.help = "used internally for reset processing",
	},
	{
		.name = "arp_waitstate",
		.mode = COMMAND_EXEC,
		.jim_handler = jim_target_wait_state,
		.help = "used internally for reset processing",
	},
	{
		.name = "invoke-event",
		.mode = COMMAND_EXEC,
		.jim_handler = jim_target_invoke_event,
		.help = "invoke handler for specified event",
		.usage = "event_name",
	},
	COMMAND_REGISTRATION_DONE
};

static int target_create(Jim_GetOptInfo *goi)
{
	Jim_Obj *new_cmd;
	Jim_Cmd *cmd;
	const char *cp;
	int e;
	int x;
	struct target *target;
	struct command_context *cmd_ctx;

	cmd_ctx = current_command_context(goi->interp);
	assert(cmd_ctx != NULL);

	if (goi->argc < 3) {
		Jim_WrongNumArgs(goi->interp, 1, goi->argv, "?name? ?type? ..options...");
		return JIM_ERR;
	}

	/* COMMAND */
	Jim_GetOpt_Obj(goi, &new_cmd);
	/* does this command exist? */
	cmd = Jim_GetCommand(goi->interp, new_cmd, JIM_ERRMSG);
	if (cmd) {
		cp = Jim_GetString(new_cmd, NULL);
		Jim_SetResultFormatted(goi->interp, "Command/target: %s Exists", cp);
		return JIM_ERR;
	}

	/* TYPE */
	e = Jim_GetOpt_String(goi, &cp, NULL);
	if (e != JIM_OK)
		return e;
	struct transport *tr = get_current_transport();
	if (tr->override_target) {
		e = tr->override_target(&cp);
		if (e != ERROR_OK) {
			LOG_ERROR("The selected transport doesn't support this target");
			return JIM_ERR;
		}
		LOG_INFO("The selected transport took over low-level target control. The results might differ compared to plain JTAG/SWD");
	}
	/* now does target type exist */
	for (x = 0 ; target_types[x] ; x++) {
		if (0 == strcmp(cp, target_types[x]->name)) {
			/* found */
			break;
		}

		/* check for deprecated name */
		if (target_types[x]->deprecated_name) {
			if (0 == strcmp(cp, target_types[x]->deprecated_name)) {
				/* found */
				LOG_WARNING("target name is deprecated use: \'%s\'", target_types[x]->name);
				break;
			}
		}
	}
	if (target_types[x] == NULL) {
		Jim_SetResultFormatted(goi->interp, "Unknown target type %s, try one of ", cp);
		for (x = 0 ; target_types[x] ; x++) {
			if (target_types[x + 1]) {
				Jim_AppendStrings(goi->interp,
								   Jim_GetResult(goi->interp),
								   target_types[x]->name,
								   ", ", NULL);
			} else {
				Jim_AppendStrings(goi->interp,
								   Jim_GetResult(goi->interp),
								   " or ",
								   target_types[x]->name, NULL);
			}
		}
		return JIM_ERR;
	}

	/* Create it */
	target = calloc(1, sizeof(struct target));
	if (!target) {
		LOG_ERROR("Out of memory");
		return JIM_ERR;
	}

	/* set target number */
	target->target_number = new_target_number();

	/* allocate memory for each unique target type */
	target->type = malloc(sizeof(struct target_type));
	if (!target->type) {
		LOG_ERROR("Out of memory");
		free(target);
		return JIM_ERR;
	}

	memcpy(target->type, target_types[x], sizeof(struct target_type));

	/* will be set by "-endian" */
	target->endianness = TARGET_ENDIAN_UNKNOWN;

	/* default to first core, override with -coreid */
	target->coreid = 0;

	target->working_area        = 0x0;
	target->working_area_size   = 0x0;
	target->working_areas       = NULL;
	target->backup_working_area = 0;

	target->state               = TARGET_UNKNOWN;
	target->debug_reason        = DBG_REASON_UNDEFINED;
	target->reg_cache           = NULL;
	target->breakpoints         = NULL;
	target->watchpoints         = NULL;
	target->next                = NULL;
	target->arch_info           = NULL;

	target->verbose_halt_msg	= true;

	target->halt_issued			= false;

	/* initialize trace information */
	target->trace_info = calloc(1, sizeof(struct trace));
	if (!target->trace_info) {
		LOG_ERROR("Out of memory");
		free(target->type);
		free(target);
		return JIM_ERR;
	}

	target->dbgmsg          = NULL;
	target->dbg_msg_enabled = 0;

	target->endianness = TARGET_ENDIAN_UNKNOWN;

	target->rtos = NULL;
	target->rtos_auto_detect = false;

	target->gdb_port_override = NULL;

	/* Do the rest as "configure" options */
	goi->isconfigure = 1;
	e = target_configure(goi, target);

	if (e == JIM_OK) {
		if (target->has_dap) {
			if (!target->dap_configured) {
				Jim_SetResultString(goi->interp, "-dap ?name? required when creating target", -1);
				e = JIM_ERR;
			}
		} else {
			if (!target->tap_configured) {
				Jim_SetResultString(goi->interp, "-chain-position ?name? required when creating target", -1);
				e = JIM_ERR;
			}
		}
		/* tap must be set after target was configured */
		if (target->tap == NULL)
			e = JIM_ERR;
	}

	if (e != JIM_OK) {
		rtos_destroy(target);
		free(target->gdb_port_override);
		free(target->trace_info);
		free(target->type);
		free(target);
		return e;
	}

	if (target->endianness == TARGET_ENDIAN_UNKNOWN) {
		/* default endian to little if not specified */
		target->endianness = TARGET_LITTLE_ENDIAN;
	}

	cp = Jim_GetString(new_cmd, NULL);
	target->cmd_name = strdup(cp);
	if (!target->cmd_name) {
		LOG_ERROR("Out of memory");
		rtos_destroy(target);
		free(target->gdb_port_override);
		free(target->trace_info);
		free(target->type);
		free(target);
		return JIM_ERR;
	}

	if (target->type->target_create) {
		e = (*(target->type->target_create))(target, goi->interp);
		if (e != ERROR_OK) {
			LOG_DEBUG("target_create failed");
			free(target->cmd_name);
			rtos_destroy(target);
			free(target->gdb_port_override);
			free(target->trace_info);
			free(target->type);
			free(target);
			return JIM_ERR;
		}
	}

	/* create the target specific commands */
	if (target->type->commands) {
		e = register_commands(cmd_ctx, NULL, target->type->commands);
		if (ERROR_OK != e)
			LOG_ERROR("unable to register '%s' commands", cp);
	}

	/* now - create the new target name command */
	const struct command_registration target_subcommands[] = {
		{
			.chain = target_instance_command_handlers,
		},
		{
			.chain = target->type->commands,
		},
		COMMAND_REGISTRATION_DONE
	};
	const struct command_registration target_commands[] = {
		{
			.name = cp,
			.mode = COMMAND_ANY,
			.help = "target command group",
			.usage = "",
			.chain = target_subcommands,
		},
		COMMAND_REGISTRATION_DONE
	};
	e = register_commands(cmd_ctx, NULL, target_commands);
	if (e != ERROR_OK) {
		if (target->type->deinit_target)
			target->type->deinit_target(target);
		free(target->cmd_name);
		rtos_destroy(target);
		free(target->gdb_port_override);
		free(target->trace_info);
		free(target->type);
		free(target);
		return JIM_ERR;
	}

	struct command *c = command_find_in_context(cmd_ctx, cp);
	assert(c);
	command_set_handler_data(c, target);

	/* append to end of list */
	append_to_list_all_targets(target);

	cmd_ctx->current_target = target;
	return JIM_OK;
}

static int jim_target_current(Jim_Interp *interp, int argc, Jim_Obj *const *argv)
{
	if (argc != 1) {
		Jim_WrongNumArgs(interp, 1, argv, "Too many parameters");
		return JIM_ERR;
	}
	struct command_context *cmd_ctx = current_command_context(interp);
	assert(cmd_ctx != NULL);

	Jim_SetResultString(interp, target_name(get_current_target(cmd_ctx)), -1);
	return JIM_OK;
}

static int jim_target_types(Jim_Interp *interp, int argc, Jim_Obj *const *argv)
{
	if (argc != 1) {
		Jim_WrongNumArgs(interp, 1, argv, "Too many parameters");
		return JIM_ERR;
	}
	Jim_SetResult(interp, Jim_NewListObj(interp, NULL, 0));
	for (unsigned x = 0; NULL != target_types[x]; x++) {
		Jim_ListAppendElement(interp, Jim_GetResult(interp),
			Jim_NewStringObj(interp, target_types[x]->name, -1));
	}
	return JIM_OK;
}

static int jim_target_names(Jim_Interp *interp, int argc, Jim_Obj *const *argv)
{
	if (argc != 1) {
		Jim_WrongNumArgs(interp, 1, argv, "Too many parameters");
		return JIM_ERR;
	}
	Jim_SetResult(interp, Jim_NewListObj(interp, NULL, 0));
	struct target *target = all_targets;
	while (target) {
		Jim_ListAppendElement(interp, Jim_GetResult(interp),
			Jim_NewStringObj(interp, target_name(target), -1));
		target = target->next;
	}
	return JIM_OK;
}

static int jim_target_smp(Jim_Interp *interp, int argc, Jim_Obj *const *argv)
{
	int i;
	const char *targetname;
	int retval, len;
	static int smp_group = 1;
	struct target *target = (struct target *) NULL;
	struct target_list *head, *curr, *new;
	curr = (struct target_list *) NULL;
	head = (struct target_list *) NULL;

	retval = 0;
	LOG_DEBUG("%d", argc);
	/* argv[1] = target to associate in smp
	 * argv[2] = target to associate in smp
	 * argv[3] ...
	 */

	for (i = 1; i < argc; i++) {

		targetname = Jim_GetString(argv[i], &len);
		target = get_target(targetname);
		LOG_DEBUG("%s ", targetname);
		if (target) {
			new = malloc(sizeof(struct target_list));
			new->target = target;
			new->next = (struct target_list *)NULL;
			if (head == (struct target_list *)NULL) {
				head = new;
				curr = head;
			} else {
				curr->next = new;
				curr = new;
			}
		}
	}
	/*  now parse the list of cpu and put the target in smp mode*/
	curr = head;

	while (curr != (struct target_list *)NULL) {
		target = curr->target;
		target->smp = smp_group;
		target->head = head;
		curr = curr->next;
	}
	smp_group++;

	if (target && target->rtos)
		retval = rtos_smp_init(head->target);

	return retval;
}


static int jim_target_create(Jim_Interp *interp, int argc, Jim_Obj *const *argv)
{
	Jim_GetOptInfo goi;
	Jim_GetOpt_Setup(&goi, interp, argc - 1, argv + 1);
	if (goi.argc < 3) {
		Jim_WrongNumArgs(goi.interp, goi.argc, goi.argv,
			"<name> <target_type> [<target_options> ...]");
		return JIM_ERR;
	}
	return target_create(&goi);
}

static const struct command_registration target_subcommand_handlers[] = {
	{
		.name = "init",
		.mode = COMMAND_CONFIG,
		.handler = handle_target_init_command,
		.help = "initialize targets",
		.usage = "",
	},
	{
		.name = "create",
		.mode = COMMAND_CONFIG,
		.jim_handler = jim_target_create,
		.usage = "name type '-chain-position' name [options ...]",
		.help = "Creates and selects a new target",
	},
	{
		.name = "current",
		.mode = COMMAND_ANY,
		.jim_handler = jim_target_current,
		.help = "Returns the currently selected target",
	},
	{
		.name = "types",
		.mode = COMMAND_ANY,
		.jim_handler = jim_target_types,
		.help = "Returns the available target types as "
				"a list of strings",
	},
	{
		.name = "names",
		.mode = COMMAND_ANY,
		.jim_handler = jim_target_names,
		.help = "Returns the names of all targets as a list of strings",
	},
	{
		.name = "smp",
		.mode = COMMAND_ANY,
		.jim_handler = jim_target_smp,
		.usage = "targetname1 targetname2 ...",
		.help = "gather several target in a smp list"
	},

	COMMAND_REGISTRATION_DONE
};

struct FastLoad {
	target_addr_t address;
	uint8_t *data;
	int length;

};

static int fastload_num;
static struct FastLoad *fastload;

static void free_fastload(void)
{
	if (fastload != NULL) {
		for (int i = 0; i < fastload_num; i++)
			free(fastload[i].data);
		free(fastload);
		fastload = NULL;
	}
}

COMMAND_HANDLER(handle_fast_load_image_command)
{
	uint8_t *buffer;
	size_t buf_cnt;
	uint32_t image_size;
	target_addr_t min_address = 0;
	target_addr_t max_address = -1;
	int i;

	struct image image;

	int retval = CALL_COMMAND_HANDLER(parse_load_image_command_CMD_ARGV,
			&image, &min_address, &max_address);
	if (ERROR_OK != retval)
		return retval;

	struct duration bench;
	duration_start(&bench);

	retval = image_open(&image, CMD_ARGV[0], (CMD_ARGC >= 3) ? CMD_ARGV[2] : NULL);
	if (retval != ERROR_OK)
		return retval;

	image_size = 0x0;
	retval = ERROR_OK;
	fastload_num = image.num_sections;
	fastload = malloc(sizeof(struct FastLoad)*image.num_sections);
	if (fastload == NULL) {
		command_print(CMD, "out of memory");
		image_close(&image);
		return ERROR_FAIL;
	}
	memset(fastload, 0, sizeof(struct FastLoad)*image.num_sections);
	for (i = 0; i < image.num_sections; i++) {
		buffer = malloc(image.sections[i].size);
		if (buffer == NULL) {
			command_print(CMD, "error allocating buffer for section (%d bytes)",
						  (int)(image.sections[i].size));
			retval = ERROR_FAIL;
			break;
		}

		retval = image_read_section(&image, i, 0x0, image.sections[i].size, buffer, &buf_cnt);
		if (retval != ERROR_OK) {
			free(buffer);
			break;
		}

		uint32_t offset = 0;
		uint32_t length = buf_cnt;

		/* DANGER!!! beware of unsigned comparison here!!! */

		if ((image.sections[i].base_address + buf_cnt >= min_address) &&
				(image.sections[i].base_address < max_address)) {
			if (image.sections[i].base_address < min_address) {
				/* clip addresses below */
				offset += min_address-image.sections[i].base_address;
				length -= offset;
			}

			if (image.sections[i].base_address + buf_cnt > max_address)
				length -= (image.sections[i].base_address + buf_cnt)-max_address;

			fastload[i].address = image.sections[i].base_address + offset;
			fastload[i].data = malloc(length);
			if (fastload[i].data == NULL) {
				free(buffer);
				command_print(CMD, "error allocating buffer for section (%" PRIu32 " bytes)",
							  length);
				retval = ERROR_FAIL;
				break;
			}
			memcpy(fastload[i].data, buffer + offset, length);
			fastload[i].length = length;

			image_size += length;
			command_print(CMD, "%u bytes written at address 0x%8.8x",
						  (unsigned int)length,
						  ((unsigned int)(image.sections[i].base_address + offset)));
		}

		free(buffer);
	}

	if ((ERROR_OK == retval) && (duration_measure(&bench) == ERROR_OK)) {
		command_print(CMD, "Loaded %" PRIu32 " bytes "
				"in %fs (%0.3f KiB/s)", image_size,
				duration_elapsed(&bench), duration_kbps(&bench, image_size));

		command_print(CMD,
				"WARNING: image has not been loaded to target!"
				"You can issue a 'fast_load' to finish loading.");
	}

	image_close(&image);

	if (retval != ERROR_OK)
		free_fastload();

	return retval;
}

COMMAND_HANDLER(handle_fast_load_command)
{
	if (CMD_ARGC > 0)
		return ERROR_COMMAND_SYNTAX_ERROR;
	if (fastload == NULL) {
		LOG_ERROR("No image in memory");
		return ERROR_FAIL;
	}
	int i;
	int64_t ms = timeval_ms();
	int size = 0;
	int retval = ERROR_OK;
	for (i = 0; i < fastload_num; i++) {
		struct target *target = get_current_target(CMD_CTX);
		command_print(CMD, "Write to 0x%08x, length 0x%08x",
					  (unsigned int)(fastload[i].address),
					  (unsigned int)(fastload[i].length));
		retval = target_write_buffer(target, fastload[i].address, fastload[i].length, fastload[i].data);
		if (retval != ERROR_OK)
			break;
		size += fastload[i].length;
	}
	if (retval == ERROR_OK) {
		int64_t after = timeval_ms();
		command_print(CMD, "Loaded image %f kBytes/s", (float)(size/1024.0)/((float)(after-ms)/1000.0));
	}
	return retval;
}

bool enable_rtos_riscv;
COMMAND_HANDLER(handle_enable_rtos_riscv_command)
{
	if (CMD_ARGC != 0) {
		LOG_ERROR("Command takes no arguments");
		return ERROR_COMMAND_SYNTAX_ERROR;
	}
	enable_rtos_riscv = true;
	return ERROR_OK;
}

static const struct command_registration target_command_handlers[] = {
	{
		.name = "targets",
		.handler = handle_targets_command,
		.mode = COMMAND_ANY,
		.help = "change current default target (one parameter) "
			"or prints table of all targets (no parameters)",
		.usage = "[target]",
	},
	{
		.name = "target",
		.mode = COMMAND_CONFIG,
		.help = "configure target",
		.chain = target_subcommand_handlers,
		.usage = "",
	},
	{
		.name = "enable_rtos_riscv",
		.handler = handle_enable_rtos_riscv_command,
		.mode = COMMAND_CONFIG,
		.usage = "enable_rtos_riscv",
		.help = "Allow the use of `-rtos riscv` for just a little longer, "
			"until it will be completely removed at the end of 2020."
	},
	COMMAND_REGISTRATION_DONE
};

int target_register_commands(struct command_context *cmd_ctx)
{
	return register_commands(cmd_ctx, NULL, target_command_handlers);
}

static bool target_reset_nag = true;

bool get_target_reset_nag(void)
{
	return target_reset_nag;
}

COMMAND_HANDLER(handle_target_reset_nag)
{
	return CALL_COMMAND_HANDLER(handle_command_parse_bool,
			&target_reset_nag, "Nag after each reset about options to improve "
			"performance");
}

COMMAND_HANDLER(handle_ps_command)
{
	struct target *target = get_current_target(CMD_CTX);
	char *display;
	if (target->state != TARGET_HALTED) {
		LOG_INFO("target not halted !!");
		return ERROR_OK;
	}

	if ((target->rtos) && (target->rtos->type)
			&& (target->rtos->type->ps_command)) {
		display = target->rtos->type->ps_command(target);
		command_print(CMD, "%s", display);
		free(display);
		return ERROR_OK;
	} else {
		LOG_INFO("failed");
		return ERROR_TARGET_FAILURE;
	}
}

static void binprint(struct command_invocation *cmd, const char *text, const uint8_t *buf, int size)
{
	if (text != NULL)
		command_print_sameline(cmd, "%s", text);
	for (int i = 0; i < size; i++)
		command_print_sameline(cmd, " %02x", buf[i]);
	command_print(cmd, " ");
}

COMMAND_HANDLER(handle_test_mem_access_command)
{
	struct target *target = get_current_target(CMD_CTX);
	uint32_t test_size;
	int retval = ERROR_OK;

	if (target->state != TARGET_HALTED) {
		LOG_INFO("target not halted !!");
		return ERROR_FAIL;
	}

	if (CMD_ARGC != 1)
		return ERROR_COMMAND_SYNTAX_ERROR;

	COMMAND_PARSE_NUMBER(u32, CMD_ARGV[0], test_size);

	/* Test reads */
	size_t num_bytes = test_size + 4;

	struct working_area *wa = NULL;
	retval = target_alloc_working_area(target, num_bytes, &wa);
	if (retval != ERROR_OK) {
		LOG_ERROR("Not enough working area");
		return ERROR_FAIL;
	}

	uint8_t *test_pattern = malloc(num_bytes);

	for (size_t i = 0; i < num_bytes; i++)
		test_pattern[i] = rand();

	retval = target_write_memory(target, wa->address, 1, num_bytes, test_pattern);
	if (retval != ERROR_OK) {
		LOG_ERROR("Test pattern write failed");
		goto out;
	}

	for (int host_offset = 0; host_offset <= 1; host_offset++) {
		for (int size = 1; size <= 4; size *= 2) {
			for (int offset = 0; offset < 4; offset++) {
				uint32_t count = test_size / size;
				size_t host_bufsiz = (count + 2) * size + host_offset;
				uint8_t *read_ref = malloc(host_bufsiz);
				uint8_t *read_buf = malloc(host_bufsiz);

				for (size_t i = 0; i < host_bufsiz; i++) {
					read_ref[i] = rand();
					read_buf[i] = read_ref[i];
				}
				command_print_sameline(CMD,
						"Test read %" PRIu32 " x %d @ %d to %saligned buffer: ", count,
						size, offset, host_offset ? "un" : "");

				struct duration bench;
				duration_start(&bench);

				retval = target_read_memory(target, wa->address + offset, size, count,
						read_buf + size + host_offset);

				duration_measure(&bench);

				if (retval == ERROR_TARGET_UNALIGNED_ACCESS) {
					command_print(CMD, "Unsupported alignment");
					goto next;
				} else if (retval != ERROR_OK) {
					command_print(CMD, "Memory read failed");
					goto next;
				}

				/* replay on host */
				memcpy(read_ref + size + host_offset, test_pattern + offset, count * size);

				/* check result */
				int result = memcmp(read_ref, read_buf, host_bufsiz);
				if (result == 0) {
					command_print(CMD, "Pass in %fs (%0.3f KiB/s)",
							duration_elapsed(&bench),
							duration_kbps(&bench, count * size));
				} else {
					command_print(CMD, "Compare failed");
					binprint(CMD, "ref:", read_ref, host_bufsiz);
					binprint(CMD, "buf:", read_buf, host_bufsiz);
				}
next:
				free(read_ref);
				free(read_buf);
			}
		}
	}

out:
	free(test_pattern);

	if (wa != NULL)
		target_free_working_area(target, wa);

	/* Test writes */
	num_bytes = test_size + 4 + 4 + 4;

	retval = target_alloc_working_area(target, num_bytes, &wa);
	if (retval != ERROR_OK) {
		LOG_ERROR("Not enough working area");
		return ERROR_FAIL;
	}

	test_pattern = malloc(num_bytes);

	for (size_t i = 0; i < num_bytes; i++)
		test_pattern[i] = rand();

	for (int host_offset = 0; host_offset <= 1; host_offset++) {
		for (int size = 1; size <= 4; size *= 2) {
			for (int offset = 0; offset < 4; offset++) {
				uint32_t count = test_size / size;
				size_t host_bufsiz = count * size + host_offset;
				uint8_t *read_ref = malloc(num_bytes);
				uint8_t *read_buf = malloc(num_bytes);
				uint8_t *write_buf = malloc(host_bufsiz);

				for (size_t i = 0; i < host_bufsiz; i++)
					write_buf[i] = rand();
				command_print_sameline(CMD,
						"Test write %" PRIu32 " x %d @ %d from %saligned buffer: ", count,
						size, offset, host_offset ? "un" : "");

				retval = target_write_memory(target, wa->address, 1, num_bytes, test_pattern);
				if (retval != ERROR_OK) {
					command_print(CMD, "Test pattern write failed");
					goto nextw;
				}

				/* replay on host */
				memcpy(read_ref, test_pattern, num_bytes);
				memcpy(read_ref + size + offset, write_buf + host_offset, count * size);

				struct duration bench;
				duration_start(&bench);

				retval = target_write_memory(target, wa->address + size + offset, size, count,
						write_buf + host_offset);

				duration_measure(&bench);

				if (retval == ERROR_TARGET_UNALIGNED_ACCESS) {
					command_print(CMD, "Unsupported alignment");
					goto nextw;
				} else if (retval != ERROR_OK) {
					command_print(CMD, "Memory write failed");
					goto nextw;
				}

				/* read back */
				retval = target_read_memory(target, wa->address, 1, num_bytes, read_buf);
				if (retval != ERROR_OK) {
					command_print(CMD, "Test pattern write failed");
					goto nextw;
				}

				/* check result */
				int result = memcmp(read_ref, read_buf, num_bytes);
				if (result == 0) {
					command_print(CMD, "Pass in %fs (%0.3f KiB/s)",
							duration_elapsed(&bench),
							duration_kbps(&bench, count * size));
				} else {
					command_print(CMD, "Compare failed");
					binprint(CMD, "ref:", read_ref, num_bytes);
					binprint(CMD, "buf:", read_buf, num_bytes);
				}
nextw:
				free(read_ref);
				free(read_buf);
			}
		}
	}

	free(test_pattern);

	if (wa != NULL)
		target_free_working_area(target, wa);
	return retval;
}

static const struct command_registration target_exec_command_handlers[] = {
	{
		.name = "fast_load_image",
		.handler = handle_fast_load_image_command,
		.mode = COMMAND_ANY,
		.help = "Load image into server memory for later use by "
			"fast_load; primarily for profiling",
		.usage = "filename address ['bin'|'ihex'|'elf'|'s19'] "
			"[min_address [max_length]]",
	},
	{
		.name = "fast_load",
		.handler = handle_fast_load_command,
		.mode = COMMAND_EXEC,
		.help = "loads active fast load image to current target "
			"- mainly for profiling purposes",
		.usage = "",
	},
	{
		.name = "profile",
		.handler = handle_profile_command,
		.mode = COMMAND_EXEC,
		.usage = "seconds filename [start end]",
		.help = "profiling samples the CPU PC",
	},
	/** @todo don't register virt2phys() unless target supports it */
	{
		.name = "virt2phys",
		.handler = handle_virt2phys_command,
		.mode = COMMAND_ANY,
		.help = "translate a virtual address into a physical address",
		.usage = "virtual_address",
	},
	{
		.name = "reg",
		.handler = handle_reg_command,
		.mode = COMMAND_EXEC,
		.help = "display (reread from target with \"force\") or set a register; "
			"with no arguments, displays all registers and their values",
		.usage = "[(register_number|register_name) [(value|'force')]]",
	},
	{
		.name = "poll",
		.handler = handle_poll_command,
		.mode = COMMAND_EXEC,
		.help = "poll target state; or reconfigure background polling",
		.usage = "['on'|'off']",
	},
	{
		.name = "wait_halt",
		.handler = handle_wait_halt_command,
		.mode = COMMAND_EXEC,
		.help = "wait up to the specified number of milliseconds "
			"(default 5000) for a previously requested halt",
		.usage = "[milliseconds]",
	},
	{
		.name = "halt",
		.handler = handle_halt_command,
		.mode = COMMAND_EXEC,
		.help = "request target to halt, then wait up to the specified "
			"number of milliseconds (default 5000) for it to complete",
		.usage = "[milliseconds]",
	},
	{
		.name = "resume",
		.handler = handle_resume_command,
		.mode = COMMAND_EXEC,
		.help =	"resume target execution from current PC or address",
		.usage = "[address]",
	},
	{
		.name = "reset",
		.handler = handle_reset_command,
		.mode = COMMAND_EXEC,
		.usage = "[run|halt|init]",
		.help = "Reset all targets into the specified mode. "
			"Default reset mode is run, if not given.",
	},
	{
		.name = "soft_reset_halt",
		.handler = handle_soft_reset_halt_command,
		.mode = COMMAND_EXEC,
		.usage = "",
		.help = "halt the target and do a soft reset",
	},
	{
		.name = "step",
		.handler = handle_step_command,
		.mode = COMMAND_EXEC,
		.help =	"step one instruction from current PC or address",
		.usage = "[address]",
	},
	{
		.name = "mdd",
		.handler = handle_md_command,
		.mode = COMMAND_EXEC,
		.help = "display memory double-words",
		.usage = "['phys'] address [count]",
	},
	{
		.name = "mdw",
		.handler = handle_md_command,
		.mode = COMMAND_EXEC,
		.help = "display memory words",
		.usage = "['phys'] address [count]",
	},
	{
		.name = "mdh",
		.handler = handle_md_command,
		.mode = COMMAND_EXEC,
		.help = "display memory half-words",
		.usage = "['phys'] address [count]",
	},
	{
		.name = "mdb",
		.handler = handle_md_command,
		.mode = COMMAND_EXEC,
		.help = "display memory bytes",
		.usage = "['phys'] address [count]",
	},
	{
		.name = "mwd",
		.handler = handle_mw_command,
		.mode = COMMAND_EXEC,
		.help = "write memory double-word",
		.usage = "['phys'] address value [count]",
	},
	{
		.name = "mww",
		.handler = handle_mw_command,
		.mode = COMMAND_EXEC,
		.help = "write memory word",
		.usage = "['phys'] address value [count]",
	},
	{
		.name = "mwh",
		.handler = handle_mw_command,
		.mode = COMMAND_EXEC,
		.help = "write memory half-word",
		.usage = "['phys'] address value [count]",
	},
	{
		.name = "mwb",
		.handler = handle_mw_command,
		.mode = COMMAND_EXEC,
		.help = "write memory byte",
		.usage = "['phys'] address value [count]",
	},
	{
		.name = "bp",
		.handler = handle_bp_command,
		.mode = COMMAND_EXEC,
		.help = "list or set hardware or software breakpoint",
		.usage = "[<address> [<asid>] <length> ['hw'|'hw_ctx']]",
	},
	{
		.name = "rbp",
		.handler = handle_rbp_command,
		.mode = COMMAND_EXEC,
		.help = "remove breakpoint",
		.usage = "'all' | address",
	},
	{
		.name = "wp",
		.handler = handle_wp_command,
		.mode = COMMAND_EXEC,
		.help = "list (no params) or create watchpoints",
		.usage = "[address length [('r'|'w'|'a') value [mask]]]",
	},
	{
		.name = "rwp",
		.handler = handle_rwp_command,
		.mode = COMMAND_EXEC,
		.help = "remove watchpoint",
		.usage = "address",
	},
	{
		.name = "load_image",
		.handler = handle_load_image_command,
		.mode = COMMAND_EXEC,
		.usage = "filename address ['bin'|'ihex'|'elf'|'s19'] "
			"[min_address] [max_length]",
	},
	{
		.name = "dump_image",
		.handler = handle_dump_image_command,
		.mode = COMMAND_EXEC,
		.usage = "filename address size",
	},
	{
		.name = "verify_image_checksum",
		.handler = handle_verify_image_checksum_command,
		.mode = COMMAND_EXEC,
		.usage = "filename [offset [type]]",
	},
	{
		.name = "verify_image",
		.handler = handle_verify_image_command,
		.mode = COMMAND_EXEC,
		.usage = "filename [offset [type]]",
	},
	{
		.name = "test_image",
		.handler = handle_test_image_command,
		.mode = COMMAND_EXEC,
		.usage = "filename [offset [type]]",
	},
	{
		.name = "mem2array",
		.mode = COMMAND_EXEC,
		.jim_handler = jim_mem2array,
		.help = "read 8/16/32 bit memory and return as a TCL array "
			"for script processing",
		.usage = "arrayname bitwidth address count",
	},
	{
		.name = "array2mem",
		.mode = COMMAND_EXEC,
		.jim_handler = jim_array2mem,
		.help = "convert a TCL array to memory locations "
			"and write the 8/16/32 bit values",
		.usage = "arrayname bitwidth address count",
	},
	{
		.name = "reset_nag",
		.handler = handle_target_reset_nag,
		.mode = COMMAND_ANY,
		.help = "Nag after each reset about options that could have been "
				"enabled to improve performance. ",
		.usage = "['enable'|'disable']",
	},
	{
		.name = "ps",
		.handler = handle_ps_command,
		.mode = COMMAND_EXEC,
		.help = "list all tasks ",
		.usage = " ",
	},
	{
		.name = "test_mem_access",
		.handler = handle_test_mem_access_command,
		.mode = COMMAND_EXEC,
		.help = "Test the target's memory access functions",
		.usage = "size",
	},

	COMMAND_REGISTRATION_DONE
};
static int target_register_user_commands(struct command_context *cmd_ctx)
{
	int retval = ERROR_OK;
	retval = target_request_register_commands(cmd_ctx);
	if (retval != ERROR_OK)
		return retval;

	retval = trace_register_commands(cmd_ctx);
	if (retval != ERROR_OK)
		return retval;


	return register_commands(cmd_ctx, NULL, target_exec_command_handlers);
}<|MERGE_RESOLUTION|>--- conflicted
+++ resolved
@@ -2908,11 +2908,10 @@
 				if (reg->exist == false)
 					continue;
 				/* only print cached values if they are valid */
-<<<<<<< HEAD
 				if (reg->exist) {
 					if (reg->valid) {
-						value = buf_to_str(reg->value,
-								reg->size, 16);
+						value = buf_to_hex_str(reg->value,
+								reg->size);
 						command_print(CMD,
 								"(%i) %s (/%" PRIu32 "): 0x%s%s",
 								count, reg->name,
@@ -2926,23 +2925,6 @@
 								count, reg->name,
 								reg->size) ;
 					}
-=======
-				if (reg->valid) {
-					value = buf_to_hex_str(reg->value,
-							reg->size);
-					command_print(CMD,
-							"(%i) %s (/%" PRIu32 "): 0x%s%s",
-							count, reg->name,
-							reg->size, value,
-							reg->dirty
-								? " (dirty)"
-								: "");
-					free(value);
-				} else {
-					command_print(CMD, "(%i) %s (/%" PRIu32 ")",
-							  count, reg->name,
-							  reg->size);
->>>>>>> 4fc61a2f
 				}
 			}
 			cache = cache->next;
@@ -2995,7 +2977,6 @@
 		if ((CMD_ARGC == 2) && (strcmp(CMD_ARGV[1], "force") == 0))
 			reg->valid = 0;
 
-<<<<<<< HEAD
 		if (reg->valid == 0) {
 			retval = reg->type->get(reg);
 			if (retval != ERROR_OK) {
@@ -3003,12 +2984,7 @@
 			    return retval;
 			}
 		}
-		value = buf_to_str(reg->value, reg->size, 16);
-=======
-		if (reg->valid == 0)
-			reg->type->get(reg);
 		value = buf_to_hex_str(reg->value, reg->size);
->>>>>>> 4fc61a2f
 		command_print(CMD, "%s (/%i): 0x%s", reg->name, (int)(reg->size), value);
 		free(value);
 		return ERROR_OK;
@@ -4351,11 +4327,7 @@
 	} else {
 		char buf[100];
 		Jim_SetResult(interp, Jim_NewEmptyStringObj(interp));
-<<<<<<< HEAD
-		sprintf(buf, "mem2array address: " TARGET_ADDR_FMT " is not aligned for %" PRId32 " byte reads",
-=======
-		sprintf(buf, "mem2array address: 0x%08" PRIx32 " is not aligned for %" PRIu32 " byte reads",
->>>>>>> 4fc61a2f
+		sprintf(buf, "mem2array address: " TARGET_ADDR_FMT " is not aligned for %" PRIu32 " byte reads",
 				addr,
 				width);
 		Jim_AppendStrings(interp, Jim_GetResult(interp), buf, NULL);
@@ -4387,11 +4359,7 @@
 			retval = target_read_memory(target, addr, width, count, buffer);
 		if (retval != ERROR_OK) {
 			/* BOO !*/
-<<<<<<< HEAD
-			LOG_ERROR("mem2array: Read @ " TARGET_ADDR_FMT ", w=%" PRId32 ", cnt=%" PRId32 ", failed",
-=======
-			LOG_ERROR("mem2array: Read @ 0x%08" PRIx32 ", w=%" PRIu32 ", cnt=%" PRIu32 ", failed",
->>>>>>> 4fc61a2f
+			LOG_ERROR("mem2array: Read @ " TARGET_ADDR_FMT ", w=%" PRIu32 ", cnt=%" PRIu32 ", failed",
 					  addr,
 					  width,
 					  count);
