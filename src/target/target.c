/***************************************************************************
 *   Copyright (C) 2005 by Dominic Rath                                    *
 *   Dominic.Rath@gmx.de                                                   *
 *                                                                         *
 *   Copyright (C) 2007-2010 Øyvind Harboe                                 *
 *   oyvind.harboe@zylin.com                                               *
 *                                                                         *
 *   Copyright (C) 2008, Duane Ellis                                       *
 *   openocd@duaneeellis.com                                               *
 *                                                                         *
 *   Copyright (C) 2008 by Spencer Oliver                                  *
 *   spen@spen-soft.co.uk                                                  *
 *                                                                         *
 *   Copyright (C) 2008 by Rick Altherr                                    *
 *   kc8apf@kc8apf.net>                                                    *
 *                                                                         *
 *   Copyright (C) 2011 by Broadcom Corporation                            *
 *   Evan Hunter - ehunter@broadcom.com                                    *
 *                                                                         *
 *   Copyright (C) ST-Ericsson SA 2011                                     *
 *   michel.jaouen@stericsson.com : smp minimum support                    *
 *                                                                         *
 *   Copyright (C) 2011 Andreas Fritiofson                                 *
 *   andreas.fritiofson@gmail.com                                          *
 *                                                                         *
 *   This program is free software; you can redistribute it and/or modify  *
 *   it under the terms of the GNU General Public License as published by  *
 *   the Free Software Foundation; either version 2 of the License, or     *
 *   (at your option) any later version.                                   *
 *                                                                         *
 *   This program is distributed in the hope that it will be useful,       *
 *   but WITHOUT ANY WARRANTY; without even the implied warranty of        *
 *   MERCHANTABILITY or FITNESS FOR A PARTICULAR PURPOSE.  See the         *
 *   GNU General Public License for more details.                          *
 *                                                                         *
 *   You should have received a copy of the GNU General Public License     *
 *   along with this program.  If not, see <http://www.gnu.org/licenses/>. *
 ***************************************************************************/

#ifdef HAVE_CONFIG_H
#include "config.h"
#endif

#include <helper/align.h>
#include <helper/time_support.h>
#include <jtag/jtag.h>
#include <flash/nor/core.h>

#include "target.h"
#include "target_type.h"
#include "target_request.h"
#include "breakpoints.h"
#include "register.h"
#include "trace.h"
#include "image.h"
#include "rtos/rtos.h"
#include "transport/transport.h"
#include "arm_cti.h"

/* default halt wait timeout (ms) */
#define DEFAULT_HALT_TIMEOUT 5000

static int target_read_buffer_default(struct target *target, target_addr_t address,
		uint32_t count, uint8_t *buffer);
static int target_write_buffer_default(struct target *target, target_addr_t address,
		uint32_t count, const uint8_t *buffer);
static int target_array2mem(Jim_Interp *interp, struct target *target,
		int argc, Jim_Obj * const *argv);
static int target_mem2array(Jim_Interp *interp, struct target *target,
		int argc, Jim_Obj * const *argv);
static int target_register_user_commands(struct command_context *cmd_ctx);
static int target_get_gdb_fileio_info_default(struct target *target,
		struct gdb_fileio_info *fileio_info);
static int target_gdb_fileio_end_default(struct target *target, int retcode,
		int fileio_errno, bool ctrl_c);

/* targets */
extern struct target_type arm7tdmi_target;
extern struct target_type arm720t_target;
extern struct target_type arm9tdmi_target;
extern struct target_type arm920t_target;
extern struct target_type arm966e_target;
extern struct target_type arm946e_target;
extern struct target_type arm926ejs_target;
extern struct target_type fa526_target;
extern struct target_type feroceon_target;
extern struct target_type dragonite_target;
extern struct target_type xscale_target;
extern struct target_type cortexm_target;
extern struct target_type cortexa_target;
extern struct target_type aarch64_target;
extern struct target_type cortexr4_target;
extern struct target_type arm11_target;
extern struct target_type ls1_sap_target;
extern struct target_type mips_m4k_target;
extern struct target_type mips_mips64_target;
extern struct target_type avr_target;
extern struct target_type dsp563xx_target;
extern struct target_type dsp5680xx_target;
extern struct target_type testee_target;
extern struct target_type avr32_ap7k_target;
extern struct target_type hla_target;
extern struct target_type nds32_v2_target;
extern struct target_type nds32_v3_target;
extern struct target_type nds32_v3m_target;
extern struct target_type or1k_target;
extern struct target_type quark_x10xx_target;
extern struct target_type quark_d20xx_target;
extern struct target_type stm8_target;
extern struct target_type riscv_target;
extern struct target_type mem_ap_target;
extern struct target_type esirisc_target;
extern struct target_type arcv2_target;

static struct target_type *target_types[] = {
	&arm7tdmi_target,
	&arm9tdmi_target,
	&arm920t_target,
	&arm720t_target,
	&arm966e_target,
	&arm946e_target,
	&arm926ejs_target,
	&fa526_target,
	&feroceon_target,
	&dragonite_target,
	&xscale_target,
	&cortexm_target,
	&cortexa_target,
	&cortexr4_target,
	&arm11_target,
	&ls1_sap_target,
	&mips_m4k_target,
	&avr_target,
	&dsp563xx_target,
	&dsp5680xx_target,
	&testee_target,
	&avr32_ap7k_target,
	&hla_target,
	&nds32_v2_target,
	&nds32_v3_target,
	&nds32_v3m_target,
	&or1k_target,
	&quark_x10xx_target,
	&quark_d20xx_target,
	&stm8_target,
	&riscv_target,
	&mem_ap_target,
	&esirisc_target,
	&arcv2_target,
	&aarch64_target,
	&mips_mips64_target,
	NULL,
};

struct target *all_targets;
static struct target_event_callback *target_event_callbacks;
static struct target_timer_callback *target_timer_callbacks;
static int64_t target_timer_next_event_value;
static LIST_HEAD(target_reset_callback_list);
static LIST_HEAD(target_trace_callback_list);
static const int polling_interval = TARGET_DEFAULT_POLLING_INTERVAL;

static const struct jim_nvp nvp_assert[] = {
	{ .name = "assert", NVP_ASSERT },
	{ .name = "deassert", NVP_DEASSERT },
	{ .name = "T", NVP_ASSERT },
	{ .name = "F", NVP_DEASSERT },
	{ .name = "t", NVP_ASSERT },
	{ .name = "f", NVP_DEASSERT },
	{ .name = NULL, .value = -1 }
};

static const struct jim_nvp nvp_error_target[] = {
	{ .value = ERROR_TARGET_INVALID, .name = "err-invalid" },
	{ .value = ERROR_TARGET_INIT_FAILED, .name = "err-init-failed" },
	{ .value = ERROR_TARGET_TIMEOUT, .name = "err-timeout" },
	{ .value = ERROR_TARGET_NOT_HALTED, .name = "err-not-halted" },
	{ .value = ERROR_TARGET_FAILURE, .name = "err-failure" },
	{ .value = ERROR_TARGET_UNALIGNED_ACCESS, .name = "err-unaligned-access" },
	{ .value = ERROR_TARGET_DATA_ABORT, .name = "err-data-abort" },
	{ .value = ERROR_TARGET_RESOURCE_NOT_AVAILABLE, .name = "err-resource-not-available" },
	{ .value = ERROR_TARGET_TRANSLATION_FAULT, .name = "err-translation-fault" },
	{ .value = ERROR_TARGET_NOT_RUNNING, .name = "err-not-running" },
	{ .value = ERROR_TARGET_NOT_EXAMINED, .name = "err-not-examined" },
	{ .value = -1, .name = NULL }
};

static const char *target_strerror_safe(int err)
{
	const struct jim_nvp *n;

	n = jim_nvp_value2name_simple(nvp_error_target, err);
	if (!n->name)
		return "unknown";
	else
		return n->name;
}

static const struct jim_nvp nvp_target_event[] = {

	{ .value = TARGET_EVENT_GDB_HALT, .name = "gdb-halt" },
	{ .value = TARGET_EVENT_HALTED, .name = "halted" },
	{ .value = TARGET_EVENT_RESUMED, .name = "resumed" },
	{ .value = TARGET_EVENT_RESUME_START, .name = "resume-start" },
	{ .value = TARGET_EVENT_RESUME_END, .name = "resume-end" },
	{ .value = TARGET_EVENT_STEP_START, .name = "step-start" },
	{ .value = TARGET_EVENT_STEP_END, .name = "step-end" },

	{ .name = "gdb-start", .value = TARGET_EVENT_GDB_START },
	{ .name = "gdb-end", .value = TARGET_EVENT_GDB_END },

	{ .value = TARGET_EVENT_RESET_START,         .name = "reset-start" },
	{ .value = TARGET_EVENT_RESET_ASSERT_PRE,    .name = "reset-assert-pre" },
	{ .value = TARGET_EVENT_RESET_ASSERT,        .name = "reset-assert" },
	{ .value = TARGET_EVENT_RESET_ASSERT_POST,   .name = "reset-assert-post" },
	{ .value = TARGET_EVENT_RESET_DEASSERT_PRE,  .name = "reset-deassert-pre" },
	{ .value = TARGET_EVENT_RESET_DEASSERT_POST, .name = "reset-deassert-post" },
	{ .value = TARGET_EVENT_RESET_INIT,          .name = "reset-init" },
	{ .value = TARGET_EVENT_RESET_END,           .name = "reset-end" },

	{ .value = TARGET_EVENT_EXAMINE_START, .name = "examine-start" },
	{ .value = TARGET_EVENT_EXAMINE_FAIL, .name = "examine-fail" },
	{ .value = TARGET_EVENT_EXAMINE_END, .name = "examine-end" },

	{ .value = TARGET_EVENT_DEBUG_HALTED, .name = "debug-halted" },
	{ .value = TARGET_EVENT_DEBUG_RESUMED, .name = "debug-resumed" },

	{ .value = TARGET_EVENT_GDB_ATTACH, .name = "gdb-attach" },
	{ .value = TARGET_EVENT_GDB_DETACH, .name = "gdb-detach" },

	{ .value = TARGET_EVENT_GDB_FLASH_WRITE_START, .name = "gdb-flash-write-start" },
	{ .value = TARGET_EVENT_GDB_FLASH_WRITE_END,   .name = "gdb-flash-write-end"   },

	{ .value = TARGET_EVENT_GDB_FLASH_ERASE_START, .name = "gdb-flash-erase-start" },
	{ .value = TARGET_EVENT_GDB_FLASH_ERASE_END,   .name = "gdb-flash-erase-end" },

	{ .value = TARGET_EVENT_TRACE_CONFIG, .name = "trace-config" },

	{ .name = NULL, .value = -1 }
};

static const struct jim_nvp nvp_target_state[] = {
	{ .name = "unknown", .value = TARGET_UNKNOWN },
	{ .name = "running", .value = TARGET_RUNNING },
	{ .name = "halted",  .value = TARGET_HALTED },
	{ .name = "reset",   .value = TARGET_RESET },
	{ .name = "debug-running", .value = TARGET_DEBUG_RUNNING },
	{ .name = NULL, .value = -1 },
};

static const struct jim_nvp nvp_target_debug_reason[] = {
	{ .name = "debug-request",             .value = DBG_REASON_DBGRQ },
	{ .name = "breakpoint",                .value = DBG_REASON_BREAKPOINT },
	{ .name = "watchpoint",                .value = DBG_REASON_WATCHPOINT },
	{ .name = "watchpoint-and-breakpoint", .value = DBG_REASON_WPTANDBKPT },
	{ .name = "single-step",               .value = DBG_REASON_SINGLESTEP },
	{ .name = "target-not-halted",         .value = DBG_REASON_NOTHALTED  },
	{ .name = "program-exit",              .value = DBG_REASON_EXIT },
	{ .name = "exception-catch",           .value = DBG_REASON_EXC_CATCH },
	{ .name = "undefined",                 .value = DBG_REASON_UNDEFINED },
	{ .name = NULL, .value = -1 },
};

static const struct jim_nvp nvp_target_endian[] = {
	{ .name = "big",    .value = TARGET_BIG_ENDIAN },
	{ .name = "little", .value = TARGET_LITTLE_ENDIAN },
	{ .name = "be",     .value = TARGET_BIG_ENDIAN },
	{ .name = "le",     .value = TARGET_LITTLE_ENDIAN },
	{ .name = NULL,     .value = -1 },
};

static const struct jim_nvp nvp_reset_modes[] = {
	{ .name = "unknown", .value = RESET_UNKNOWN },
	{ .name = "run",     .value = RESET_RUN },
	{ .name = "halt",    .value = RESET_HALT },
	{ .name = "init",    .value = RESET_INIT },
	{ .name = NULL,      .value = -1 },
};

const char *debug_reason_name(struct target *t)
{
	const char *cp;

	cp = jim_nvp_value2name_simple(nvp_target_debug_reason,
			t->debug_reason)->name;
	if (!cp) {
		LOG_ERROR("Invalid debug reason: %d", (int)(t->debug_reason));
		cp = "(*BUG*unknown*BUG*)";
	}
	return cp;
}

const char *target_state_name(struct target *t)
{
	const char *cp;
	cp = jim_nvp_value2name_simple(nvp_target_state, t->state)->name;
	if (!cp) {
		LOG_ERROR("Invalid target state: %d", (int)(t->state));
		cp = "(*BUG*unknown*BUG*)";
	}

	if (!target_was_examined(t) && t->defer_examine)
		cp = "examine deferred";

	return cp;
}

const char *target_event_name(enum target_event event)
{
	const char *cp;
	cp = jim_nvp_value2name_simple(nvp_target_event, event)->name;
	if (!cp) {
		LOG_ERROR("Invalid target event: %d", (int)(event));
		cp = "(*BUG*unknown*BUG*)";
	}
	return cp;
}

const char *target_reset_mode_name(enum target_reset_mode reset_mode)
{
	const char *cp;
	cp = jim_nvp_value2name_simple(nvp_reset_modes, reset_mode)->name;
	if (!cp) {
		LOG_ERROR("Invalid target reset mode: %d", (int)(reset_mode));
		cp = "(*BUG*unknown*BUG*)";
	}
	return cp;
}

/* determine the number of the new target */
static int new_target_number(void)
{
	struct target *t;
	int x;

	/* number is 0 based */
	x = -1;
	t = all_targets;
	while (t) {
		if (x < t->target_number)
			x = t->target_number;
		t = t->next;
	}
	return x + 1;
}

static void append_to_list_all_targets(struct target *target)
{
	struct target **t = &all_targets;

	while (*t)
		t = &((*t)->next);
	*t = target;
}

/* read a uint64_t from a buffer in target memory endianness */
uint64_t target_buffer_get_u64(struct target *target, const uint8_t *buffer)
{
	if (target->endianness == TARGET_LITTLE_ENDIAN)
		return le_to_h_u64(buffer);
	else
		return be_to_h_u64(buffer);
}

/* read a uint32_t from a buffer in target memory endianness */
uint32_t target_buffer_get_u32(struct target *target, const uint8_t *buffer)
{
	if (target->endianness == TARGET_LITTLE_ENDIAN)
		return le_to_h_u32(buffer);
	else
		return be_to_h_u32(buffer);
}

/* read a uint24_t from a buffer in target memory endianness */
uint32_t target_buffer_get_u24(struct target *target, const uint8_t *buffer)
{
	if (target->endianness == TARGET_LITTLE_ENDIAN)
		return le_to_h_u24(buffer);
	else
		return be_to_h_u24(buffer);
}

/* read a uint16_t from a buffer in target memory endianness */
uint16_t target_buffer_get_u16(struct target *target, const uint8_t *buffer)
{
	if (target->endianness == TARGET_LITTLE_ENDIAN)
		return le_to_h_u16(buffer);
	else
		return be_to_h_u16(buffer);
}

/* write a uint64_t to a buffer in target memory endianness */
void target_buffer_set_u64(struct target *target, uint8_t *buffer, uint64_t value)
{
	if (target->endianness == TARGET_LITTLE_ENDIAN)
		h_u64_to_le(buffer, value);
	else
		h_u64_to_be(buffer, value);
}

/* write a uint32_t to a buffer in target memory endianness */
void target_buffer_set_u32(struct target *target, uint8_t *buffer, uint32_t value)
{
	if (target->endianness == TARGET_LITTLE_ENDIAN)
		h_u32_to_le(buffer, value);
	else
		h_u32_to_be(buffer, value);
}

/* write a uint24_t to a buffer in target memory endianness */
void target_buffer_set_u24(struct target *target, uint8_t *buffer, uint32_t value)
{
	if (target->endianness == TARGET_LITTLE_ENDIAN)
		h_u24_to_le(buffer, value);
	else
		h_u24_to_be(buffer, value);
}

/* write a uint16_t to a buffer in target memory endianness */
void target_buffer_set_u16(struct target *target, uint8_t *buffer, uint16_t value)
{
	if (target->endianness == TARGET_LITTLE_ENDIAN)
		h_u16_to_le(buffer, value);
	else
		h_u16_to_be(buffer, value);
}

/* write a uint8_t to a buffer in target memory endianness */
static void target_buffer_set_u8(struct target *target, uint8_t *buffer, uint8_t value)
{
	*buffer = value;
}

/* write a uint64_t array to a buffer in target memory endianness */
void target_buffer_get_u64_array(struct target *target, const uint8_t *buffer, uint32_t count, uint64_t *dstbuf)
{
	uint32_t i;
	for (i = 0; i < count; i++)
		dstbuf[i] = target_buffer_get_u64(target, &buffer[i * 8]);
}

/* write a uint32_t array to a buffer in target memory endianness */
void target_buffer_get_u32_array(struct target *target, const uint8_t *buffer, uint32_t count, uint32_t *dstbuf)
{
	uint32_t i;
	for (i = 0; i < count; i++)
		dstbuf[i] = target_buffer_get_u32(target, &buffer[i * 4]);
}

/* write a uint16_t array to a buffer in target memory endianness */
void target_buffer_get_u16_array(struct target *target, const uint8_t *buffer, uint32_t count, uint16_t *dstbuf)
{
	uint32_t i;
	for (i = 0; i < count; i++)
		dstbuf[i] = target_buffer_get_u16(target, &buffer[i * 2]);
}

/* write a uint64_t array to a buffer in target memory endianness */
void target_buffer_set_u64_array(struct target *target, uint8_t *buffer, uint32_t count, const uint64_t *srcbuf)
{
	uint32_t i;
	for (i = 0; i < count; i++)
		target_buffer_set_u64(target, &buffer[i * 8], srcbuf[i]);
}

/* write a uint32_t array to a buffer in target memory endianness */
void target_buffer_set_u32_array(struct target *target, uint8_t *buffer, uint32_t count, const uint32_t *srcbuf)
{
	uint32_t i;
	for (i = 0; i < count; i++)
		target_buffer_set_u32(target, &buffer[i * 4], srcbuf[i]);
}

/* write a uint16_t array to a buffer in target memory endianness */
void target_buffer_set_u16_array(struct target *target, uint8_t *buffer, uint32_t count, const uint16_t *srcbuf)
{
	uint32_t i;
	for (i = 0; i < count; i++)
		target_buffer_set_u16(target, &buffer[i * 2], srcbuf[i]);
}

/* return a pointer to a configured target; id is name or number */
struct target *get_target(const char *id)
{
	struct target *target;

	/* try as tcltarget name */
	for (target = all_targets; target; target = target->next) {
		if (!target_name(target))
			continue;
		if (strcmp(id, target_name(target)) == 0)
			return target;
	}

	/* It's OK to remove this fallback sometime after August 2010 or so */

	/* no match, try as number */
	unsigned num;
	if (parse_uint(id, &num) != ERROR_OK)
		return NULL;

	for (target = all_targets; target; target = target->next) {
		if (target->target_number == (int)num) {
			LOG_WARNING("use '%s' as target identifier, not '%u'",
					target_name(target), num);
			return target;
		}
	}

	return NULL;
}

/* returns a pointer to the n-th configured target */
struct target *get_target_by_num(int num)
{
	struct target *target = all_targets;

	while (target) {
		if (target->target_number == num)
			return target;
		target = target->next;
	}

	return NULL;
}

struct target *get_current_target(struct command_context *cmd_ctx)
{
	struct target *target = get_current_target_or_null(cmd_ctx);

	if (!target) {
		LOG_ERROR("BUG: current_target out of bounds");
		exit(-1);
	}

	return target;
}

struct target *get_current_target_or_null(struct command_context *cmd_ctx)
{
	return cmd_ctx->current_target_override
		? cmd_ctx->current_target_override
		: cmd_ctx->current_target;
}

int target_poll(struct target *target)
{
	int retval;

	/* We can't poll until after examine */
	if (!target_was_examined(target)) {
		/* Fail silently lest we pollute the log */
		return ERROR_FAIL;
	}

	retval = target->type->poll(target);
	if (retval != ERROR_OK)
		return retval;

	if (target->halt_issued) {
		if (target->state == TARGET_HALTED)
			target->halt_issued = false;
		else {
			int64_t t = timeval_ms() - target->halt_issued_time;
			if (t > DEFAULT_HALT_TIMEOUT) {
				target->halt_issued = false;
				LOG_INFO("Halt timed out, wake up GDB.");
				target_call_event_callbacks(target, TARGET_EVENT_GDB_HALT);
			}
		}
	}

	return ERROR_OK;
}

int target_halt(struct target *target)
{
	int retval;
	/* We can't poll until after examine */
	if (!target_was_examined(target)) {
		LOG_ERROR("Target not examined yet");
		return ERROR_FAIL;
	}

	retval = target->type->halt(target);
	if (retval != ERROR_OK)
		return retval;

	target->halt_issued = true;
	target->halt_issued_time = timeval_ms();

	return ERROR_OK;
}

/**
 * Make the target (re)start executing using its saved execution
 * context (possibly with some modifications).
 *
 * @param target Which target should start executing.
 * @param current True to use the target's saved program counter instead
 *	of the address parameter
 * @param address Optionally used as the program counter.
 * @param handle_breakpoints True iff breakpoints at the resumption PC
 *	should be skipped.  (For example, maybe execution was stopped by
 *	such a breakpoint, in which case it would be counterproductive to
 *	let it re-trigger.
 * @param debug_execution False if all working areas allocated by OpenOCD
 *	should be released and/or restored to their original contents.
 *	(This would for example be true to run some downloaded "helper"
 *	algorithm code, which resides in one such working buffer and uses
 *	another for data storage.)
 *
 * @todo Resolve the ambiguity about what the "debug_execution" flag
 * signifies.  For example, Target implementations don't agree on how
 * it relates to invalidation of the register cache, or to whether
 * breakpoints and watchpoints should be enabled.  (It would seem wrong
 * to enable breakpoints when running downloaded "helper" algorithms
 * (debug_execution true), since the breakpoints would be set to match
 * target firmware being debugged, not the helper algorithm.... and
 * enabling them could cause such helpers to malfunction (for example,
 * by overwriting data with a breakpoint instruction.  On the other
 * hand the infrastructure for running such helpers might use this
 * procedure but rely on hardware breakpoint to detect termination.)
 */
int target_resume(struct target *target, int current, target_addr_t address,
		int handle_breakpoints, int debug_execution)
{
	int retval;

	/* We can't poll until after examine */
	if (!target_was_examined(target)) {
		LOG_ERROR("Target not examined yet");
		return ERROR_FAIL;
	}

	target_call_event_callbacks(target, TARGET_EVENT_RESUME_START);

	/* note that resume *must* be asynchronous. The CPU can halt before
	 * we poll. The CPU can even halt at the current PC as a result of
	 * a software breakpoint being inserted by (a bug?) the application.
	 */
	/*
	 * resume() triggers the event 'resumed'. The execution of TCL commands
	 * in the event handler causes the polling of targets. If the target has
	 * already halted for a breakpoint, polling will run the 'halted' event
	 * handler before the pending 'resumed' handler.
	 * Disable polling during resume() to guarantee the execution of handlers
	 * in the correct order.
	 */
	bool save_poll = jtag_poll_get_enabled();
	jtag_poll_set_enabled(false);
	retval = target->type->resume(target, current, address, handle_breakpoints, debug_execution);
	jtag_poll_set_enabled(save_poll);
	if (retval != ERROR_OK)
		return retval;

	target_call_event_callbacks(target, TARGET_EVENT_RESUME_END);

	return retval;
}

static int target_process_reset(struct command_invocation *cmd, enum target_reset_mode reset_mode)
{
	char buf[100];
	int retval;
	struct jim_nvp *n;
	n = jim_nvp_value2name_simple(nvp_reset_modes, reset_mode);
	if (!n->name) {
		LOG_ERROR("invalid reset mode");
		return ERROR_FAIL;
	}

	struct target *target;
	for (target = all_targets; target; target = target->next)
		target_call_reset_callbacks(target, reset_mode);

	/* disable polling during reset to make reset event scripts
	 * more predictable, i.e. dr/irscan & pathmove in events will
	 * not have JTAG operations injected into the middle of a sequence.
	 */
	bool save_poll = jtag_poll_get_enabled();

	jtag_poll_set_enabled(false);

	sprintf(buf, "ocd_process_reset %s", n->name);
	retval = Jim_Eval(cmd->ctx->interp, buf);

	jtag_poll_set_enabled(save_poll);

	if (retval != JIM_OK) {
		Jim_MakeErrorMessage(cmd->ctx->interp);
		command_print(cmd, "%s", Jim_GetString(Jim_GetResult(cmd->ctx->interp), NULL));
		return ERROR_FAIL;
	}

	/* We want any events to be processed before the prompt */
	retval = target_call_timer_callbacks_now(NULL);

	for (target = all_targets; target; target = target->next) {
		target->type->check_reset(target);
		target->running_alg = false;
	}

	return retval;
}

static int identity_virt2phys(struct target *target,
		target_addr_t virtual, target_addr_t *physical)
{
	*physical = virtual;
	return ERROR_OK;
}

static int no_mmu(struct target *target, int *enabled)
{
	*enabled = 0;
	return ERROR_OK;
}

static int default_examine(struct target *target)
{
	target_set_examined(target);
	return ERROR_OK;
}

/* no check by default */
static int default_check_reset(struct target *target)
{
	return ERROR_OK;
}

/* Equivalent Tcl code arp_examine_one is in src/target/startup.tcl
 * Keep in sync */
int target_examine_one(struct target *target)
{
	target_call_event_callbacks(target, TARGET_EVENT_EXAMINE_START);

	int retval = target->type->examine(target);
	if (retval != ERROR_OK) {
		target_call_event_callbacks(target, TARGET_EVENT_EXAMINE_FAIL);
		return retval;
	}

	target_call_event_callbacks(target, TARGET_EVENT_EXAMINE_END);

	return ERROR_OK;
}

static int jtag_enable_callback(enum jtag_event event, void *priv)
{
	struct target *target = priv;

	if (event != JTAG_TAP_EVENT_ENABLE || !target->tap->enabled)
		return ERROR_OK;

	jtag_unregister_event_callback(jtag_enable_callback, target);

	return target_examine_one(target);
}

/* Targets that correctly implement init + examine, i.e.
 * no communication with target during init:
 *
 * XScale
 */
int target_examine(void)
{
	int retval = ERROR_OK;
	struct target *target;

	for (target = all_targets; target; target = target->next) {
		/* defer examination, but don't skip it */
		if (!target->tap->enabled) {
			jtag_register_event_callback(jtag_enable_callback,
					target);
			continue;
		}

		if (target->defer_examine)
			continue;

		int retval2 = target_examine_one(target);
		if (retval2 != ERROR_OK) {
			LOG_WARNING("target %s examination failed", target_name(target));
			retval = retval2;
		}
	}
	return retval;
}

const char *target_type_name(struct target *target)
{
	return target->type->name;
}

static int target_soft_reset_halt(struct target *target)
{
	if (!target_was_examined(target)) {
		LOG_ERROR("Target not examined yet");
		return ERROR_FAIL;
	}
	if (!target->type->soft_reset_halt) {
		LOG_ERROR("Target %s does not support soft_reset_halt",
				target_name(target));
		return ERROR_FAIL;
	}
	return target->type->soft_reset_halt(target);
}

/**
 * Downloads a target-specific native code algorithm to the target,
 * and executes it.  * Note that some targets may need to set up, enable,
 * and tear down a breakpoint (hard or * soft) to detect algorithm
 * termination, while others may support  lower overhead schemes where
 * soft breakpoints embedded in the algorithm automatically terminate the
 * algorithm.
 *
 * @param target used to run the algorithm
 * @param num_mem_params
 * @param mem_params
 * @param num_reg_params
 * @param reg_param
 * @param entry_point
 * @param exit_point
 * @param timeout_ms
 * @param arch_info target-specific description of the algorithm.
 */
int target_run_algorithm(struct target *target,
		int num_mem_params, struct mem_param *mem_params,
		int num_reg_params, struct reg_param *reg_param,
		target_addr_t entry_point, target_addr_t exit_point,
		int timeout_ms, void *arch_info)
{
	int retval = ERROR_FAIL;

	if (!target_was_examined(target)) {
		LOG_ERROR("Target not examined yet");
		goto done;
	}
	if (!target->type->run_algorithm) {
		LOG_ERROR("Target type '%s' does not support %s",
				target_type_name(target), __func__);
		goto done;
	}

	target->running_alg = true;
	retval = target->type->run_algorithm(target,
			num_mem_params, mem_params,
			num_reg_params, reg_param,
			entry_point, exit_point, timeout_ms, arch_info);
	target->running_alg = false;

done:
	return retval;
}

/**
 * Executes a target-specific native code algorithm and leaves it running.
 *
 * @param target used to run the algorithm
 * @param num_mem_params
 * @param mem_params
 * @param num_reg_params
 * @param reg_params
 * @param entry_point
 * @param exit_point
 * @param arch_info target-specific description of the algorithm.
 */
int target_start_algorithm(struct target *target,
		int num_mem_params, struct mem_param *mem_params,
		int num_reg_params, struct reg_param *reg_params,
		uint32_t entry_point, uint32_t exit_point,
		void *arch_info)
{
	int retval = ERROR_FAIL;

	if (!target_was_examined(target)) {
		LOG_ERROR("Target not examined yet");
		goto done;
	}
	if (!target->type->start_algorithm) {
		LOG_ERROR("Target type '%s' does not support %s",
				target_type_name(target), __func__);
		goto done;
	}
	if (target->running_alg) {
		LOG_ERROR("Target is already running an algorithm");
		goto done;
	}

	target->running_alg = true;
	retval = target->type->start_algorithm(target,
			num_mem_params, mem_params,
			num_reg_params, reg_params,
			entry_point, exit_point, arch_info);

done:
	return retval;
}

/**
 * Waits for an algorithm started with target_start_algorithm() to complete.
 *
 * @param target used to run the algorithm
 * @param num_mem_params
 * @param mem_params
 * @param num_reg_params
 * @param reg_params
 * @param exit_point
 * @param timeout_ms
 * @param arch_info target-specific description of the algorithm.
 */
int target_wait_algorithm(struct target *target,
		int num_mem_params, struct mem_param *mem_params,
		int num_reg_params, struct reg_param *reg_params,
		uint32_t exit_point, int timeout_ms,
		void *arch_info)
{
	int retval = ERROR_FAIL;

	if (!target->type->wait_algorithm) {
		LOG_ERROR("Target type '%s' does not support %s",
				target_type_name(target), __func__);
		goto done;
	}
	if (!target->running_alg) {
		LOG_ERROR("Target is not running an algorithm");
		goto done;
	}

	retval = target->type->wait_algorithm(target,
			num_mem_params, mem_params,
			num_reg_params, reg_params,
			exit_point, timeout_ms, arch_info);
	if (retval != ERROR_TARGET_TIMEOUT)
		target->running_alg = false;

done:
	return retval;
}

/**
 * Streams data to a circular buffer on target intended for consumption by code
 * running asynchronously on target.
 *
 * This is intended for applications where target-specific native code runs
 * on the target, receives data from the circular buffer, does something with
 * it (most likely writing it to a flash memory), and advances the circular
 * buffer pointer.
 *
 * This assumes that the helper algorithm has already been loaded to the target,
 * but has not been started yet. Given memory and register parameters are passed
 * to the algorithm.
 *
 * The buffer is defined by (buffer_start, buffer_size) arguments and has the
 * following format:
 *
 *     [buffer_start + 0, buffer_start + 4):
 *         Write Pointer address (aka head). Written and updated by this
 *         routine when new data is written to the circular buffer.
 *     [buffer_start + 4, buffer_start + 8):
 *         Read Pointer address (aka tail). Updated by code running on the
 *         target after it consumes data.
 *     [buffer_start + 8, buffer_start + buffer_size):
 *         Circular buffer contents.
 *
 * See contrib/loaders/flash/stm32f1x.S for an example.
 *
 * @param target used to run the algorithm
 * @param buffer address on the host where data to be sent is located
 * @param count number of blocks to send
 * @param block_size size in bytes of each block
 * @param num_mem_params count of memory-based params to pass to algorithm
 * @param mem_params memory-based params to pass to algorithm
 * @param num_reg_params count of register-based params to pass to algorithm
 * @param reg_params memory-based params to pass to algorithm
 * @param buffer_start address on the target of the circular buffer structure
 * @param buffer_size size of the circular buffer structure
 * @param entry_point address on the target to execute to start the algorithm
 * @param exit_point address at which to set a breakpoint to catch the
 *     end of the algorithm; can be 0 if target triggers a breakpoint itself
 * @param arch_info
 */

int target_run_flash_async_algorithm(struct target *target,
		const uint8_t *buffer, uint32_t count, int block_size,
		int num_mem_params, struct mem_param *mem_params,
		int num_reg_params, struct reg_param *reg_params,
		uint32_t buffer_start, uint32_t buffer_size,
		uint32_t entry_point, uint32_t exit_point, void *arch_info)
{
	int retval;
	int timeout = 0;

	const uint8_t *buffer_orig = buffer;

	/* Set up working area. First word is write pointer, second word is read pointer,
	 * rest is fifo data area. */
	uint32_t wp_addr = buffer_start;
	uint32_t rp_addr = buffer_start + 4;
	uint32_t fifo_start_addr = buffer_start + 8;
	uint32_t fifo_end_addr = buffer_start + buffer_size;

	uint32_t wp = fifo_start_addr;
	uint32_t rp = fifo_start_addr;

	/* validate block_size is 2^n */
	assert(IS_PWR_OF_2(block_size));

	retval = target_write_u32(target, wp_addr, wp);
	if (retval != ERROR_OK)
		return retval;
	retval = target_write_u32(target, rp_addr, rp);
	if (retval != ERROR_OK)
		return retval;

	/* Start up algorithm on target and let it idle while writing the first chunk */
	retval = target_start_algorithm(target, num_mem_params, mem_params,
			num_reg_params, reg_params,
			entry_point,
			exit_point,
			arch_info);

	if (retval != ERROR_OK) {
		LOG_ERROR("error starting target flash write algorithm");
		return retval;
	}

	while (count > 0) {

		retval = target_read_u32(target, rp_addr, &rp);
		if (retval != ERROR_OK) {
			LOG_ERROR("failed to get read pointer");
			break;
		}

		LOG_DEBUG("offs 0x%zx count 0x%" PRIx32 " wp 0x%" PRIx32 " rp 0x%" PRIx32,
			(size_t) (buffer - buffer_orig), count, wp, rp);

		if (rp == 0) {
			LOG_ERROR("flash write algorithm aborted by target");
			retval = ERROR_FLASH_OPERATION_FAILED;
			break;
		}

		if (!IS_ALIGNED(rp - fifo_start_addr, block_size) || rp < fifo_start_addr || rp >= fifo_end_addr) {
			LOG_ERROR("corrupted fifo read pointer 0x%" PRIx32, rp);
			break;
		}

		/* Count the number of bytes available in the fifo without
		 * crossing the wrap around. Make sure to not fill it completely,
		 * because that would make wp == rp and that's the empty condition. */
		uint32_t thisrun_bytes;
		if (rp > wp)
			thisrun_bytes = rp - wp - block_size;
		else if (rp > fifo_start_addr)
			thisrun_bytes = fifo_end_addr - wp;
		else
			thisrun_bytes = fifo_end_addr - wp - block_size;

		if (thisrun_bytes == 0) {
			/* Throttle polling a bit if transfer is (much) faster than flash
			 * programming. The exact delay shouldn't matter as long as it's
			 * less than buffer size / flash speed. This is very unlikely to
			 * run when using high latency connections such as USB. */
			alive_sleep(2);

			/* to stop an infinite loop on some targets check and increment a timeout
			 * this issue was observed on a stellaris using the new ICDI interface */
			if (timeout++ >= 2500) {
				LOG_ERROR("timeout waiting for algorithm, a target reset is recommended");
				return ERROR_FLASH_OPERATION_FAILED;
			}
			continue;
		}

		/* reset our timeout */
		timeout = 0;

		/* Limit to the amount of data we actually want to write */
		if (thisrun_bytes > count * block_size)
			thisrun_bytes = count * block_size;

		/* Force end of large blocks to be word aligned */
		if (thisrun_bytes >= 16)
			thisrun_bytes -= (rp + thisrun_bytes) & 0x03;

		/* Write data to fifo */
		retval = target_write_buffer(target, wp, thisrun_bytes, buffer);
		if (retval != ERROR_OK)
			break;

		/* Update counters and wrap write pointer */
		buffer += thisrun_bytes;
		count -= thisrun_bytes / block_size;
		wp += thisrun_bytes;
		if (wp >= fifo_end_addr)
			wp = fifo_start_addr;

		/* Store updated write pointer to target */
		retval = target_write_u32(target, wp_addr, wp);
		if (retval != ERROR_OK)
			break;

		/* Avoid GDB timeouts */
		keep_alive();
	}

	if (retval != ERROR_OK) {
		/* abort flash write algorithm on target */
		target_write_u32(target, wp_addr, 0);
	}

	int retval2 = target_wait_algorithm(target, num_mem_params, mem_params,
			num_reg_params, reg_params,
			exit_point,
			10000,
			arch_info);

	if (retval2 != ERROR_OK) {
		LOG_ERROR("error waiting for target flash write algorithm");
		retval = retval2;
	}

	if (retval == ERROR_OK) {
		/* check if algorithm set rp = 0 after fifo writer loop finished */
		retval = target_read_u32(target, rp_addr, &rp);
		if (retval == ERROR_OK && rp == 0) {
			LOG_ERROR("flash write algorithm aborted by target");
			retval = ERROR_FLASH_OPERATION_FAILED;
		}
	}

	return retval;
}

int target_run_read_async_algorithm(struct target *target,
		uint8_t *buffer, uint32_t count, int block_size,
		int num_mem_params, struct mem_param *mem_params,
		int num_reg_params, struct reg_param *reg_params,
		uint32_t buffer_start, uint32_t buffer_size,
		uint32_t entry_point, uint32_t exit_point, void *arch_info)
{
	int retval;
	int timeout = 0;

	const uint8_t *buffer_orig = buffer;

	/* Set up working area. First word is write pointer, second word is read pointer,
	 * rest is fifo data area. */
	uint32_t wp_addr = buffer_start;
	uint32_t rp_addr = buffer_start + 4;
	uint32_t fifo_start_addr = buffer_start + 8;
	uint32_t fifo_end_addr = buffer_start + buffer_size;

	uint32_t wp = fifo_start_addr;
	uint32_t rp = fifo_start_addr;

	/* validate block_size is 2^n */
	assert(IS_PWR_OF_2(block_size));

	retval = target_write_u32(target, wp_addr, wp);
	if (retval != ERROR_OK)
		return retval;
	retval = target_write_u32(target, rp_addr, rp);
	if (retval != ERROR_OK)
		return retval;

	/* Start up algorithm on target */
	retval = target_start_algorithm(target, num_mem_params, mem_params,
			num_reg_params, reg_params,
			entry_point,
			exit_point,
			arch_info);

	if (retval != ERROR_OK) {
		LOG_ERROR("error starting target flash read algorithm");
		return retval;
	}

	while (count > 0) {
		retval = target_read_u32(target, wp_addr, &wp);
		if (retval != ERROR_OK) {
			LOG_ERROR("failed to get write pointer");
			break;
		}

		LOG_DEBUG("offs 0x%zx count 0x%" PRIx32 " wp 0x%" PRIx32 " rp 0x%" PRIx32,
			(size_t)(buffer - buffer_orig), count, wp, rp);

		if (wp == 0) {
			LOG_ERROR("flash read algorithm aborted by target");
			retval = ERROR_FLASH_OPERATION_FAILED;
			break;
		}

		if (!IS_ALIGNED(wp - fifo_start_addr, block_size) || wp < fifo_start_addr || wp >= fifo_end_addr) {
			LOG_ERROR("corrupted fifo write pointer 0x%" PRIx32, wp);
			break;
		}

		/* Count the number of bytes available in the fifo without
		 * crossing the wrap around. */
		uint32_t thisrun_bytes;
		if (wp >= rp)
			thisrun_bytes = wp - rp;
		else
			thisrun_bytes = fifo_end_addr - rp;

		if (thisrun_bytes == 0) {
			/* Throttle polling a bit if transfer is (much) faster than flash
			 * reading. The exact delay shouldn't matter as long as it's
			 * less than buffer size / flash speed. This is very unlikely to
			 * run when using high latency connections such as USB. */
			alive_sleep(2);

			/* to stop an infinite loop on some targets check and increment a timeout
			 * this issue was observed on a stellaris using the new ICDI interface */
			if (timeout++ >= 2500) {
				LOG_ERROR("timeout waiting for algorithm, a target reset is recommended");
				return ERROR_FLASH_OPERATION_FAILED;
			}
			continue;
		}

		/* Reset our timeout */
		timeout = 0;

		/* Limit to the amount of data we actually want to read */
		if (thisrun_bytes > count * block_size)
			thisrun_bytes = count * block_size;

		/* Force end of large blocks to be word aligned */
		if (thisrun_bytes >= 16)
			thisrun_bytes -= (rp + thisrun_bytes) & 0x03;

		/* Read data from fifo */
		retval = target_read_buffer(target, rp, thisrun_bytes, buffer);
		if (retval != ERROR_OK)
			break;

		/* Update counters and wrap write pointer */
		buffer += thisrun_bytes;
		count -= thisrun_bytes / block_size;
		rp += thisrun_bytes;
		if (rp >= fifo_end_addr)
			rp = fifo_start_addr;

		/* Store updated write pointer to target */
		retval = target_write_u32(target, rp_addr, rp);
		if (retval != ERROR_OK)
			break;

		/* Avoid GDB timeouts */
		keep_alive();

	}

	if (retval != ERROR_OK) {
		/* abort flash write algorithm on target */
		target_write_u32(target, rp_addr, 0);
	}

	int retval2 = target_wait_algorithm(target, num_mem_params, mem_params,
			num_reg_params, reg_params,
			exit_point,
			10000,
			arch_info);

	if (retval2 != ERROR_OK) {
		LOG_ERROR("error waiting for target flash write algorithm");
		retval = retval2;
	}

	if (retval == ERROR_OK) {
		/* check if algorithm set wp = 0 after fifo writer loop finished */
		retval = target_read_u32(target, wp_addr, &wp);
		if (retval == ERROR_OK && wp == 0) {
			LOG_ERROR("flash read algorithm aborted by target");
			retval = ERROR_FLASH_OPERATION_FAILED;
		}
	}

	return retval;
}

int target_read_memory(struct target *target,
		target_addr_t address, uint32_t size, uint32_t count, uint8_t *buffer)
{
	if (!target_was_examined(target)) {
		LOG_ERROR("Target not examined yet");
		return ERROR_FAIL;
	}
	if (!target->type->read_memory) {
		LOG_ERROR("Target %s doesn't support read_memory", target_name(target));
		return ERROR_FAIL;
	}
	return target->type->read_memory(target, address, size, count, buffer);
}

int target_read_phys_memory(struct target *target,
		target_addr_t address, uint32_t size, uint32_t count, uint8_t *buffer)
{
	if (!target_was_examined(target)) {
		LOG_ERROR("Target not examined yet");
		return ERROR_FAIL;
	}
	if (!target->type->read_phys_memory) {
		LOG_ERROR("Target %s doesn't support read_phys_memory", target_name(target));
		return ERROR_FAIL;
	}
	return target->type->read_phys_memory(target, address, size, count, buffer);
}

int target_write_memory(struct target *target,
		target_addr_t address, uint32_t size, uint32_t count, const uint8_t *buffer)
{
	if (!target_was_examined(target)) {
		LOG_ERROR("Target not examined yet");
		return ERROR_FAIL;
	}
	if (!target->type->write_memory) {
		LOG_ERROR("Target %s doesn't support write_memory", target_name(target));
		return ERROR_FAIL;
	}
	return target->type->write_memory(target, address, size, count, buffer);
}

int target_write_phys_memory(struct target *target,
		target_addr_t address, uint32_t size, uint32_t count, const uint8_t *buffer)
{
	if (!target_was_examined(target)) {
		LOG_ERROR("Target not examined yet");
		return ERROR_FAIL;
	}
	if (!target->type->write_phys_memory) {
		LOG_ERROR("Target %s doesn't support write_phys_memory", target_name(target));
		return ERROR_FAIL;
	}
	return target->type->write_phys_memory(target, address, size, count, buffer);
}

int target_add_breakpoint(struct target *target,
		struct breakpoint *breakpoint)
{
	if ((target->state != TARGET_HALTED) && (breakpoint->type != BKPT_HARD)) {
		LOG_WARNING("target %s is not halted (add breakpoint)", target_name(target));
		return ERROR_TARGET_NOT_HALTED;
	}
	return target->type->add_breakpoint(target, breakpoint);
}

int target_add_context_breakpoint(struct target *target,
		struct breakpoint *breakpoint)
{
	if (target->state != TARGET_HALTED) {
		LOG_WARNING("target %s is not halted (add context breakpoint)", target_name(target));
		return ERROR_TARGET_NOT_HALTED;
	}
	return target->type->add_context_breakpoint(target, breakpoint);
}

int target_add_hybrid_breakpoint(struct target *target,
		struct breakpoint *breakpoint)
{
	if (target->state != TARGET_HALTED) {
		LOG_WARNING("target %s is not halted (add hybrid breakpoint)", target_name(target));
		return ERROR_TARGET_NOT_HALTED;
	}
	return target->type->add_hybrid_breakpoint(target, breakpoint);
}

int target_remove_breakpoint(struct target *target,
		struct breakpoint *breakpoint)
{
	return target->type->remove_breakpoint(target, breakpoint);
}

int target_add_watchpoint(struct target *target,
		struct watchpoint *watchpoint)
{
	if (target->state != TARGET_HALTED) {
		LOG_WARNING("target %s is not halted (add watchpoint)", target_name(target));
		return ERROR_TARGET_NOT_HALTED;
	}
	return target->type->add_watchpoint(target, watchpoint);
}
int target_remove_watchpoint(struct target *target,
		struct watchpoint *watchpoint)
{
	return target->type->remove_watchpoint(target, watchpoint);
}
int target_hit_watchpoint(struct target *target,
		struct watchpoint **hit_watchpoint)
{
	if (target->state != TARGET_HALTED) {
		LOG_WARNING("target %s is not halted (hit watchpoint)", target->cmd_name);
		return ERROR_TARGET_NOT_HALTED;
	}

	if (!target->type->hit_watchpoint) {
		/* For backward compatible, if hit_watchpoint is not implemented,
		 * return ERROR_FAIL such that gdb_server will not take the nonsense
		 * information. */
		return ERROR_FAIL;
	}

	return target->type->hit_watchpoint(target, hit_watchpoint);
}

const char *target_get_gdb_arch(struct target *target)
{
	if (!target->type->get_gdb_arch)
		return NULL;
	return target->type->get_gdb_arch(target);
}

int target_get_gdb_reg_list(struct target *target,
		struct reg **reg_list[], int *reg_list_size,
		enum target_register_class reg_class)
{
	int result = ERROR_FAIL;

	if (!target_was_examined(target)) {
		LOG_ERROR("Target not examined yet");
		goto done;
	}

	result = target->type->get_gdb_reg_list(target, reg_list,
			reg_list_size, reg_class);

done:
	if (result != ERROR_OK) {
		*reg_list = NULL;
		*reg_list_size = 0;
	}
	return result;
}

int target_get_gdb_reg_list_noread(struct target *target,
		struct reg **reg_list[], int *reg_list_size,
		enum target_register_class reg_class)
{
	if (target->type->get_gdb_reg_list_noread &&
			target->type->get_gdb_reg_list_noread(target, reg_list,
				reg_list_size, reg_class) == ERROR_OK)
		return ERROR_OK;
	return target_get_gdb_reg_list(target, reg_list, reg_list_size, reg_class);
}

bool target_supports_gdb_connection(struct target *target)
{
	/*
	 * exclude all the targets that don't provide get_gdb_reg_list
	 * or that have explicit gdb_max_connection == 0
	 */
	return !!target->type->get_gdb_reg_list && !!target->gdb_max_connections;
}

int target_step(struct target *target,
		int current, target_addr_t address, int handle_breakpoints)
{
	int retval;

	target_call_event_callbacks(target, TARGET_EVENT_STEP_START);

	retval = target->type->step(target, current, address, handle_breakpoints);
	if (retval != ERROR_OK)
		return retval;

	target_call_event_callbacks(target, TARGET_EVENT_STEP_END);

	return retval;
}

int target_get_gdb_fileio_info(struct target *target, struct gdb_fileio_info *fileio_info)
{
	if (target->state != TARGET_HALTED) {
		LOG_WARNING("target %s is not halted (gdb fileio)", target->cmd_name);
		return ERROR_TARGET_NOT_HALTED;
	}
	return target->type->get_gdb_fileio_info(target, fileio_info);
}

int target_gdb_fileio_end(struct target *target, int retcode, int fileio_errno, bool ctrl_c)
{
	if (target->state != TARGET_HALTED) {
		LOG_WARNING("target %s is not halted (gdb fileio end)", target->cmd_name);
		return ERROR_TARGET_NOT_HALTED;
	}
	return target->type->gdb_fileio_end(target, retcode, fileio_errno, ctrl_c);
}

target_addr_t target_address_max(struct target *target)
{
	unsigned bits = target_address_bits(target);
	if (sizeof(target_addr_t) * 8 == bits)
		return (target_addr_t) -1;
	else
		return (((target_addr_t) 1) << bits) - 1;
}

unsigned target_address_bits(struct target *target)
{
	if (target->type->address_bits)
		return target->type->address_bits(target);
	return 32;
}

unsigned int target_data_bits(struct target *target)
{
	if (target->type->data_bits)
		return target->type->data_bits(target);
	return 32;
}

static int target_profiling(struct target *target, uint32_t *samples,
			uint32_t max_num_samples, uint32_t *num_samples, uint32_t seconds)
{
	return target->type->profiling(target, samples, max_num_samples,
			num_samples, seconds);
}

/**
 * Reset the @c examined flag for the given target.
 * Pure paranoia -- targets are zeroed on allocation.
 */
static void target_reset_examined(struct target *target)
{
	target->examined = false;
}

static int handle_target(void *priv);

static int target_init_one(struct command_context *cmd_ctx,
		struct target *target)
{
	target_reset_examined(target);

	struct target_type *type = target->type;
	if (!type->examine)
		type->examine = default_examine;

	if (!type->check_reset)
		type->check_reset = default_check_reset;

	assert(type->init_target);

	int retval = type->init_target(cmd_ctx, target);
	if (retval != ERROR_OK) {
		LOG_ERROR("target '%s' init failed", target_name(target));
		return retval;
	}

	/* Sanity-check MMU support ... stub in what we must, to help
	 * implement it in stages, but warn if we need to do so.
	 */
	if (type->mmu) {
		if (!type->virt2phys) {
			LOG_ERROR("type '%s' is missing virt2phys", type->name);
			type->virt2phys = identity_virt2phys;
		}
	} else {
		/* Make sure no-MMU targets all behave the same:  make no
		 * distinction between physical and virtual addresses, and
		 * ensure that virt2phys() is always an identity mapping.
		 */
		if (type->write_phys_memory || type->read_phys_memory || type->virt2phys)
			LOG_WARNING("type '%s' has bad MMU hooks", type->name);

		type->mmu = no_mmu;
		type->write_phys_memory = type->write_memory;
		type->read_phys_memory = type->read_memory;
		type->virt2phys = identity_virt2phys;
	}

	if (!target->type->read_buffer)
		target->type->read_buffer = target_read_buffer_default;

	if (!target->type->write_buffer)
		target->type->write_buffer = target_write_buffer_default;

	if (!target->type->get_gdb_fileio_info)
		target->type->get_gdb_fileio_info = target_get_gdb_fileio_info_default;

	if (!target->type->gdb_fileio_end)
		target->type->gdb_fileio_end = target_gdb_fileio_end_default;

	if (!target->type->profiling)
		target->type->profiling = target_profiling_default;

	return ERROR_OK;
}

static int target_init(struct command_context *cmd_ctx)
{
	struct target *target;
	int retval;

	for (target = all_targets; target; target = target->next) {
		retval = target_init_one(cmd_ctx, target);
		if (retval != ERROR_OK)
			return retval;
	}

	if (!all_targets)
		return ERROR_OK;

	retval = target_register_user_commands(cmd_ctx);
	if (retval != ERROR_OK)
		return retval;

	retval = target_register_timer_callback(&handle_target,
			polling_interval, TARGET_TIMER_TYPE_PERIODIC, cmd_ctx->interp);
	if (retval != ERROR_OK)
		return retval;

	return ERROR_OK;
}

COMMAND_HANDLER(handle_target_init_command)
{
	int retval;

	if (CMD_ARGC != 0)
		return ERROR_COMMAND_SYNTAX_ERROR;

	static bool target_initialized;
	if (target_initialized) {
		LOG_INFO("'target init' has already been called");
		return ERROR_OK;
	}
	target_initialized = true;

	retval = command_run_line(CMD_CTX, "init_targets");
	if (retval != ERROR_OK)
		return retval;

	retval = command_run_line(CMD_CTX, "init_target_events");
	if (retval != ERROR_OK)
		return retval;

	retval = command_run_line(CMD_CTX, "init_board");
	if (retval != ERROR_OK)
		return retval;

	LOG_DEBUG("Initializing targets...");
	return target_init(CMD_CTX);
}

int target_register_event_callback(int (*callback)(struct target *target,
		enum target_event event, void *priv), void *priv)
{
	struct target_event_callback **callbacks_p = &target_event_callbacks;

	if (!callback)
		return ERROR_COMMAND_SYNTAX_ERROR;

	if (*callbacks_p) {
		while ((*callbacks_p)->next)
			callbacks_p = &((*callbacks_p)->next);
		callbacks_p = &((*callbacks_p)->next);
	}

	(*callbacks_p) = malloc(sizeof(struct target_event_callback));
	(*callbacks_p)->callback = callback;
	(*callbacks_p)->priv = priv;
	(*callbacks_p)->next = NULL;

	return ERROR_OK;
}

int target_register_reset_callback(int (*callback)(struct target *target,
		enum target_reset_mode reset_mode, void *priv), void *priv)
{
	struct target_reset_callback *entry;

	if (!callback)
		return ERROR_COMMAND_SYNTAX_ERROR;

	entry = malloc(sizeof(struct target_reset_callback));
	if (!entry) {
		LOG_ERROR("error allocating buffer for reset callback entry");
		return ERROR_COMMAND_SYNTAX_ERROR;
	}

	entry->callback = callback;
	entry->priv = priv;
	list_add(&entry->list, &target_reset_callback_list);


	return ERROR_OK;
}

int target_register_trace_callback(int (*callback)(struct target *target,
		size_t len, uint8_t *data, void *priv), void *priv)
{
	struct target_trace_callback *entry;

	if (!callback)
		return ERROR_COMMAND_SYNTAX_ERROR;

	entry = malloc(sizeof(struct target_trace_callback));
	if (!entry) {
		LOG_ERROR("error allocating buffer for trace callback entry");
		return ERROR_COMMAND_SYNTAX_ERROR;
	}

	entry->callback = callback;
	entry->priv = priv;
	list_add(&entry->list, &target_trace_callback_list);


	return ERROR_OK;
}

int target_register_timer_callback(int (*callback)(void *priv),
		unsigned int time_ms, enum target_timer_type type, void *priv)
{
	struct target_timer_callback **callbacks_p = &target_timer_callbacks;

	if (!callback)
		return ERROR_COMMAND_SYNTAX_ERROR;

	if (*callbacks_p) {
		while ((*callbacks_p)->next)
			callbacks_p = &((*callbacks_p)->next);
		callbacks_p = &((*callbacks_p)->next);
	}

	(*callbacks_p) = malloc(sizeof(struct target_timer_callback));
	(*callbacks_p)->callback = callback;
	(*callbacks_p)->type = type;
	(*callbacks_p)->time_ms = time_ms;
	(*callbacks_p)->removed = false;

	(*callbacks_p)->when = timeval_ms() + time_ms;
<<<<<<< HEAD
=======
	target_timer_next_event_value = MIN(target_timer_next_event_value, (*callbacks_p)->when);
>>>>>>> 9a9e9e2c

	(*callbacks_p)->priv = priv;
	(*callbacks_p)->next = NULL;

	return ERROR_OK;
}

int target_unregister_event_callback(int (*callback)(struct target *target,
		enum target_event event, void *priv), void *priv)
{
	struct target_event_callback **p = &target_event_callbacks;
	struct target_event_callback *c = target_event_callbacks;

	if (!callback)
		return ERROR_COMMAND_SYNTAX_ERROR;

	while (c) {
		struct target_event_callback *next = c->next;
		if ((c->callback == callback) && (c->priv == priv)) {
			*p = next;
			free(c);
			return ERROR_OK;
		} else
			p = &(c->next);
		c = next;
	}

	return ERROR_OK;
}

int target_unregister_reset_callback(int (*callback)(struct target *target,
		enum target_reset_mode reset_mode, void *priv), void *priv)
{
	struct target_reset_callback *entry;

	if (!callback)
		return ERROR_COMMAND_SYNTAX_ERROR;

	list_for_each_entry(entry, &target_reset_callback_list, list) {
		if (entry->callback == callback && entry->priv == priv) {
			list_del(&entry->list);
			free(entry);
			break;
		}
	}

	return ERROR_OK;
}

int target_unregister_trace_callback(int (*callback)(struct target *target,
		size_t len, uint8_t *data, void *priv), void *priv)
{
	struct target_trace_callback *entry;

	if (!callback)
		return ERROR_COMMAND_SYNTAX_ERROR;

	list_for_each_entry(entry, &target_trace_callback_list, list) {
		if (entry->callback == callback && entry->priv == priv) {
			list_del(&entry->list);
			free(entry);
			break;
		}
	}

	return ERROR_OK;
}

int target_unregister_timer_callback(int (*callback)(void *priv), void *priv)
{
	if (!callback)
		return ERROR_COMMAND_SYNTAX_ERROR;

	for (struct target_timer_callback *c = target_timer_callbacks;
	     c; c = c->next) {
		if ((c->callback == callback) && (c->priv == priv)) {
			c->removed = true;
			return ERROR_OK;
		}
	}

	return ERROR_FAIL;
}

int target_call_event_callbacks(struct target *target, enum target_event event)
{
	struct target_event_callback *callback = target_event_callbacks;
	struct target_event_callback *next_callback;

	if (event == TARGET_EVENT_HALTED) {
		/* execute early halted first */
		target_call_event_callbacks(target, TARGET_EVENT_GDB_HALT);
	}

	LOG_DEBUG("target event %i (%s) for core %s", event,
			jim_nvp_value2name_simple(nvp_target_event, event)->name,
			target_name(target));

	target_handle_event(target, event);

	while (callback) {
		next_callback = callback->next;
		callback->callback(target, event, callback->priv);
		callback = next_callback;
	}

	return ERROR_OK;
}

int target_call_reset_callbacks(struct target *target, enum target_reset_mode reset_mode)
{
	struct target_reset_callback *callback;

	LOG_DEBUG("target reset %i (%s)", reset_mode,
			jim_nvp_value2name_simple(nvp_reset_modes, reset_mode)->name);

	list_for_each_entry(callback, &target_reset_callback_list, list)
		callback->callback(target, reset_mode, callback->priv);

	return ERROR_OK;
}

int target_call_trace_callbacks(struct target *target, size_t len, uint8_t *data)
{
	struct target_trace_callback *callback;

	list_for_each_entry(callback, &target_trace_callback_list, list)
		callback->callback(target, len, data, callback->priv);

	return ERROR_OK;
}

static int target_timer_callback_periodic_restart(
		struct target_timer_callback *cb, int64_t *now)
{
	cb->when = *now + cb->time_ms;
	return ERROR_OK;
}

static int target_call_timer_callback(struct target_timer_callback *cb,
		int64_t *now)
{
	cb->callback(cb->priv);

	if (cb->type == TARGET_TIMER_TYPE_PERIODIC)
		return target_timer_callback_periodic_restart(cb, now);

	return target_unregister_timer_callback(cb->callback, cb->priv);
}

static int target_call_timer_callbacks_check_time(int64_t *next_event, int checktime)
{
	static bool callback_processing;

	/* Do not allow nesting */
	if (callback_processing)
		return ERROR_OK;

	callback_processing = true;

	keep_alive();

	int64_t now = timeval_ms();
<<<<<<< HEAD
	if (next_event)
		*next_event = now + 1000;
=======

	/* Initialize to a default value that's a ways into the future.
	 * The loop below will make it closer to now if there are
	 * callbacks that want to be called sooner. */
	target_timer_next_event_value = now + 1000;
>>>>>>> 9a9e9e2c

	/* Store an address of the place containing a pointer to the
	 * next item; initially, that's a standalone "root of the
	 * list" variable. */
	struct target_timer_callback **callback = &target_timer_callbacks;
	while (callback && *callback) {
		if ((*callback)->removed) {
			struct target_timer_callback *p = *callback;
			*callback = (*callback)->next;
			free(p);
			continue;
		}

		bool call_it = (*callback)->callback &&
			((!checktime && (*callback)->type == TARGET_TIMER_TYPE_PERIODIC) ||
			 now >= (*callback)->when);

		if (call_it)
			target_call_timer_callback(*callback, &now);

<<<<<<< HEAD
		if (next_event && (*callback)->when < *next_event)
			*next_event = (*callback)->when;
=======
		if (!(*callback)->removed && (*callback)->when < target_timer_next_event_value)
			target_timer_next_event_value = (*callback)->when;
>>>>>>> 9a9e9e2c

		callback = &(*callback)->next;
	}

	callback_processing = false;
	return ERROR_OK;
}

<<<<<<< HEAD
/**
 * This function updates *next_event with the time (according to timeval_ms())
 * that it would next need to be called in order to run all callbacks on time.
 */
int target_call_timer_callbacks(int64_t *next_event)
=======
int target_call_timer_callbacks()
>>>>>>> 9a9e9e2c
{
	return target_call_timer_callbacks_check_time(next_event, 1);
}

/* invoke periodic callbacks immediately */
<<<<<<< HEAD
int target_call_timer_callbacks_now(int64_t *next_event)
=======
int target_call_timer_callbacks_now()
>>>>>>> 9a9e9e2c
{
	return target_call_timer_callbacks_check_time(next_event, 0);
}

int64_t target_timer_next_event(void)
{
	return target_timer_next_event_value;
}

/* Prints the working area layout for debug purposes */
static void print_wa_layout(struct target *target)
{
	struct working_area *c = target->working_areas;

	while (c) {
		LOG_DEBUG("%c%c " TARGET_ADDR_FMT "-" TARGET_ADDR_FMT " (%" PRIu32 " bytes)",
			c->backup ? 'b' : ' ', c->free ? ' ' : '*',
			c->address, c->address + c->size - 1, c->size);
		c = c->next;
	}
}

/* Reduce area to size bytes, create a new free area from the remaining bytes, if any. */
static void target_split_working_area(struct working_area *area, uint32_t size)
{
	assert(area->free); /* Shouldn't split an allocated area */
	assert(size <= area->size); /* Caller should guarantee this */

	/* Split only if not already the right size */
	if (size < area->size) {
		struct working_area *new_wa = malloc(sizeof(*new_wa));

		if (!new_wa)
			return;

		new_wa->next = area->next;
		new_wa->size = area->size - size;
		new_wa->address = area->address + size;
		new_wa->backup = NULL;
		new_wa->user = NULL;
		new_wa->free = true;

		area->next = new_wa;
		area->size = size;

		/* If backup memory was allocated to this area, it has the wrong size
		 * now so free it and it will be reallocated if/when needed */
		free(area->backup);
		area->backup = NULL;
	}
}

/* Merge all adjacent free areas into one */
static void target_merge_working_areas(struct target *target)
{
	struct working_area *c = target->working_areas;

	while (c && c->next) {
		assert(c->next->address == c->address + c->size); /* This is an invariant */

		/* Find two adjacent free areas */
		if (c->free && c->next->free) {
			/* Merge the last into the first */
			c->size += c->next->size;

			/* Remove the last */
			struct working_area *to_be_freed = c->next;
			c->next = c->next->next;
			free(to_be_freed->backup);
			free(to_be_freed);

			/* If backup memory was allocated to the remaining area, it's has
			 * the wrong size now */
			free(c->backup);
			c->backup = NULL;
		} else {
			c = c->next;
		}
	}
}

int target_alloc_working_area_try(struct target *target, uint32_t size, struct working_area **area)
{
	/* Reevaluate working area address based on MMU state*/
	if (!target->working_areas) {
		int retval;
		int enabled;

		retval = target->type->mmu(target, &enabled);
		if (retval != ERROR_OK)
			return retval;

		if (!enabled) {
			if (target->working_area_phys_spec) {
				LOG_DEBUG("MMU disabled, using physical "
					"address for working memory " TARGET_ADDR_FMT,
					target->working_area_phys);
				target->working_area = target->working_area_phys;
			} else {
				LOG_ERROR("No working memory available. "
					"Specify -work-area-phys to target.");
				return ERROR_TARGET_RESOURCE_NOT_AVAILABLE;
			}
		} else {
			if (target->working_area_virt_spec) {
				LOG_DEBUG("MMU enabled, using virtual "
					"address for working memory " TARGET_ADDR_FMT,
					target->working_area_virt);
				target->working_area = target->working_area_virt;
			} else {
				LOG_ERROR("No working memory available. "
					"Specify -work-area-virt to target.");
				return ERROR_TARGET_RESOURCE_NOT_AVAILABLE;
			}
		}

		/* Set up initial working area on first call */
		struct working_area *new_wa = malloc(sizeof(*new_wa));
		if (new_wa) {
			new_wa->next = NULL;
			new_wa->size = target->working_area_size & ~3UL; /* 4-byte align */
			new_wa->address = target->working_area;
			new_wa->backup = NULL;
			new_wa->user = NULL;
			new_wa->free = true;
		}

		target->working_areas = new_wa;
	}

	/* only allocate multiples of 4 byte */
	if (size % 4)
		size = (size + 3) & (~3UL);

	struct working_area *c = target->working_areas;

	/* Find the first large enough working area */
	while (c) {
		if (c->free && c->size >= size)
			break;
		c = c->next;
	}

	if (!c)
		return ERROR_TARGET_RESOURCE_NOT_AVAILABLE;

	/* Split the working area into the requested size */
	target_split_working_area(c, size);

	LOG_DEBUG("allocated new working area of %" PRIu32 " bytes at address " TARGET_ADDR_FMT,
			  size, c->address);

	if (target->backup_working_area) {
		if (!c->backup) {
			c->backup = malloc(c->size);
			if (!c->backup)
				return ERROR_FAIL;
		}

		int retval = target_read_memory(target, c->address, 4, c->size / 4, c->backup);
		if (retval != ERROR_OK)
			return retval;
	}

	/* mark as used, and return the new (reused) area */
	c->free = false;
	*area = c;

	/* user pointer */
	c->user = area;

	print_wa_layout(target);

	return ERROR_OK;
}

int target_alloc_working_area(struct target *target, uint32_t size, struct working_area **area)
{
	int retval;

	retval = target_alloc_working_area_try(target, size, area);
	if (retval == ERROR_TARGET_RESOURCE_NOT_AVAILABLE)
		LOG_WARNING("not enough working area available(requested %"PRIu32")", size);
	return retval;

}

static int target_restore_working_area(struct target *target, struct working_area *area)
{
	int retval = ERROR_OK;

	if (target->backup_working_area && area->backup) {
		retval = target_write_memory(target, area->address, 4, area->size / 4, area->backup);
		if (retval != ERROR_OK)
			LOG_ERROR("failed to restore %" PRIu32 " bytes of working area at address " TARGET_ADDR_FMT,
					area->size, area->address);
	}

	return retval;
}

/* Restore the area's backup memory, if any, and return the area to the allocation pool */
static int target_free_working_area_restore(struct target *target, struct working_area *area, int restore)
{
	int retval = ERROR_OK;

	if (area->free)
		return retval;

	if (restore) {
		retval = target_restore_working_area(target, area);
		/* REVISIT: Perhaps the area should be freed even if restoring fails. */
		if (retval != ERROR_OK)
			return retval;
	}

	area->free = true;

	LOG_DEBUG("freed %" PRIu32 " bytes of working area at address " TARGET_ADDR_FMT,
			area->size, area->address);

	/* mark user pointer invalid */
	/* TODO: Is this really safe? It points to some previous caller's memory.
	 * How could we know that the area pointer is still in that place and not
	 * some other vital data? What's the purpose of this, anyway? */
	*area->user = NULL;
	area->user = NULL;

	target_merge_working_areas(target);

	print_wa_layout(target);

	return retval;
}

int target_free_working_area(struct target *target, struct working_area *area)
{
	return target_free_working_area_restore(target, area, 1);
}

/* free resources and restore memory, if restoring memory fails,
 * free up resources anyway
 */
static void target_free_all_working_areas_restore(struct target *target, int restore)
{
	struct working_area *c = target->working_areas;

	LOG_DEBUG("freeing all working areas");

	/* Loop through all areas, restoring the allocated ones and marking them as free */
	while (c) {
		if (!c->free) {
			if (restore)
				target_restore_working_area(target, c);
			c->free = true;
			*c->user = NULL; /* Same as above */
			c->user = NULL;
		}
		c = c->next;
	}

	/* Run a merge pass to combine all areas into one */
	target_merge_working_areas(target);

	print_wa_layout(target);
}

void target_free_all_working_areas(struct target *target)
{
	target_free_all_working_areas_restore(target, 1);

	/* Now we have none or only one working area marked as free */
	if (target->working_areas) {
		/* Free the last one to allow on-the-fly moving and resizing */
		free(target->working_areas->backup);
		free(target->working_areas);
		target->working_areas = NULL;
	}
}

/* Find the largest number of bytes that can be allocated */
uint32_t target_get_working_area_avail(struct target *target)
{
	struct working_area *c = target->working_areas;
	uint32_t max_size = 0;

	if (!c)
		return target->working_area_size;

	while (c) {
		if (c->free && max_size < c->size)
			max_size = c->size;

		c = c->next;
	}

	return max_size;
}

static void target_destroy(struct target *target)
{
	if (target->type->deinit_target)
		target->type->deinit_target(target);

	free(target->semihosting);

	jtag_unregister_event_callback(jtag_enable_callback, target);

	struct target_event_action *teap = target->event_action;
	while (teap) {
		struct target_event_action *next = teap->next;
		Jim_DecrRefCount(teap->interp, teap->body);
		free(teap);
		teap = next;
	}

	target_free_all_working_areas(target);

	/* release the targets SMP list */
	if (target->smp) {
		struct target_list *head = target->head;
		while (head) {
			struct target_list *pos = head->next;
			head->target->smp = 0;
			free(head);
			head = pos;
		}
		target->smp = 0;
	}

	rtos_destroy(target);

	free(target->gdb_port_override);
	free(target->type);
	free(target->trace_info);
	free(target->fileio_info);
	free(target->cmd_name);
	free(target);
}

void target_quit(void)
{
	struct target_event_callback *pe = target_event_callbacks;
	while (pe) {
		struct target_event_callback *t = pe->next;
		free(pe);
		pe = t;
	}
	target_event_callbacks = NULL;

	struct target_timer_callback *pt = target_timer_callbacks;
	while (pt) {
		struct target_timer_callback *t = pt->next;
		free(pt);
		pt = t;
	}
	target_timer_callbacks = NULL;

	for (struct target *target = all_targets; target;) {
		struct target *tmp;

		tmp = target->next;
		target_destroy(target);
		target = tmp;
	}

	all_targets = NULL;
}

int target_arch_state(struct target *target)
{
	int retval;
	if (!target) {
		LOG_WARNING("No target has been configured");
		return ERROR_OK;
	}

	if (target->state != TARGET_HALTED)
		return ERROR_OK;

	retval = target->type->arch_state(target);
	return retval;
}

static int target_get_gdb_fileio_info_default(struct target *target,
		struct gdb_fileio_info *fileio_info)
{
	/* If target does not support semi-hosting function, target
	   has no need to provide .get_gdb_fileio_info callback.
	   It just return ERROR_FAIL and gdb_server will return "Txx"
	   as target halted every time.  */
	return ERROR_FAIL;
}

static int target_gdb_fileio_end_default(struct target *target,
		int retcode, int fileio_errno, bool ctrl_c)
{
	return ERROR_OK;
}

int target_profiling_default(struct target *target, uint32_t *samples,
		uint32_t max_num_samples, uint32_t *num_samples, uint32_t seconds)
{
	struct timeval timeout, now;

	gettimeofday(&timeout, NULL);
	timeval_add_time(&timeout, seconds, 0);

	LOG_INFO("Starting profiling. Halting and resuming the"
			" target as often as we can...");

	uint32_t sample_count = 0;
	/* hopefully it is safe to cache! We want to stop/restart as quickly as possible. */
	struct reg *reg = register_get_by_name(target->reg_cache, "pc", true);

	int retval = ERROR_OK;
	for (;;) {
		target_poll(target);
		if (target->state == TARGET_HALTED) {
			uint32_t t = buf_get_u32(reg->value, 0, 32);
			samples[sample_count++] = t;
			/* current pc, addr = 0, do not handle breakpoints, not debugging */
			retval = target_resume(target, 1, 0, 0, 0);
			target_poll(target);
			alive_sleep(10); /* sleep 10ms, i.e. <100 samples/second. */
		} else if (target->state == TARGET_RUNNING) {
			/* We want to quickly sample the PC. */
			retval = target_halt(target);
		} else {
			LOG_INFO("Target not halted or running");
			retval = ERROR_OK;
			break;
		}

		if (retval != ERROR_OK)
			break;

		gettimeofday(&now, NULL);
		if ((sample_count >= max_num_samples) || timeval_compare(&now, &timeout) >= 0) {
			LOG_INFO("Profiling completed. %" PRIu32 " samples.", sample_count);
			break;
		}
	}

	*num_samples = sample_count;
	return retval;
}

/* Single aligned words are guaranteed to use 16 or 32 bit access
 * mode respectively, otherwise data is handled as quickly as
 * possible
 */
int target_write_buffer(struct target *target, target_addr_t address, uint32_t size, const uint8_t *buffer)
{
	LOG_DEBUG("writing buffer of %" PRIu32 " byte at " TARGET_ADDR_FMT,
			  size, address);

	if (!target_was_examined(target)) {
		LOG_ERROR("Target not examined yet");
		return ERROR_FAIL;
	}

	if (size == 0)
		return ERROR_OK;

	if ((address + size - 1) < address) {
		/* GDB can request this when e.g. PC is 0xfffffffc */
		LOG_ERROR("address + size wrapped (" TARGET_ADDR_FMT ", 0x%08" PRIx32 ")",
				  address,
				  size);
		return ERROR_FAIL;
	}

	return target->type->write_buffer(target, address, size, buffer);
}

static int target_write_buffer_default(struct target *target,
	target_addr_t address, uint32_t count, const uint8_t *buffer)
{
	uint32_t size;
	unsigned int data_bytes = target_data_bits(target) / 8;

	/* Align up to maximum bytes. The loop condition makes sure the next pass
	 * will have something to do with the size we leave to it. */
	for (size = 1;
			size < data_bytes && count >= size * 2 + (address & size);
			size *= 2) {
		if (address & size) {
			int retval = target_write_memory(target, address, size, 1, buffer);
			if (retval != ERROR_OK)
				return retval;
			address += size;
			count -= size;
			buffer += size;
		}
	}

	/* Write the data with as large access size as possible. */
	for (; size > 0; size /= 2) {
		uint32_t aligned = count - count % size;
		if (aligned > 0) {
			int retval = target_write_memory(target, address, size, aligned / size, buffer);
			if (retval != ERROR_OK)
				return retval;
			address += aligned;
			count -= aligned;
			buffer += aligned;
		}
	}

	return ERROR_OK;
}

/* Single aligned words are guaranteed to use 16 or 32 bit access
 * mode respectively, otherwise data is handled as quickly as
 * possible
 */
int target_read_buffer(struct target *target, target_addr_t address, uint32_t size, uint8_t *buffer)
{
	LOG_DEBUG("reading buffer of %" PRIu32 " byte at " TARGET_ADDR_FMT,
			  size, address);

	if (!target_was_examined(target)) {
		LOG_ERROR("Target not examined yet");
		return ERROR_FAIL;
	}

	if (size == 0)
		return ERROR_OK;

	if ((address + size - 1) < address) {
		/* GDB can request this when e.g. PC is 0xfffffffc */
		LOG_ERROR("address + size wrapped (" TARGET_ADDR_FMT ", 0x%08" PRIx32 ")",
				  address,
				  size);
		return ERROR_FAIL;
	}

	return target->type->read_buffer(target, address, size, buffer);
}

static int target_read_buffer_default(struct target *target, target_addr_t address, uint32_t count, uint8_t *buffer)
{
	uint32_t size;
	unsigned int data_bytes = target_data_bits(target) / 8;

	/* Align up to maximum bytes. The loop condition makes sure the next pass
	 * will have something to do with the size we leave to it. */
	for (size = 1;
			size < data_bytes && count >= size * 2 + (address & size);
			size *= 2) {
		if (address & size) {
			int retval = target_read_memory(target, address, size, 1, buffer);
			if (retval != ERROR_OK)
				return retval;
			address += size;
			count -= size;
			buffer += size;
		}
	}

	/* Read the data with as large access size as possible. */
	for (; size > 0; size /= 2) {
		uint32_t aligned = count - count % size;
		if (aligned > 0) {
			int retval = target_read_memory(target, address, size, aligned / size, buffer);
			if (retval != ERROR_OK)
				return retval;
			address += aligned;
			count -= aligned;
			buffer += aligned;
		}
	}

	return ERROR_OK;
}

int target_checksum_memory(struct target *target, target_addr_t address, uint32_t size, uint32_t *crc)
{
	uint8_t *buffer;
	int retval;
	uint32_t i;
	uint32_t checksum = 0;
	if (!target_was_examined(target)) {
		LOG_ERROR("Target not examined yet");
		return ERROR_FAIL;
	}

	retval = target->type->checksum_memory(target, address, size, &checksum);
	if (retval != ERROR_OK) {
		buffer = malloc(size);
		if (!buffer) {
			LOG_ERROR("error allocating buffer for section (%" PRIu32 " bytes)", size);
			return ERROR_COMMAND_SYNTAX_ERROR;
		}
		retval = target_read_buffer(target, address, size, buffer);
		if (retval != ERROR_OK) {
			free(buffer);
			return retval;
		}

		/* convert to target endianness */
		for (i = 0; i < (size/sizeof(uint32_t)); i++) {
			uint32_t target_data;
			target_data = target_buffer_get_u32(target, &buffer[i*sizeof(uint32_t)]);
			target_buffer_set_u32(target, &buffer[i*sizeof(uint32_t)], target_data);
		}

		retval = image_calculate_checksum(buffer, size, &checksum);
		free(buffer);
	}

	*crc = checksum;

	return retval;
}

int target_blank_check_memory(struct target *target,
	struct target_memory_check_block *blocks, int num_blocks,
	uint8_t erased_value)
{
	if (!target_was_examined(target)) {
		LOG_ERROR("Target not examined yet");
		return ERROR_FAIL;
	}

	if (!target->type->blank_check_memory)
		return ERROR_TARGET_RESOURCE_NOT_AVAILABLE;

	return target->type->blank_check_memory(target, blocks, num_blocks, erased_value);
}

int target_read_u64(struct target *target, target_addr_t address, uint64_t *value)
{
	uint8_t value_buf[8];
	if (!target_was_examined(target)) {
		LOG_ERROR("Target not examined yet");
		return ERROR_FAIL;
	}

	int retval = target_read_memory(target, address, 8, 1, value_buf);

	if (retval == ERROR_OK) {
		*value = target_buffer_get_u64(target, value_buf);
		LOG_DEBUG("address: " TARGET_ADDR_FMT ", value: 0x%16.16" PRIx64 "",
				  address,
				  *value);
	} else {
		*value = 0x0;
		LOG_DEBUG("address: " TARGET_ADDR_FMT " failed",
				  address);
	}

	return retval;
}

int target_read_u32(struct target *target, target_addr_t address, uint32_t *value)
{
	uint8_t value_buf[4];
	if (!target_was_examined(target)) {
		LOG_ERROR("Target not examined yet");
		return ERROR_FAIL;
	}

	int retval = target_read_memory(target, address, 4, 1, value_buf);

	if (retval == ERROR_OK) {
		*value = target_buffer_get_u32(target, value_buf);
		LOG_DEBUG("address: " TARGET_ADDR_FMT ", value: 0x%8.8" PRIx32 "",
				  address,
				  *value);
	} else {
		*value = 0x0;
		LOG_DEBUG("address: " TARGET_ADDR_FMT " failed",
				  address);
	}

	return retval;
}

int target_read_u16(struct target *target, target_addr_t address, uint16_t *value)
{
	uint8_t value_buf[2];
	if (!target_was_examined(target)) {
		LOG_ERROR("Target not examined yet");
		return ERROR_FAIL;
	}

	int retval = target_read_memory(target, address, 2, 1, value_buf);

	if (retval == ERROR_OK) {
		*value = target_buffer_get_u16(target, value_buf);
		LOG_DEBUG("address: " TARGET_ADDR_FMT ", value: 0x%4.4" PRIx16,
				  address,
				  *value);
	} else {
		*value = 0x0;
		LOG_DEBUG("address: " TARGET_ADDR_FMT " failed",
				  address);
	}

	return retval;
}

int target_read_u8(struct target *target, target_addr_t address, uint8_t *value)
{
	if (!target_was_examined(target)) {
		LOG_ERROR("Target not examined yet");
		return ERROR_FAIL;
	}

	int retval = target_read_memory(target, address, 1, 1, value);

	if (retval == ERROR_OK) {
		LOG_DEBUG("address: " TARGET_ADDR_FMT ", value: 0x%2.2" PRIx8,
				  address,
				  *value);
	} else {
		*value = 0x0;
		LOG_DEBUG("address: " TARGET_ADDR_FMT " failed",
				  address);
	}

	return retval;
}

int target_write_u64(struct target *target, target_addr_t address, uint64_t value)
{
	int retval;
	uint8_t value_buf[8];
	if (!target_was_examined(target)) {
		LOG_ERROR("Target not examined yet");
		return ERROR_FAIL;
	}

	LOG_DEBUG("address: " TARGET_ADDR_FMT ", value: 0x%16.16" PRIx64 "",
			  address,
			  value);

	target_buffer_set_u64(target, value_buf, value);
	retval = target_write_memory(target, address, 8, 1, value_buf);
	if (retval != ERROR_OK)
		LOG_DEBUG("failed: %i", retval);

	return retval;
}

int target_write_u32(struct target *target, target_addr_t address, uint32_t value)
{
	int retval;
	uint8_t value_buf[4];
	if (!target_was_examined(target)) {
		LOG_ERROR("Target not examined yet");
		return ERROR_FAIL;
	}

	LOG_DEBUG("address: " TARGET_ADDR_FMT ", value: 0x%8.8" PRIx32 "",
			  address,
			  value);

	target_buffer_set_u32(target, value_buf, value);
	retval = target_write_memory(target, address, 4, 1, value_buf);
	if (retval != ERROR_OK)
		LOG_DEBUG("failed: %i", retval);

	return retval;
}

int target_write_u16(struct target *target, target_addr_t address, uint16_t value)
{
	int retval;
	uint8_t value_buf[2];
	if (!target_was_examined(target)) {
		LOG_ERROR("Target not examined yet");
		return ERROR_FAIL;
	}

	LOG_DEBUG("address: " TARGET_ADDR_FMT ", value: 0x%8.8" PRIx16,
			  address,
			  value);

	target_buffer_set_u16(target, value_buf, value);
	retval = target_write_memory(target, address, 2, 1, value_buf);
	if (retval != ERROR_OK)
		LOG_DEBUG("failed: %i", retval);

	return retval;
}

int target_write_u8(struct target *target, target_addr_t address, uint8_t value)
{
	int retval;
	if (!target_was_examined(target)) {
		LOG_ERROR("Target not examined yet");
		return ERROR_FAIL;
	}

	LOG_DEBUG("address: " TARGET_ADDR_FMT ", value: 0x%2.2" PRIx8,
			  address, value);

	retval = target_write_memory(target, address, 1, 1, &value);
	if (retval != ERROR_OK)
		LOG_DEBUG("failed: %i", retval);

	return retval;
}

int target_write_phys_u64(struct target *target, target_addr_t address, uint64_t value)
{
	int retval;
	uint8_t value_buf[8];
	if (!target_was_examined(target)) {
		LOG_ERROR("Target not examined yet");
		return ERROR_FAIL;
	}

	LOG_DEBUG("address: " TARGET_ADDR_FMT ", value: 0x%16.16" PRIx64 "",
			  address,
			  value);

	target_buffer_set_u64(target, value_buf, value);
	retval = target_write_phys_memory(target, address, 8, 1, value_buf);
	if (retval != ERROR_OK)
		LOG_DEBUG("failed: %i", retval);

	return retval;
}

int target_write_phys_u32(struct target *target, target_addr_t address, uint32_t value)
{
	int retval;
	uint8_t value_buf[4];
	if (!target_was_examined(target)) {
		LOG_ERROR("Target not examined yet");
		return ERROR_FAIL;
	}

	LOG_DEBUG("address: " TARGET_ADDR_FMT ", value: 0x%8.8" PRIx32 "",
			  address,
			  value);

	target_buffer_set_u32(target, value_buf, value);
	retval = target_write_phys_memory(target, address, 4, 1, value_buf);
	if (retval != ERROR_OK)
		LOG_DEBUG("failed: %i", retval);

	return retval;
}

int target_write_phys_u16(struct target *target, target_addr_t address, uint16_t value)
{
	int retval;
	uint8_t value_buf[2];
	if (!target_was_examined(target)) {
		LOG_ERROR("Target not examined yet");
		return ERROR_FAIL;
	}

	LOG_DEBUG("address: " TARGET_ADDR_FMT ", value: 0x%8.8" PRIx16,
			  address,
			  value);

	target_buffer_set_u16(target, value_buf, value);
	retval = target_write_phys_memory(target, address, 2, 1, value_buf);
	if (retval != ERROR_OK)
		LOG_DEBUG("failed: %i", retval);

	return retval;
}

int target_write_phys_u8(struct target *target, target_addr_t address, uint8_t value)
{
	int retval;
	if (!target_was_examined(target)) {
		LOG_ERROR("Target not examined yet");
		return ERROR_FAIL;
	}

	LOG_DEBUG("address: " TARGET_ADDR_FMT ", value: 0x%2.2" PRIx8,
			  address, value);

	retval = target_write_phys_memory(target, address, 1, 1, &value);
	if (retval != ERROR_OK)
		LOG_DEBUG("failed: %i", retval);

	return retval;
}

static int find_target(struct command_invocation *cmd, const char *name)
{
	struct target *target = get_target(name);
	if (!target) {
		command_print(cmd, "Target: %s is unknown, try one of:\n", name);
		return ERROR_FAIL;
	}
	if (!target->tap->enabled) {
		command_print(cmd, "Target: TAP %s is disabled, "
			 "can't be the current target\n",
			 target->tap->dotted_name);
		return ERROR_FAIL;
	}

	cmd->ctx->current_target = target;
	if (cmd->ctx->current_target_override)
		cmd->ctx->current_target_override = target;

	return ERROR_OK;
}


COMMAND_HANDLER(handle_targets_command)
{
	int retval = ERROR_OK;
	if (CMD_ARGC == 1) {
		retval = find_target(CMD, CMD_ARGV[0]);
		if (retval == ERROR_OK) {
			/* we're done! */
			return retval;
		}
	}

	struct target *target = all_targets;
	command_print(CMD, "    TargetName         Type       Endian TapName            State       ");
	command_print(CMD, "--  ------------------ ---------- ------ ------------------ ------------");
	while (target) {
		const char *state;
		char marker = ' ';

		if (target->tap->enabled)
			state = target_state_name(target);
		else
			state = "tap-disabled";

		if (CMD_CTX->current_target == target)
			marker = '*';

		/* keep columns lined up to match the headers above */
		command_print(CMD,
				"%2d%c %-18s %-10s %-6s %-18s %s",
				target->target_number,
				marker,
				target_name(target),
				target_type_name(target),
				jim_nvp_value2name_simple(nvp_target_endian,
					target->endianness)->name,
				target->tap->dotted_name,
				state);
		target = target->next;
	}

	return retval;
}

/* every 300ms we check for reset & powerdropout and issue a "reset halt" if so. */

static int power_dropout;
static int srst_asserted;

static int run_power_restore;
static int run_power_dropout;
static int run_srst_asserted;
static int run_srst_deasserted;

static int sense_handler(void)
{
	static int prev_srst_asserted;
	static int prev_power_dropout;

	int retval = jtag_power_dropout(&power_dropout);
	if (retval != ERROR_OK)
		return retval;

	int power_restored;
	power_restored = prev_power_dropout && !power_dropout;
	if (power_restored)
		run_power_restore = 1;

	int64_t current = timeval_ms();
	static int64_t last_power;
	bool wait_more = last_power + 2000 > current;
	if (power_dropout && !wait_more) {
		run_power_dropout = 1;
		last_power = current;
	}

	retval = jtag_srst_asserted(&srst_asserted);
	if (retval != ERROR_OK)
		return retval;

	int srst_deasserted;
	srst_deasserted = prev_srst_asserted && !srst_asserted;

	static int64_t last_srst;
	wait_more = last_srst + 2000 > current;
	if (srst_deasserted && !wait_more) {
		run_srst_deasserted = 1;
		last_srst = current;
	}

	if (!prev_srst_asserted && srst_asserted)
		run_srst_asserted = 1;

	prev_srst_asserted = srst_asserted;
	prev_power_dropout = power_dropout;

	if (srst_deasserted || power_restored) {
		/* Other than logging the event we can't do anything here.
		 * Issuing a reset is a particularly bad idea as we might
		 * be inside a reset already.
		 */
	}

	return ERROR_OK;
}

/* process target state changes */
static int handle_target(void *priv)
{
	Jim_Interp *interp = (Jim_Interp *)priv;
	int retval = ERROR_OK;

	if (!is_jtag_poll_safe()) {
		/* polling is disabled currently */
		return ERROR_OK;
	}

	/* we do not want to recurse here... */
	static int recursive;
	if (!recursive) {
		recursive = 1;
		sense_handler();
		/* danger! running these procedures can trigger srst assertions and power dropouts.
		 * We need to avoid an infinite loop/recursion here and we do that by
		 * clearing the flags after running these events.
		 */
		int did_something = 0;
		if (run_srst_asserted) {
			LOG_INFO("srst asserted detected, running srst_asserted proc.");
			Jim_Eval(interp, "srst_asserted");
			did_something = 1;
		}
		if (run_srst_deasserted) {
			Jim_Eval(interp, "srst_deasserted");
			did_something = 1;
		}
		if (run_power_dropout) {
			LOG_INFO("Power dropout detected, running power_dropout proc.");
			Jim_Eval(interp, "power_dropout");
			did_something = 1;
		}
		if (run_power_restore) {
			Jim_Eval(interp, "power_restore");
			did_something = 1;
		}

		if (did_something) {
			/* clear detect flags */
			sense_handler();
		}

		/* clear action flags */

		run_srst_asserted = 0;
		run_srst_deasserted = 0;
		run_power_restore = 0;
		run_power_dropout = 0;

		recursive = 0;
	}

	/* Poll targets for state changes unless that's globally disabled.
	 * Skip targets that are currently disabled.
	 */
	for (struct target *target = all_targets;
			is_jtag_poll_safe() && target;
			target = target->next) {

		if (!target_was_examined(target))
			continue;

		if (!target->tap->enabled)
			continue;

		if (target->backoff.times > target->backoff.count) {
			/* do not poll this time as we failed previously */
			target->backoff.count++;
			continue;
		}
		target->backoff.count = 0;

		/* only poll target if we've got power and srst isn't asserted */
		if (!power_dropout && !srst_asserted) {
			/* polling may fail silently until the target has been examined */
			retval = target_poll(target);
			if (retval != ERROR_OK) {
				/* 100ms polling interval. Increase interval between polling up to 5000ms */
				if (target->backoff.times * polling_interval < 5000) {
					target->backoff.times *= 2;
					target->backoff.times++;
				}

				/* Tell GDB to halt the debugger. This allows the user to
				 * run monitor commands to handle the situation.
				 */
				target_call_event_callbacks(target, TARGET_EVENT_GDB_HALT);
			}
			if (target->backoff.times > 0) {
				LOG_USER("Polling target %s failed, trying to reexamine", target_name(target));
				target_reset_examined(target);
				retval = target_examine_one(target);
				/* Target examination could have failed due to unstable connection,
				 * but we set the examined flag anyway to repoll it later */
				if (retval != ERROR_OK) {
					target->examined = true;
					LOG_USER("Examination failed, GDB will be halted. Polling again in %dms",
						 target->backoff.times * polling_interval);
					return retval;
				}
			}

			/* Since we succeeded, we reset backoff count */
			target->backoff.times = 0;
		}
	}

	return retval;
}

COMMAND_HANDLER(handle_reg_command)
{
<<<<<<< HEAD
	struct target *target;
	struct reg *reg = NULL;
	unsigned count = 0;
	char *value;
	int retval;

=======
>>>>>>> 9a9e9e2c
	LOG_DEBUG("-");

	struct target *target = get_current_target(CMD_CTX);
	struct reg *reg = NULL;

	/* list all available registers for the current target */
	if (CMD_ARGC == 0) {
		struct reg_cache *cache = target->reg_cache;

		unsigned int count = 0;
		while (cache) {
			unsigned i;

			command_print(CMD, "===== %s", cache->name);

			for (i = 0, reg = cache->reg_list;
					i < cache->num_regs;
					i++, reg++, count++) {
				if (reg->exist == false || reg->hidden)
					continue;
				/* only print cached values if they are valid */
<<<<<<< HEAD
				if (reg->exist) {
					if (reg->valid) {
						value = buf_to_hex_str(reg->value,
								reg->size);
						command_print(CMD,
								"(%i) %s (/%" PRIu32 "): 0x%s%s",
								count, reg->name,
								reg->size, value,
								reg->dirty
=======
				if (reg->valid) {
					char *value = buf_to_hex_str(reg->value,
							reg->size);
					command_print(CMD,
							"(%i) %s (/%" PRIu32 "): 0x%s%s",
							count, reg->name,
							reg->size, value,
							reg->dirty
>>>>>>> 9a9e9e2c
								? " (dirty)"
								: "");
						free(value);
					} else {
						command_print(CMD, "(%i) %s (/%" PRIu32 ")",
								count, reg->name,
								reg->size) ;
					}
				}
			}
			cache = cache->next;
		}

		return ERROR_OK;
	}

	/* access a single register by its ordinal number */
	if ((CMD_ARGV[0][0] >= '0') && (CMD_ARGV[0][0] <= '9')) {
		unsigned num;
		COMMAND_PARSE_NUMBER(uint, CMD_ARGV[0], num);

		struct reg_cache *cache = target->reg_cache;
		unsigned int count = 0;
		while (cache) {
			unsigned i;
			for (i = 0; i < cache->num_regs; i++) {
				if (count++ == num) {
					reg = &cache->reg_list[i];
					break;
				}
			}
			if (reg)
				break;
			cache = cache->next;
		}

		if (!reg) {
			command_print(CMD, "%i is out of bounds, the current target "
					"has only %i registers (0 - %i)", num, count, count - 1);
			return ERROR_OK;
		}
	} else {
		/* access a single register by its name */
		reg = register_get_by_name(target->reg_cache, CMD_ARGV[0], true);

		if (!reg)
			goto not_found;
	}

	assert(reg); /* give clang a hint that we *know* reg is != NULL here */

	if (!reg->exist)
		goto not_found;

	/* display a register */
	if ((CMD_ARGC == 1) || ((CMD_ARGC == 2) && !((CMD_ARGV[1][0] >= '0')
			&& (CMD_ARGV[1][0] <= '9')))) {
		if ((CMD_ARGC == 2) && (strcmp(CMD_ARGV[1], "force") == 0))
			reg->valid = 0;

		if (reg->valid == 0) {
<<<<<<< HEAD
			retval = reg->type->get(reg);
			if (retval != ERROR_OK) {
			    LOG_DEBUG("Couldn't get register %s.", reg->name);
			    return retval;
			}
		}
		value = buf_to_hex_str(reg->value, reg->size);
=======
			int retval = reg->type->get(reg);
			if (retval != ERROR_OK) {
				LOG_ERROR("Could not read register '%s'", reg->name);
				return retval;
			}
		}
		char *value = buf_to_hex_str(reg->value, reg->size);
>>>>>>> 9a9e9e2c
		command_print(CMD, "%s (/%i): 0x%s", reg->name, (int)(reg->size), value);
		free(value);
		return ERROR_OK;
	}

	/* set register value */
	if (CMD_ARGC == 2) {
		uint8_t *buf = malloc(DIV_ROUND_UP(reg->size, 8));
		if (!buf)
			return ERROR_FAIL;
		str_to_buf(CMD_ARGV[1], strlen(CMD_ARGV[1]), buf, reg->size, 0);

<<<<<<< HEAD
		retval = reg->type->set(reg, buf);
		if (retval != ERROR_OK) {
			LOG_DEBUG("Couldn't set register %s.", reg->name);
			free(buf);
			return retval;
		}

		value = buf_to_hex_str(reg->value, reg->size);
		command_print(CMD, "%s (/%i): 0x%s", reg->name, (int)(reg->size), value);
		free(value);
=======
		int retval = reg->type->set(reg, buf);
		if (retval != ERROR_OK) {
			LOG_ERROR("Could not write to register '%s'", reg->name);
		} else {
			char *value = buf_to_hex_str(reg->value, reg->size);
			command_print(CMD, "%s (/%i): 0x%s", reg->name, (int)(reg->size), value);
			free(value);
		}
>>>>>>> 9a9e9e2c

		free(buf);

		return retval;
	}

	return ERROR_COMMAND_SYNTAX_ERROR;

not_found:
	command_print(CMD, "register %s not found in current target", CMD_ARGV[0]);
	return ERROR_OK;
}

COMMAND_HANDLER(handle_poll_command)
{
	int retval = ERROR_OK;
	struct target *target = get_current_target(CMD_CTX);

	if (CMD_ARGC == 0) {
		command_print(CMD, "background polling: %s",
				jtag_poll_get_enabled() ? "on" : "off");
		command_print(CMD, "TAP: %s (%s)",
				target->tap->dotted_name,
				target->tap->enabled ? "enabled" : "disabled");
		if (!target->tap->enabled)
			return ERROR_OK;
		retval = target_poll(target);
		if (retval != ERROR_OK)
			return retval;
		retval = target_arch_state(target);
		if (retval != ERROR_OK)
			return retval;
	} else if (CMD_ARGC == 1) {
		bool enable;
		COMMAND_PARSE_ON_OFF(CMD_ARGV[0], enable);
		jtag_poll_set_enabled(enable);
	} else
		return ERROR_COMMAND_SYNTAX_ERROR;

	return retval;
}

COMMAND_HANDLER(handle_wait_halt_command)
{
	if (CMD_ARGC > 1)
		return ERROR_COMMAND_SYNTAX_ERROR;

	unsigned ms = DEFAULT_HALT_TIMEOUT;
	if (1 == CMD_ARGC) {
		int retval = parse_uint(CMD_ARGV[0], &ms);
		if (retval != ERROR_OK)
			return ERROR_COMMAND_SYNTAX_ERROR;
	}

	struct target *target = get_current_target(CMD_CTX);
	return target_wait_state(target, TARGET_HALTED, ms);
}

/* wait for target state to change. The trick here is to have a low
 * latency for short waits and not to suck up all the CPU time
 * on longer waits.
 *
 * After 500ms, keep_alive() is invoked
 */
int target_wait_state(struct target *target, enum target_state state, int ms)
{
	int retval;
	int64_t then = 0, cur;
	bool once = true;

	for (;;) {
		retval = target_poll(target);
		if (retval != ERROR_OK)
			return retval;
		if (target->state == state)
			break;
		cur = timeval_ms();
		if (once) {
			once = false;
			then = timeval_ms();
			LOG_DEBUG("waiting for target %s...",
				jim_nvp_value2name_simple(nvp_target_state, state)->name);
		}

		if (cur-then > 500)
			keep_alive();

		if ((cur-then) > ms) {
			LOG_ERROR("timed out while waiting for target %s",
				jim_nvp_value2name_simple(nvp_target_state, state)->name);
			return ERROR_FAIL;
		}
	}

	return ERROR_OK;
}

COMMAND_HANDLER(handle_halt_command)
{
	LOG_DEBUG("-");

	struct target *target = get_current_target(CMD_CTX);

	target->verbose_halt_msg = true;

	int retval = target_halt(target);
	if (retval != ERROR_OK)
		return retval;

	if (CMD_ARGC == 1) {
		unsigned wait_local;
		retval = parse_uint(CMD_ARGV[0], &wait_local);
		if (retval != ERROR_OK)
			return ERROR_COMMAND_SYNTAX_ERROR;
		if (!wait_local)
			return ERROR_OK;
	}

	return CALL_COMMAND_HANDLER(handle_wait_halt_command);
}

COMMAND_HANDLER(handle_soft_reset_halt_command)
{
	struct target *target = get_current_target(CMD_CTX);

	LOG_USER("requesting target halt and executing a soft reset");

	target_soft_reset_halt(target);

	return ERROR_OK;
}

COMMAND_HANDLER(handle_reset_command)
{
	if (CMD_ARGC > 1)
		return ERROR_COMMAND_SYNTAX_ERROR;

	enum target_reset_mode reset_mode = RESET_RUN;
	if (CMD_ARGC == 1) {
		const struct jim_nvp *n;
		n = jim_nvp_name2value_simple(nvp_reset_modes, CMD_ARGV[0]);
		if ((!n->name) || (n->value == RESET_UNKNOWN))
			return ERROR_COMMAND_SYNTAX_ERROR;
		reset_mode = n->value;
	}

	/* reset *all* targets */
	return target_process_reset(CMD, reset_mode);
}


COMMAND_HANDLER(handle_resume_command)
{
	int current = 1;
	if (CMD_ARGC > 1)
		return ERROR_COMMAND_SYNTAX_ERROR;

	struct target *target = get_current_target(CMD_CTX);

	/* with no CMD_ARGV, resume from current pc, addr = 0,
	 * with one arguments, addr = CMD_ARGV[0],
	 * handle breakpoints, not debugging */
	target_addr_t addr = 0;
	if (CMD_ARGC == 1) {
		COMMAND_PARSE_ADDRESS(CMD_ARGV[0], addr);
		current = 0;
	}

	return target_resume(target, current, addr, 1, 0);
}

COMMAND_HANDLER(handle_step_command)
{
	if (CMD_ARGC > 1)
		return ERROR_COMMAND_SYNTAX_ERROR;

	LOG_DEBUG("-");

	/* with no CMD_ARGV, step from current pc, addr = 0,
	 * with one argument addr = CMD_ARGV[0],
	 * handle breakpoints, debugging */
	target_addr_t addr = 0;
	int current_pc = 1;
	if (CMD_ARGC == 1) {
		COMMAND_PARSE_ADDRESS(CMD_ARGV[0], addr);
		current_pc = 0;
	}

	struct target *target = get_current_target(CMD_CTX);

	return target_step(target, current_pc, addr, 1);
}

void target_handle_md_output(struct command_invocation *cmd,
		struct target *target, target_addr_t address, unsigned size,
		unsigned count, const uint8_t *buffer, bool include_address)
{
	const unsigned line_bytecnt = 32;
	unsigned line_modulo = line_bytecnt / size;

	char output[line_bytecnt * 4 + 1];
	unsigned output_len = 0;

	const char *value_fmt;
	switch (size) {
	case 8:
		value_fmt = "%16.16"PRIx64" ";
		break;
	case 4:
		value_fmt = "%8.8"PRIx64" ";
		break;
	case 2:
		value_fmt = "%4.4"PRIx64" ";
		break;
	case 1:
		value_fmt = "%2.2"PRIx64" ";
		break;
	default:
		/* "can't happen", caller checked */
		LOG_ERROR("invalid memory read size: %u", size);
		return;
	}

	for (unsigned i = 0; i < count; i++) {
		if (include_address && (i % line_modulo == 0)) {
			output_len += snprintf(output + output_len,
					sizeof(output) - output_len,
					TARGET_ADDR_FMT ": ",
					(address + (i * size)));
		}

		uint64_t value = 0;
		const uint8_t *value_ptr = buffer + i * size;
		switch (size) {
		case 8:
			value = target_buffer_get_u64(target, value_ptr);
			break;
		case 4:
			value = target_buffer_get_u32(target, value_ptr);
			break;
		case 2:
			value = target_buffer_get_u16(target, value_ptr);
			break;
		case 1:
			value = *value_ptr;
		}
		output_len += snprintf(output + output_len,
				sizeof(output) - output_len,
				value_fmt, value);

		if ((i % line_modulo == line_modulo - 1) || (i == count - 1)) {
			command_print(cmd, "%s", output);
			output_len = 0;
		}
	}
}

COMMAND_HANDLER(handle_md_command)
{
	if (CMD_ARGC < 1)
		return ERROR_COMMAND_SYNTAX_ERROR;

	unsigned size = 0;
	switch (CMD_NAME[2]) {
	case 'd':
		size = 8;
		break;
	case 'w':
		size = 4;
		break;
	case 'h':
		size = 2;
		break;
	case 'b':
		size = 1;
		break;
	default:
		return ERROR_COMMAND_SYNTAX_ERROR;
	}

	bool physical = strcmp(CMD_ARGV[0], "phys") == 0;
	int (*fn)(struct target *target,
			target_addr_t address, uint32_t size_value, uint32_t count, uint8_t *buffer);
	if (physical) {
		CMD_ARGC--;
		CMD_ARGV++;
		fn = target_read_phys_memory;
	} else
		fn = target_read_memory;
	if ((CMD_ARGC < 1) || (CMD_ARGC > 2))
		return ERROR_COMMAND_SYNTAX_ERROR;

	target_addr_t address;
	COMMAND_PARSE_ADDRESS(CMD_ARGV[0], address);

	unsigned count = 1;
	if (CMD_ARGC == 2)
		COMMAND_PARSE_NUMBER(uint, CMD_ARGV[1], count);

	uint8_t *buffer = calloc(count, size);
	if (!buffer) {
		LOG_ERROR("Failed to allocate md read buffer");
		return ERROR_FAIL;
	}

	struct target *target = get_current_target(CMD_CTX);
	int retval = fn(target, address, size, count, buffer);
<<<<<<< HEAD
	if (ERROR_OK == retval)
		target_handle_md_output(CMD, target, address, size, count, buffer,
				true);
=======
	if (retval == ERROR_OK)
		target_handle_md_output(CMD, target, address, size, count, buffer);
>>>>>>> 9a9e9e2c

	free(buffer);

	return retval;
}

typedef int (*target_write_fn)(struct target *target,
		target_addr_t address, uint32_t size, uint32_t count, const uint8_t *buffer);

static int target_fill_mem(struct target *target,
		target_addr_t address,
		target_write_fn fn,
		unsigned data_size,
		/* value */
		uint64_t b,
		/* count */
		unsigned c)
{
	/* We have to write in reasonably large chunks to be able
	 * to fill large memory areas with any sane speed */
	const unsigned chunk_size = 16384;
	uint8_t *target_buf = malloc(chunk_size * data_size);
	if (!target_buf) {
		LOG_ERROR("Out of memory");
		return ERROR_FAIL;
	}

	for (unsigned i = 0; i < chunk_size; i++) {
		switch (data_size) {
		case 8:
			target_buffer_set_u64(target, target_buf + i * data_size, b);
			break;
		case 4:
			target_buffer_set_u32(target, target_buf + i * data_size, b);
			break;
		case 2:
			target_buffer_set_u16(target, target_buf + i * data_size, b);
			break;
		case 1:
			target_buffer_set_u8(target, target_buf + i * data_size, b);
			break;
		default:
			exit(-1);
		}
	}

	int retval = ERROR_OK;

	for (unsigned x = 0; x < c; x += chunk_size) {
		unsigned current;
		current = c - x;
		if (current > chunk_size)
			current = chunk_size;
		retval = fn(target, address + x * data_size, data_size, current, target_buf);
		if (retval != ERROR_OK)
			break;
		/* avoid GDB timeouts */
		keep_alive();
	}
	free(target_buf);

	return retval;
}


COMMAND_HANDLER(handle_mw_command)
{
	if (CMD_ARGC < 2)
		return ERROR_COMMAND_SYNTAX_ERROR;
	bool physical = strcmp(CMD_ARGV[0], "phys") == 0;
	target_write_fn fn;
	if (physical) {
		CMD_ARGC--;
		CMD_ARGV++;
		fn = target_write_phys_memory;
	} else
		fn = target_write_memory;
	if ((CMD_ARGC < 2) || (CMD_ARGC > 3))
		return ERROR_COMMAND_SYNTAX_ERROR;

	target_addr_t address;
	COMMAND_PARSE_ADDRESS(CMD_ARGV[0], address);

	uint64_t value;
	COMMAND_PARSE_NUMBER(u64, CMD_ARGV[1], value);

	unsigned count = 1;
	if (CMD_ARGC == 3)
		COMMAND_PARSE_NUMBER(uint, CMD_ARGV[2], count);

	struct target *target = get_current_target(CMD_CTX);
	unsigned wordsize;
	switch (CMD_NAME[2]) {
		case 'd':
			wordsize = 8;
			break;
		case 'w':
			wordsize = 4;
			break;
		case 'h':
			wordsize = 2;
			break;
		case 'b':
			wordsize = 1;
			break;
		default:
			return ERROR_COMMAND_SYNTAX_ERROR;
	}

	return target_fill_mem(target, address, fn, wordsize, value, count);
}

static COMMAND_HELPER(parse_load_image_command, struct image *image,
		target_addr_t *min_address, target_addr_t *max_address)
{
	if (CMD_ARGC < 1 || CMD_ARGC > 5)
		return ERROR_COMMAND_SYNTAX_ERROR;

	/* a base address isn't always necessary,
	 * default to 0x0 (i.e. don't relocate) */
	if (CMD_ARGC >= 2) {
		target_addr_t addr;
		COMMAND_PARSE_ADDRESS(CMD_ARGV[1], addr);
		image->base_address = addr;
		image->base_address_set = true;
	} else
		image->base_address_set = false;

	image->start_address_set = false;

	if (CMD_ARGC >= 4)
		COMMAND_PARSE_ADDRESS(CMD_ARGV[3], *min_address);
	if (CMD_ARGC == 5) {
		COMMAND_PARSE_ADDRESS(CMD_ARGV[4], *max_address);
		/* use size (given) to find max (required) */
		*max_address += *min_address;
	}

	if (*min_address > *max_address)
		return ERROR_COMMAND_SYNTAX_ERROR;

	return ERROR_OK;
}

COMMAND_HANDLER(handle_load_image_command)
{
	uint8_t *buffer;
	size_t buf_cnt;
	uint32_t image_size;
	target_addr_t min_address = 0;
	target_addr_t max_address = -1;
	struct image image;

	int retval = CALL_COMMAND_HANDLER(parse_load_image_command,
			&image, &min_address, &max_address);
	if (retval != ERROR_OK)
		return retval;

	struct target *target = get_current_target(CMD_CTX);

	struct duration bench;
	duration_start(&bench);

	if (image_open(&image, CMD_ARGV[0], (CMD_ARGC >= 3) ? CMD_ARGV[2] : NULL) != ERROR_OK)
		return ERROR_FAIL;

	image_size = 0x0;
	retval = ERROR_OK;
	for (unsigned int i = 0; i < image.num_sections; i++) {
		buffer = malloc(image.sections[i].size);
		if (!buffer) {
			command_print(CMD,
						  "error allocating buffer for section (%d bytes)",
						  (int)(image.sections[i].size));
			retval = ERROR_FAIL;
			break;
		}

		retval = image_read_section(&image, i, 0x0, image.sections[i].size, buffer, &buf_cnt);
		if (retval != ERROR_OK) {
			free(buffer);
			break;
		}

		uint32_t offset = 0;
		uint32_t length = buf_cnt;

		/* DANGER!!! beware of unsigned comparison here!!! */

		if ((image.sections[i].base_address + buf_cnt >= min_address) &&
				(image.sections[i].base_address < max_address)) {

			if (image.sections[i].base_address < min_address) {
				/* clip addresses below */
				offset += min_address-image.sections[i].base_address;
				length -= offset;
			}

			if (image.sections[i].base_address + buf_cnt > max_address)
				length -= (image.sections[i].base_address + buf_cnt)-max_address;

			retval = target_write_buffer(target,
					image.sections[i].base_address + offset, length, buffer + offset);
			if (retval != ERROR_OK) {
				free(buffer);
				break;
			}
			image_size += length;
			command_print(CMD, "%u bytes written at address " TARGET_ADDR_FMT "",
					(unsigned int)length,
					image.sections[i].base_address + offset);
		}

		free(buffer);
	}

	if ((retval == ERROR_OK) && (duration_measure(&bench) == ERROR_OK)) {
		command_print(CMD, "downloaded %" PRIu32 " bytes "
				"in %fs (%0.3f KiB/s)", image_size,
				duration_elapsed(&bench), duration_kbps(&bench, image_size));
	}

	image_close(&image);

	return retval;

}

COMMAND_HANDLER(handle_dump_image_command)
{
	struct fileio *fileio;
	uint8_t *buffer;
	int retval, retvaltemp;
	target_addr_t address, size;
	struct duration bench;
	struct target *target = get_current_target(CMD_CTX);

	if (CMD_ARGC != 3)
		return ERROR_COMMAND_SYNTAX_ERROR;

	COMMAND_PARSE_ADDRESS(CMD_ARGV[1], address);
	COMMAND_PARSE_ADDRESS(CMD_ARGV[2], size);

	uint32_t buf_size = (size > 4096) ? 4096 : size;
	buffer = malloc(buf_size);
	if (!buffer)
		return ERROR_FAIL;

	retval = fileio_open(&fileio, CMD_ARGV[0], FILEIO_WRITE, FILEIO_BINARY);
	if (retval != ERROR_OK) {
		free(buffer);
		return retval;
	}

	duration_start(&bench);

	while (size > 0) {
		size_t size_written;
		uint32_t this_run_size = (size > buf_size) ? buf_size : size;
		retval = target_read_buffer(target, address, this_run_size, buffer);
		if (retval != ERROR_OK)
			break;

		retval = fileio_write(fileio, this_run_size, buffer, &size_written);
		if (retval != ERROR_OK)
			break;

		size -= this_run_size;
		address += this_run_size;
	}

	free(buffer);

	if ((retval == ERROR_OK) && (duration_measure(&bench) == ERROR_OK)) {
		size_t filesize;
		retval = fileio_size(fileio, &filesize);
		if (retval != ERROR_OK)
			return retval;
		command_print(CMD,
				"dumped %zu bytes in %fs (%0.3f KiB/s)", filesize,
				duration_elapsed(&bench), duration_kbps(&bench, filesize));
	}

	retvaltemp = fileio_close(fileio);
	if (retvaltemp != ERROR_OK)
		return retvaltemp;

	return retval;
}

enum verify_mode {
	IMAGE_TEST = 0,
	IMAGE_VERIFY = 1,
	IMAGE_CHECKSUM_ONLY = 2
};

static COMMAND_HELPER(handle_verify_image_command_internal, enum verify_mode verify)
{
	uint8_t *buffer;
	size_t buf_cnt;
	uint32_t image_size;
	int retval;
	uint32_t checksum = 0;
	uint32_t mem_checksum = 0;

	struct image image;

	struct target *target = get_current_target(CMD_CTX);

	if (CMD_ARGC < 1)
		return ERROR_COMMAND_SYNTAX_ERROR;

	if (!target) {
		LOG_ERROR("no target selected");
		return ERROR_FAIL;
	}

	struct duration bench;
	duration_start(&bench);

	if (CMD_ARGC >= 2) {
		target_addr_t addr;
		COMMAND_PARSE_ADDRESS(CMD_ARGV[1], addr);
		image.base_address = addr;
		image.base_address_set = true;
	} else {
		image.base_address_set = false;
		image.base_address = 0x0;
	}

	image.start_address_set = false;

	retval = image_open(&image, CMD_ARGV[0], (CMD_ARGC == 3) ? CMD_ARGV[2] : NULL);
	if (retval != ERROR_OK)
		return retval;

	image_size = 0x0;
	int diffs = 0;
	retval = ERROR_OK;
	for (unsigned int i = 0; i < image.num_sections; i++) {
		buffer = malloc(image.sections[i].size);
		if (!buffer) {
			command_print(CMD,
					"error allocating buffer for section (%" PRIu32 " bytes)",
					image.sections[i].size);
			break;
		}
		retval = image_read_section(&image, i, 0x0, image.sections[i].size, buffer, &buf_cnt);
		if (retval != ERROR_OK) {
			free(buffer);
			break;
		}

		if (verify >= IMAGE_VERIFY) {
			/* calculate checksum of image */
			retval = image_calculate_checksum(buffer, buf_cnt, &checksum);
			if (retval != ERROR_OK) {
				free(buffer);
				break;
			}

			retval = target_checksum_memory(target, image.sections[i].base_address, buf_cnt, &mem_checksum);
			if (retval != ERROR_OK) {
				free(buffer);
				break;
			}
			if ((checksum != mem_checksum) && (verify == IMAGE_CHECKSUM_ONLY)) {
				LOG_ERROR("checksum mismatch");
				free(buffer);
				retval = ERROR_FAIL;
				goto done;
			}
			if (checksum != mem_checksum) {
				/* failed crc checksum, fall back to a binary compare */
				uint8_t *data;

				if (diffs == 0)
					LOG_ERROR("checksum mismatch - attempting binary compare");

				data = malloc(buf_cnt);

				retval = target_read_buffer(target, image.sections[i].base_address, buf_cnt, data);
				if (retval == ERROR_OK) {
					uint32_t t;
					for (t = 0; t < buf_cnt; t++) {
						if (data[t] != buffer[t]) {
							command_print(CMD,
										  "diff %d address 0x%08x. Was 0x%02x instead of 0x%02x",
										  diffs,
										  (unsigned)(t + image.sections[i].base_address),
										  data[t],
										  buffer[t]);
							if (diffs++ >= 127) {
								command_print(CMD, "More than 128 errors, the rest are not printed.");
								free(data);
								free(buffer);
								goto done;
							}
						}
						keep_alive();
					}
				}
				free(data);
			}
		} else {
			command_print(CMD, "address " TARGET_ADDR_FMT " length 0x%08zx",
						  image.sections[i].base_address,
						  buf_cnt);
		}

		free(buffer);
		image_size += buf_cnt;
	}
	if (diffs > 0)
		command_print(CMD, "No more differences found.");
done:
	if (diffs > 0)
		retval = ERROR_FAIL;
	if ((retval == ERROR_OK) && (duration_measure(&bench) == ERROR_OK)) {
		command_print(CMD, "verified %" PRIu32 " bytes "
				"in %fs (%0.3f KiB/s)", image_size,
				duration_elapsed(&bench), duration_kbps(&bench, image_size));
	}

	image_close(&image);

	return retval;
}

COMMAND_HANDLER(handle_verify_image_checksum_command)
{
	return CALL_COMMAND_HANDLER(handle_verify_image_command_internal, IMAGE_CHECKSUM_ONLY);
}

COMMAND_HANDLER(handle_verify_image_command)
{
	return CALL_COMMAND_HANDLER(handle_verify_image_command_internal, IMAGE_VERIFY);
}

COMMAND_HANDLER(handle_test_image_command)
{
	return CALL_COMMAND_HANDLER(handle_verify_image_command_internal, IMAGE_TEST);
}

static int handle_bp_command_list(struct command_invocation *cmd)
{
	struct target *target = get_current_target(cmd->ctx);
	struct breakpoint *breakpoint = target->breakpoints;
	while (breakpoint) {
		if (breakpoint->type == BKPT_SOFT) {
			char *buf = buf_to_hex_str(breakpoint->orig_instr,
					breakpoint->length);
			command_print(cmd, "IVA breakpoint: " TARGET_ADDR_FMT ", 0x%x, %i, 0x%s",
					breakpoint->address,
					breakpoint->length,
					breakpoint->set, buf);
			free(buf);
		} else {
			if ((breakpoint->address == 0) && (breakpoint->asid != 0))
				command_print(cmd, "Context breakpoint: 0x%8.8" PRIx32 ", 0x%x, %i",
							breakpoint->asid,
							breakpoint->length, breakpoint->set);
			else if ((breakpoint->address != 0) && (breakpoint->asid != 0)) {
				command_print(cmd, "Hybrid breakpoint(IVA): " TARGET_ADDR_FMT ", 0x%x, %i",
							breakpoint->address,
							breakpoint->length, breakpoint->set);
				command_print(cmd, "\t|--->linked with ContextID: 0x%8.8" PRIx32,
							breakpoint->asid);
			} else
				command_print(cmd, "Breakpoint(IVA): " TARGET_ADDR_FMT ", 0x%x, %i",
							breakpoint->address,
							breakpoint->length, breakpoint->set);
		}

		breakpoint = breakpoint->next;
	}
	return ERROR_OK;
}

static int handle_bp_command_set(struct command_invocation *cmd,
		target_addr_t addr, uint32_t asid, uint32_t length, int hw)
{
	struct target *target = get_current_target(cmd->ctx);
	int retval;

	if (asid == 0) {
		retval = breakpoint_add(target, addr, length, hw);
		/* error is always logged in breakpoint_add(), do not print it again */
		if (retval == ERROR_OK)
			command_print(cmd, "breakpoint set at " TARGET_ADDR_FMT "", addr);

	} else if (addr == 0) {
		if (!target->type->add_context_breakpoint) {
			LOG_ERROR("Context breakpoint not available");
			return ERROR_TARGET_RESOURCE_NOT_AVAILABLE;
		}
		retval = context_breakpoint_add(target, asid, length, hw);
		/* error is always logged in context_breakpoint_add(), do not print it again */
		if (retval == ERROR_OK)
			command_print(cmd, "Context breakpoint set at 0x%8.8" PRIx32 "", asid);

	} else {
		if (!target->type->add_hybrid_breakpoint) {
			LOG_ERROR("Hybrid breakpoint not available");
			return ERROR_TARGET_RESOURCE_NOT_AVAILABLE;
		}
		retval = hybrid_breakpoint_add(target, addr, asid, length, hw);
		/* error is always logged in hybrid_breakpoint_add(), do not print it again */
		if (retval == ERROR_OK)
			command_print(cmd, "Hybrid breakpoint set at 0x%8.8" PRIx32 "", asid);
	}
	return retval;
}

COMMAND_HANDLER(handle_bp_command)
{
	target_addr_t addr;
	uint32_t asid;
	uint32_t length;
	int hw = BKPT_SOFT;

	switch (CMD_ARGC) {
		case 0:
			return handle_bp_command_list(CMD);

		case 2:
			asid = 0;
			COMMAND_PARSE_ADDRESS(CMD_ARGV[0], addr);
			COMMAND_PARSE_NUMBER(u32, CMD_ARGV[1], length);
			return handle_bp_command_set(CMD, addr, asid, length, hw);

		case 3:
			if (strcmp(CMD_ARGV[2], "hw") == 0) {
				hw = BKPT_HARD;
				COMMAND_PARSE_ADDRESS(CMD_ARGV[0], addr);
				COMMAND_PARSE_NUMBER(u32, CMD_ARGV[1], length);
				asid = 0;
				return handle_bp_command_set(CMD, addr, asid, length, hw);
			} else if (strcmp(CMD_ARGV[2], "hw_ctx") == 0) {
				hw = BKPT_HARD;
				COMMAND_PARSE_NUMBER(u32, CMD_ARGV[0], asid);
				COMMAND_PARSE_NUMBER(u32, CMD_ARGV[1], length);
				addr = 0;
				return handle_bp_command_set(CMD, addr, asid, length, hw);
			}
			/* fallthrough */
		case 4:
			hw = BKPT_HARD;
			COMMAND_PARSE_ADDRESS(CMD_ARGV[0], addr);
			COMMAND_PARSE_NUMBER(u32, CMD_ARGV[1], asid);
			COMMAND_PARSE_NUMBER(u32, CMD_ARGV[2], length);
			return handle_bp_command_set(CMD, addr, asid, length, hw);

		default:
			return ERROR_COMMAND_SYNTAX_ERROR;
	}
}

COMMAND_HANDLER(handle_rbp_command)
{
	if (CMD_ARGC != 1)
		return ERROR_COMMAND_SYNTAX_ERROR;

	struct target *target = get_current_target(CMD_CTX);

	if (!strcmp(CMD_ARGV[0], "all")) {
		breakpoint_remove_all(target);
	} else {
		target_addr_t addr;
		COMMAND_PARSE_ADDRESS(CMD_ARGV[0], addr);

		breakpoint_remove(target, addr);
	}

	return ERROR_OK;
}

COMMAND_HANDLER(handle_wp_command)
{
	struct target *target = get_current_target(CMD_CTX);

	if (CMD_ARGC == 0) {
		struct watchpoint *watchpoint = target->watchpoints;

		while (watchpoint) {
			command_print(CMD, "address: " TARGET_ADDR_FMT
					", len: 0x%8.8" PRIx32
					", r/w/a: %i, value: 0x%8.8" PRIx32
					", mask: 0x%8.8" PRIx32,
					watchpoint->address,
					watchpoint->length,
					(int)watchpoint->rw,
					watchpoint->value,
					watchpoint->mask);
			watchpoint = watchpoint->next;
		}
		return ERROR_OK;
	}

	enum watchpoint_rw type = WPT_ACCESS;
	target_addr_t addr = 0;
	uint32_t length = 0;
	uint32_t data_value = 0x0;
	uint32_t data_mask = 0xffffffff;

	switch (CMD_ARGC) {
	case 5:
		COMMAND_PARSE_NUMBER(u32, CMD_ARGV[4], data_mask);
		/* fall through */
	case 4:
		COMMAND_PARSE_NUMBER(u32, CMD_ARGV[3], data_value);
		/* fall through */
	case 3:
		switch (CMD_ARGV[2][0]) {
		case 'r':
			type = WPT_READ;
			break;
		case 'w':
			type = WPT_WRITE;
			break;
		case 'a':
			type = WPT_ACCESS;
			break;
		default:
			LOG_ERROR("invalid watchpoint mode ('%c')", CMD_ARGV[2][0]);
			return ERROR_COMMAND_SYNTAX_ERROR;
		}
		/* fall through */
	case 2:
		COMMAND_PARSE_NUMBER(u32, CMD_ARGV[1], length);
		COMMAND_PARSE_ADDRESS(CMD_ARGV[0], addr);
		break;

	default:
		return ERROR_COMMAND_SYNTAX_ERROR;
	}

	int retval = watchpoint_add(target, addr, length, type,
			data_value, data_mask);
	if (retval != ERROR_OK)
		LOG_ERROR("Failure setting watchpoints");

	return retval;
}

COMMAND_HANDLER(handle_rwp_command)
{
	if (CMD_ARGC != 1)
		return ERROR_COMMAND_SYNTAX_ERROR;

	target_addr_t addr;
	COMMAND_PARSE_ADDRESS(CMD_ARGV[0], addr);

	struct target *target = get_current_target(CMD_CTX);
	watchpoint_remove(target, addr);

	return ERROR_OK;
}

/**
 * Translate a virtual address to a physical address.
 *
 * The low-level target implementation must have logged a detailed error
 * which is forwarded to telnet/GDB session.
 */
COMMAND_HANDLER(handle_virt2phys_command)
{
	if (CMD_ARGC != 1)
		return ERROR_COMMAND_SYNTAX_ERROR;

	target_addr_t va;
	COMMAND_PARSE_ADDRESS(CMD_ARGV[0], va);
	target_addr_t pa;

	struct target *target = get_current_target(CMD_CTX);
	int retval = target->type->virt2phys(target, va, &pa);
	if (retval == ERROR_OK)
		command_print(CMD, "Physical address " TARGET_ADDR_FMT "", pa);

	return retval;
}

static void write_data(FILE *f, const void *data, size_t len)
{
	size_t written = fwrite(data, 1, len, f);
	if (written != len)
		LOG_ERROR("failed to write %zu bytes: %s", len, strerror(errno));
}

static void write_long(FILE *f, int l, struct target *target)
{
	uint8_t val[4];

	target_buffer_set_u32(target, val, l);
	write_data(f, val, 4);
}

static void write_string(FILE *f, char *s)
{
	write_data(f, s, strlen(s));
}

typedef unsigned char UNIT[2];  /* unit of profiling */

/* Dump a gmon.out histogram file. */
static void write_gmon(uint32_t *samples, uint32_t sample_num, const char *filename, bool with_range,
			uint32_t start_address, uint32_t end_address, struct target *target, uint32_t duration_ms)
{
	uint32_t i;
	FILE *f = fopen(filename, "w");
	if (!f)
		return;
	write_string(f, "gmon");
	write_long(f, 0x00000001, target); /* Version */
	write_long(f, 0, target); /* padding */
	write_long(f, 0, target); /* padding */
	write_long(f, 0, target); /* padding */

	uint8_t zero = 0;  /* GMON_TAG_TIME_HIST */
	write_data(f, &zero, 1);

	/* figure out bucket size */
	uint32_t min;
	uint32_t max;
	if (with_range) {
		min = start_address;
		max = end_address;
	} else {
		min = samples[0];
		max = samples[0];
		for (i = 0; i < sample_num; i++) {
			if (min > samples[i])
				min = samples[i];
			if (max < samples[i])
				max = samples[i];
		}

		/* max should be (largest sample + 1)
		 * Refer to binutils/gprof/hist.c (find_histogram_for_pc) */
		max++;
	}

	int address_space = max - min;
	assert(address_space >= 2);

	/* FIXME: What is the reasonable number of buckets?
	 * The profiling result will be more accurate if there are enough buckets. */
	static const uint32_t max_buckets = 128 * 1024; /* maximum buckets. */
	uint32_t num_buckets = address_space / sizeof(UNIT);
	if (num_buckets > max_buckets)
		num_buckets = max_buckets;
	int *buckets = malloc(sizeof(int) * num_buckets);
	if (!buckets) {
		fclose(f);
		return;
	}
	memset(buckets, 0, sizeof(int) * num_buckets);
	for (i = 0; i < sample_num; i++) {
		uint32_t address = samples[i];

		if ((address < min) || (max <= address))
			continue;

		long long a = address - min;
		long long b = num_buckets;
		long long c = address_space;
		int index_t = (a * b) / c; /* danger!!!! int32 overflows */
		buckets[index_t]++;
	}

	/* append binary memory gmon.out &profile_hist_hdr ((char*)&profile_hist_hdr + sizeof(struct gmon_hist_hdr)) */
	write_long(f, min, target);			/* low_pc */
	write_long(f, max, target);			/* high_pc */
	write_long(f, num_buckets, target);	/* # of buckets */
	float sample_rate = sample_num / (duration_ms / 1000.0);
	write_long(f, sample_rate, target);
	write_string(f, "seconds");
	for (i = 0; i < (15-strlen("seconds")); i++)
		write_data(f, &zero, 1);
	write_string(f, "s");

	/*append binary memory gmon.out profile_hist_data (profile_hist_data + profile_hist_hdr.hist_size) */

	char *data = malloc(2 * num_buckets);
	if (data) {
		for (i = 0; i < num_buckets; i++) {
			int val;
			val = buckets[i];
			if (val > 65535)
				val = 65535;
			data[i * 2] = val&0xff;
			data[i * 2 + 1] = (val >> 8) & 0xff;
		}
		free(buckets);
		write_data(f, data, num_buckets * 2);
		free(data);
	} else
		free(buckets);

	fclose(f);
}

/* profiling samples the CPU PC as quickly as OpenOCD is able,
 * which will be used as a random sampling of PC */
COMMAND_HANDLER(handle_profile_command)
{
	struct target *target = get_current_target(CMD_CTX);

	if ((CMD_ARGC != 2) && (CMD_ARGC != 4))
		return ERROR_COMMAND_SYNTAX_ERROR;

	const uint32_t MAX_PROFILE_SAMPLE_NUM = 10000;
	uint32_t offset;
	uint32_t num_of_samples;
	int retval = ERROR_OK;
	bool halted_before_profiling = target->state == TARGET_HALTED;

	COMMAND_PARSE_NUMBER(u32, CMD_ARGV[0], offset);

	uint32_t *samples = malloc(sizeof(uint32_t) * MAX_PROFILE_SAMPLE_NUM);
	if (!samples) {
		LOG_ERROR("No memory to store samples.");
		return ERROR_FAIL;
	}

	uint64_t timestart_ms = timeval_ms();
	/**
	 * Some cores let us sample the PC without the
	 * annoying halt/resume step; for example, ARMv7 PCSR.
	 * Provide a way to use that more efficient mechanism.
	 */
	retval = target_profiling(target, samples, MAX_PROFILE_SAMPLE_NUM,
				&num_of_samples, offset);
	if (retval != ERROR_OK) {
		free(samples);
		return retval;
	}
	uint32_t duration_ms = timeval_ms() - timestart_ms;

	assert(num_of_samples <= MAX_PROFILE_SAMPLE_NUM);

	retval = target_poll(target);
	if (retval != ERROR_OK) {
		free(samples);
		return retval;
	}

	if (target->state == TARGET_RUNNING && halted_before_profiling) {
		/* The target was halted before we started and is running now. Halt it,
		 * for consistency. */
		retval = target_halt(target);
		if (retval != ERROR_OK) {
			free(samples);
			return retval;
		}
	} else if (target->state == TARGET_HALTED && !halted_before_profiling) {
		/* The target was running before we started and is halted now. Resume
		 * it, for consistency. */
		retval = target_resume(target, 1, 0, 0, 0);
		if (retval != ERROR_OK) {
			free(samples);
			return retval;
		}
	}

	retval = target_poll(target);
	if (retval != ERROR_OK) {
		free(samples);
		return retval;
	}

	uint32_t start_address = 0;
	uint32_t end_address = 0;
	bool with_range = false;
	if (CMD_ARGC == 4) {
		with_range = true;
		COMMAND_PARSE_NUMBER(u32, CMD_ARGV[2], start_address);
		COMMAND_PARSE_NUMBER(u32, CMD_ARGV[3], end_address);
	}

	write_gmon(samples, num_of_samples, CMD_ARGV[1],
		   with_range, start_address, end_address, target, duration_ms);
	command_print(CMD, "Wrote %s", CMD_ARGV[1]);

	free(samples);
	return retval;
}

static int new_u64_array_element(Jim_Interp *interp, const char *varname, int idx, uint64_t val)
{
	char *namebuf;
	Jim_Obj *obj_name, *obj_val;
	int result;

	namebuf = alloc_printf("%s(%d)", varname, idx);
	if (!namebuf)
		return JIM_ERR;

	obj_name = Jim_NewStringObj(interp, namebuf, -1);
	jim_wide wide_val = val;
	obj_val = Jim_NewWideObj(interp, wide_val);
	if (!obj_name || !obj_val) {
		free(namebuf);
		return JIM_ERR;
	}

	Jim_IncrRefCount(obj_name);
	Jim_IncrRefCount(obj_val);
	result = Jim_SetVariable(interp, obj_name, obj_val);
	Jim_DecrRefCount(interp, obj_name);
	Jim_DecrRefCount(interp, obj_val);
	free(namebuf);
	/* printf("%s(%d) <= 0%08x\n", varname, idx, val); */
	return result;
}

static int jim_mem2array(Jim_Interp *interp, int argc, Jim_Obj *const *argv)
{
	struct command_context *context;
	struct target *target;

	context = current_command_context(interp);
	assert(context);

	target = get_current_target(context);
	if (!target) {
		LOG_ERROR("mem2array: no current target");
		return JIM_ERR;
	}

	return target_mem2array(interp, target, argc - 1, argv + 1);
}

static int target_mem2array(Jim_Interp *interp, struct target *target, int argc, Jim_Obj *const *argv)
{
<<<<<<< HEAD
	long l;
	uint32_t width;
	int len;
	target_addr_t addr;
	uint32_t count;
	uint32_t v;
	const char *varname;
	const char *phys;
	bool is_phys;
	int  n, e, retval;
	uint32_t i;
=======
	int e;
>>>>>>> 9a9e9e2c

	/* argv[0] = name of array to receive the data
	 * argv[1] = desired element width in bits
	 * argv[2] = memory address
	 * argv[3] = count of times to read
	 * argv[4] = optional "phys"
	 */
	if (argc < 4 || argc > 5) {
		Jim_WrongNumArgs(interp, 0, argv, "varname width addr nelems [phys]");
		return JIM_ERR;
	}

	/* Arg 0: Name of the array variable */
	const char *varname = Jim_GetString(argv[0], NULL);

	/* Arg 1: Bit width of one element */
	long l;
	e = Jim_GetLong(interp, argv[1], &l);
	if (e != JIM_OK)
		return e;
	const unsigned int width_bits = l;

<<<<<<< HEAD
	jim_wide w;
	e = Jim_GetWide(interp, argv[2], &w);
	addr = w;
=======
	if (width_bits != 8 &&
			width_bits != 16 &&
			width_bits != 32 &&
			width_bits != 64) {
		Jim_SetResult(interp, Jim_NewEmptyStringObj(interp));
		Jim_AppendStrings(interp, Jim_GetResult(interp),
				"Invalid width param. Must be one of: 8, 16, 32 or 64.", NULL);
		return JIM_ERR;
	}
	const unsigned int width = width_bits / 8;

	/* Arg 2: Memory address */
	jim_wide wide_addr;
	e = Jim_GetWide(interp, argv[2], &wide_addr);
>>>>>>> 9a9e9e2c
	if (e != JIM_OK)
		return e;
	target_addr_t addr = (target_addr_t)wide_addr;

	/* Arg 3: Number of elements to read */
	e = Jim_GetLong(interp, argv[3], &l);
	if (e != JIM_OK)
		return e;
	size_t len = l;

	/* Arg 4: phys */
	bool is_phys = false;
	if (argc > 4) {
		int str_len = 0;
		const char *phys = Jim_GetString(argv[4], &str_len);
		if (!strncmp(phys, "phys", str_len))
			is_phys = true;
		else
			return JIM_ERR;
	}

	/* Argument checks */
	if (len == 0) {
		Jim_SetResult(interp, Jim_NewEmptyStringObj(interp));
		Jim_AppendStrings(interp, Jim_GetResult(interp), "mem2array: zero width read?", NULL);
		return JIM_ERR;
	}
	if ((addr + (len * width)) < addr) {
		Jim_SetResult(interp, Jim_NewEmptyStringObj(interp));
		Jim_AppendStrings(interp, Jim_GetResult(interp), "mem2array: addr + len - wraps to zero?", NULL);
		return JIM_ERR;
	}
	if (len > 65536) {
		Jim_SetResult(interp, Jim_NewEmptyStringObj(interp));
		Jim_AppendStrings(interp, Jim_GetResult(interp),
				"mem2array: too large read request, exceeds 64K items", NULL);
		return JIM_ERR;
	}

	if ((width == 1) ||
		((width == 2) && ((addr & 1) == 0)) ||
		((width == 4) && ((addr & 3) == 0)) ||
		((width == 8) && ((addr & 7) == 0))) {
		/* alignment correct */
	} else {
		char buf[100];
		Jim_SetResult(interp, Jim_NewEmptyStringObj(interp));
		sprintf(buf, "mem2array address: " TARGET_ADDR_FMT " is not aligned for %" PRIu32 " byte reads",
				addr,
				width);
		Jim_AppendStrings(interp, Jim_GetResult(interp), buf, NULL);
		return JIM_ERR;
	}

	/* Transfer loop */

	/* index counter */
	size_t idx = 0;

	const size_t buffersize = 4096;
	uint8_t *buffer = malloc(buffersize);
	if (!buffer)
		return JIM_ERR;

	/* assume ok */
	e = JIM_OK;
	while (len) {
		/* Slurp... in buffer size chunks */
		const unsigned int max_chunk_len = buffersize / width;
		const size_t chunk_len = MIN(len, max_chunk_len); /* in elements.. */

		int retval;
		if (is_phys)
			retval = target_read_phys_memory(target, addr, width, chunk_len, buffer);
		else
			retval = target_read_memory(target, addr, width, chunk_len, buffer);
		if (retval != ERROR_OK) {
			/* BOO !*/
<<<<<<< HEAD
			LOG_ERROR("mem2array: Read @ " TARGET_ADDR_FMT ", w=%" PRIu32 ", cnt=%" PRIu32 ", failed",
=======
			LOG_ERROR("mem2array: Read @ " TARGET_ADDR_FMT ", w=%u, cnt=%zu, failed",
>>>>>>> 9a9e9e2c
					  addr,
					  width,
					  chunk_len);
			Jim_SetResult(interp, Jim_NewEmptyStringObj(interp));
			Jim_AppendStrings(interp, Jim_GetResult(interp), "mem2array: cannot read memory", NULL);
			e = JIM_ERR;
			break;
		} else {
			for (size_t i = 0; i < chunk_len ; i++, idx++) {
				uint64_t v = 0;
				switch (width) {
					case 8:
						v = target_buffer_get_u64(target, &buffer[i*width]);
						break;
					case 4:
						v = target_buffer_get_u32(target, &buffer[i*width]);
						break;
					case 2:
						v = target_buffer_get_u16(target, &buffer[i*width]);
						break;
					case 1:
						v = buffer[i] & 0x0ff;
						break;
				}
				new_u64_array_element(interp, varname, idx, v);
			}
			len -= chunk_len;
			addr += chunk_len * width;
		}
	}

	free(buffer);

	Jim_SetResult(interp, Jim_NewEmptyStringObj(interp));

	return e;
}

static int get_u64_array_element(Jim_Interp *interp, const char *varname, size_t idx, uint64_t *val)
{
	char *namebuf = alloc_printf("%s(%zu)", varname, idx);
	if (!namebuf)
		return JIM_ERR;

	Jim_Obj *obj_name = Jim_NewStringObj(interp, namebuf, -1);
	if (!obj_name) {
		free(namebuf);
		return JIM_ERR;
	}

	Jim_IncrRefCount(obj_name);
	Jim_Obj *obj_val = Jim_GetVariable(interp, obj_name, JIM_ERRMSG);
	Jim_DecrRefCount(interp, obj_name);
	free(namebuf);
	if (!obj_val)
		return JIM_ERR;

	jim_wide wide_val;
	int result = Jim_GetWide(interp, obj_val, &wide_val);
	*val = wide_val;
	return result;
}

static int jim_array2mem(Jim_Interp *interp, int argc, Jim_Obj *const *argv)
{
	struct command_context *context;
	struct target *target;

	context = current_command_context(interp);
	assert(context);

	target = get_current_target(context);
	if (!target) {
		LOG_ERROR("array2mem: no current target");
		return JIM_ERR;
	}

	return target_array2mem(interp, target, argc-1, argv + 1);
}

static int target_array2mem(Jim_Interp *interp, struct target *target,
		int argc, Jim_Obj *const *argv)
{
	int e;

	/* argv[0] = name of array from which to read the data
	 * argv[1] = desired element width in bits
	 * argv[2] = memory address
	 * argv[3] = number of elements to write
	 * argv[4] = optional "phys"
	 */
	if (argc < 4 || argc > 5) {
		Jim_WrongNumArgs(interp, 0, argv, "varname width addr nelems [phys]");
		return JIM_ERR;
	}

	/* Arg 0: Name of the array variable */
	const char *varname = Jim_GetString(argv[0], NULL);

	/* Arg 1: Bit width of one element */
	long l;
	e = Jim_GetLong(interp, argv[1], &l);
	if (e != JIM_OK)
		return e;
	const unsigned int width_bits = l;

	if (width_bits != 8 &&
			width_bits != 16 &&
			width_bits != 32 &&
			width_bits != 64) {
		Jim_SetResult(interp, Jim_NewEmptyStringObj(interp));
		Jim_AppendStrings(interp, Jim_GetResult(interp),
				"Invalid width param. Must be one of: 8, 16, 32 or 64.", NULL);
		return JIM_ERR;
	}
	const unsigned int width = width_bits / 8;

	/* Arg 2: Memory address */
	jim_wide wide_addr;
	e = Jim_GetWide(interp, argv[2], &wide_addr);
	if (e != JIM_OK)
		return e;
	target_addr_t addr = (target_addr_t)wide_addr;

	/* Arg 3: Number of elements to write */
	e = Jim_GetLong(interp, argv[3], &l);
	if (e != JIM_OK)
		return e;
	size_t len = l;

	/* Arg 4: Phys */
	bool is_phys = false;
	if (argc > 4) {
		int str_len = 0;
		const char *phys = Jim_GetString(argv[4], &str_len);
		if (!strncmp(phys, "phys", str_len))
			is_phys = true;
		else
			return JIM_ERR;
	}

	/* Argument checks */
	if (len == 0) {
		Jim_SetResult(interp, Jim_NewEmptyStringObj(interp));
		Jim_AppendStrings(interp, Jim_GetResult(interp),
				"array2mem: zero width read?", NULL);
		return JIM_ERR;
	}

	if ((addr + (len * width)) < addr) {
		Jim_SetResult(interp, Jim_NewEmptyStringObj(interp));
		Jim_AppendStrings(interp, Jim_GetResult(interp),
				"array2mem: addr + len - wraps to zero?", NULL);
		return JIM_ERR;
	}

	if (len > 65536) {
		Jim_SetResult(interp, Jim_NewEmptyStringObj(interp));
		Jim_AppendStrings(interp, Jim_GetResult(interp),
				"array2mem: too large memory write request, exceeds 64K items", NULL);
		return JIM_ERR;
	}

	if ((width == 1) ||
		((width == 2) && ((addr & 1) == 0)) ||
		((width == 4) && ((addr & 3) == 0)) ||
		((width == 8) && ((addr & 7) == 0))) {
		/* alignment correct */
	} else {
		char buf[100];
		Jim_SetResult(interp, Jim_NewEmptyStringObj(interp));
		sprintf(buf, "array2mem address: " TARGET_ADDR_FMT " is not aligned for %" PRIu32 " byte reads",
				addr,
				width);
		Jim_AppendStrings(interp, Jim_GetResult(interp), buf, NULL);
		return JIM_ERR;
	}

	/* Transfer loop */

	/* assume ok */
	e = JIM_OK;

	const size_t buffersize = 4096;
	uint8_t *buffer = malloc(buffersize);
	if (!buffer)
		return JIM_ERR;

	/* index counter */
	size_t idx = 0;

	while (len) {
		/* Slurp... in buffer size chunks */
		const unsigned int max_chunk_len = buffersize / width;

		const size_t chunk_len = MIN(len, max_chunk_len); /* in elements.. */

		/* Fill the buffer */
		for (size_t i = 0; i < chunk_len; i++, idx++) {
			uint64_t v = 0;
			if (get_u64_array_element(interp, varname, idx, &v) != JIM_OK) {
				free(buffer);
				return JIM_ERR;
			}
			switch (width) {
			case 8:
				target_buffer_set_u64(target, &buffer[i * width], v);
				break;
			case 4:
				target_buffer_set_u32(target, &buffer[i * width], v);
				break;
			case 2:
				target_buffer_set_u16(target, &buffer[i * width], v);
				break;
			case 1:
				buffer[i] = v & 0x0ff;
				break;
			}
		}
		len -= chunk_len;

		/* Write the buffer to memory */
		int retval;
		if (is_phys)
			retval = target_write_phys_memory(target, addr, width, chunk_len, buffer);
		else
			retval = target_write_memory(target, addr, width, chunk_len, buffer);
		if (retval != ERROR_OK) {
			/* BOO !*/
			LOG_ERROR("array2mem: Write @ " TARGET_ADDR_FMT ", w=%u, cnt=%zu, failed",
					  addr,
					  width,
					  chunk_len);
			Jim_SetResult(interp, Jim_NewEmptyStringObj(interp));
			Jim_AppendStrings(interp, Jim_GetResult(interp), "array2mem: cannot read memory", NULL);
			e = JIM_ERR;
			break;
		}
		addr += chunk_len * width;
	}

	free(buffer);

	Jim_SetResult(interp, Jim_NewEmptyStringObj(interp));

	return e;
}

/* FIX? should we propagate errors here rather than printing them
 * and continuing?
 */
void target_handle_event(struct target *target, enum target_event e)
{
	struct target_event_action *teap;
	int retval;

	for (teap = target->event_action; teap; teap = teap->next) {
		if (teap->event == e) {
			LOG_DEBUG("target(%d): %s (%s) event: %d (%s) action: %s",
					   target->target_number,
					   target_name(target),
					   target_type_name(target),
					   e,
					   jim_nvp_value2name_simple(nvp_target_event, e)->name,
					   Jim_GetString(teap->body, NULL));

			/* Override current target by the target an event
			 * is issued from (lot of scripts need it).
			 * Return back to previous override as soon
			 * as the handler processing is done */
			struct command_context *cmd_ctx = current_command_context(teap->interp);
			struct target *saved_target_override = cmd_ctx->current_target_override;
			cmd_ctx->current_target_override = target;

			retval = Jim_EvalObj(teap->interp, teap->body);

			cmd_ctx->current_target_override = saved_target_override;

			if (retval == ERROR_COMMAND_CLOSE_CONNECTION)
				return;

			if (retval == JIM_RETURN)
				retval = teap->interp->returnCode;

			if (retval != JIM_OK) {
				Jim_MakeErrorMessage(teap->interp);
				LOG_USER("Error executing event %s on target %s:\n%s",
						  jim_nvp_value2name_simple(nvp_target_event, e)->name,
						  target_name(target),
						  Jim_GetString(Jim_GetResult(teap->interp), NULL));
				/* clean both error code and stacktrace before return */
				Jim_Eval(teap->interp, "error \"\" \"\"");
			}
		}
	}
}

/**
 * Returns true only if the target has a handler for the specified event.
 */
bool target_has_event_action(struct target *target, enum target_event event)
{
	struct target_event_action *teap;

	for (teap = target->event_action; teap; teap = teap->next) {
		if (teap->event == event)
			return true;
	}
	return false;
}

enum target_cfg_param {
	TCFG_TYPE,
	TCFG_EVENT,
	TCFG_WORK_AREA_VIRT,
	TCFG_WORK_AREA_PHYS,
	TCFG_WORK_AREA_SIZE,
	TCFG_WORK_AREA_BACKUP,
	TCFG_ENDIAN,
	TCFG_COREID,
	TCFG_CHAIN_POSITION,
	TCFG_DBGBASE,
	TCFG_RTOS,
	TCFG_DEFER_EXAMINE,
	TCFG_GDB_PORT,
	TCFG_GDB_MAX_CONNECTIONS,
};

static struct jim_nvp nvp_config_opts[] = {
	{ .name = "-type",             .value = TCFG_TYPE },
	{ .name = "-event",            .value = TCFG_EVENT },
	{ .name = "-work-area-virt",   .value = TCFG_WORK_AREA_VIRT },
	{ .name = "-work-area-phys",   .value = TCFG_WORK_AREA_PHYS },
	{ .name = "-work-area-size",   .value = TCFG_WORK_AREA_SIZE },
	{ .name = "-work-area-backup", .value = TCFG_WORK_AREA_BACKUP },
	{ .name = "-endian",           .value = TCFG_ENDIAN },
	{ .name = "-coreid",           .value = TCFG_COREID },
	{ .name = "-chain-position",   .value = TCFG_CHAIN_POSITION },
	{ .name = "-dbgbase",          .value = TCFG_DBGBASE },
	{ .name = "-rtos",             .value = TCFG_RTOS },
	{ .name = "-defer-examine",    .value = TCFG_DEFER_EXAMINE },
	{ .name = "-gdb-port",         .value = TCFG_GDB_PORT },
	{ .name = "-gdb-max-connections",   .value = TCFG_GDB_MAX_CONNECTIONS },
	{ .name = NULL, .value = -1 }
};

static int target_configure(struct jim_getopt_info *goi, struct target *target)
{
	struct jim_nvp *n;
	Jim_Obj *o;
	jim_wide w;
	int e;

	/* parse config or cget options ... */
	while (goi->argc > 0) {
		Jim_SetEmptyResult(goi->interp);
		/* jim_getopt_debug(goi); */

		if (target->type->target_jim_configure) {
			/* target defines a configure function */
			/* target gets first dibs on parameters */
			e = (*(target->type->target_jim_configure))(target, goi);
			if (e == JIM_OK) {
				/* more? */
				continue;
			}
			if (e == JIM_ERR) {
				/* An error */
				return e;
			}
			/* otherwise we 'continue' below */
		}
		e = jim_getopt_nvp(goi, nvp_config_opts, &n);
		if (e != JIM_OK) {
			jim_getopt_nvp_unknown(goi, nvp_config_opts, 0);
			return e;
		}
		switch (n->value) {
		case TCFG_TYPE:
			/* not settable */
			if (goi->isconfigure) {
				Jim_SetResultFormatted(goi->interp,
						"not settable: %s", n->name);
				return JIM_ERR;
			} else {
no_params:
				if (goi->argc != 0) {
					Jim_WrongNumArgs(goi->interp,
							goi->argc, goi->argv,
							"NO PARAMS");
					return JIM_ERR;
				}
			}
			Jim_SetResultString(goi->interp,
					target_type_name(target), -1);
			/* loop for more */
			break;
		case TCFG_EVENT:
			if (goi->argc == 0) {
				Jim_WrongNumArgs(goi->interp, goi->argc, goi->argv, "-event ?event-name? ...");
				return JIM_ERR;
			}

			e = jim_getopt_nvp(goi, nvp_target_event, &n);
			if (e != JIM_OK) {
				jim_getopt_nvp_unknown(goi, nvp_target_event, 1);
				return e;
			}

			if (goi->isconfigure) {
				if (goi->argc != 1) {
					Jim_WrongNumArgs(goi->interp, goi->argc, goi->argv, "-event ?event-name? ?EVENT-BODY?");
					return JIM_ERR;
				}
			} else {
				if (goi->argc != 0) {
					Jim_WrongNumArgs(goi->interp, goi->argc, goi->argv, "-event ?event-name?");
					return JIM_ERR;
				}
			}

			{
				struct target_event_action *teap;

				teap = target->event_action;
				/* replace existing? */
				while (teap) {
					if (teap->event == (enum target_event)n->value)
						break;
					teap = teap->next;
				}

				if (goi->isconfigure) {
					/* START_DEPRECATED_TPIU */
					if (n->value == TARGET_EVENT_TRACE_CONFIG)
						LOG_INFO("DEPRECATED target event %s", n->name);
					/* END_DEPRECATED_TPIU */

					bool replace = true;
					if (!teap) {
						/* create new */
						teap = calloc(1, sizeof(*teap));
						replace = false;
					}
					teap->event = n->value;
					teap->interp = goi->interp;
					jim_getopt_obj(goi, &o);
					if (teap->body)
						Jim_DecrRefCount(teap->interp, teap->body);
					teap->body  = Jim_DuplicateObj(goi->interp, o);
					/*
					 * FIXME:
					 *     Tcl/TK - "tk events" have a nice feature.
					 *     See the "BIND" command.
					 *    We should support that here.
					 *     You can specify %X and %Y in the event code.
					 *     The idea is: %T - target name.
					 *     The idea is: %N - target number
					 *     The idea is: %E - event name.
					 */
					Jim_IncrRefCount(teap->body);

					if (!replace) {
						/* add to head of event list */
						teap->next = target->event_action;
						target->event_action = teap;
					}
					Jim_SetEmptyResult(goi->interp);
				} else {
					/* get */
					if (!teap)
						Jim_SetEmptyResult(goi->interp);
					else
						Jim_SetResult(goi->interp, Jim_DuplicateObj(goi->interp, teap->body));
				}
			}
			/* loop for more */
			break;

		case TCFG_WORK_AREA_VIRT:
			if (goi->isconfigure) {
				target_free_all_working_areas(target);
				e = jim_getopt_wide(goi, &w);
				if (e != JIM_OK)
					return e;
				target->working_area_virt = w;
				target->working_area_virt_spec = true;
			} else {
				if (goi->argc != 0)
					goto no_params;
			}
			Jim_SetResult(goi->interp, Jim_NewIntObj(goi->interp, target->working_area_virt));
			/* loop for more */
			break;

		case TCFG_WORK_AREA_PHYS:
			if (goi->isconfigure) {
				target_free_all_working_areas(target);
				e = jim_getopt_wide(goi, &w);
				if (e != JIM_OK)
					return e;
				target->working_area_phys = w;
				target->working_area_phys_spec = true;
			} else {
				if (goi->argc != 0)
					goto no_params;
			}
			Jim_SetResult(goi->interp, Jim_NewIntObj(goi->interp, target->working_area_phys));
			/* loop for more */
			break;

		case TCFG_WORK_AREA_SIZE:
			if (goi->isconfigure) {
				target_free_all_working_areas(target);
				e = jim_getopt_wide(goi, &w);
				if (e != JIM_OK)
					return e;
				target->working_area_size = w;
			} else {
				if (goi->argc != 0)
					goto no_params;
			}
			Jim_SetResult(goi->interp, Jim_NewIntObj(goi->interp, target->working_area_size));
			/* loop for more */
			break;

		case TCFG_WORK_AREA_BACKUP:
			if (goi->isconfigure) {
				target_free_all_working_areas(target);
				e = jim_getopt_wide(goi, &w);
				if (e != JIM_OK)
					return e;
				/* make this exactly 1 or 0 */
				target->backup_working_area = (!!w);
			} else {
				if (goi->argc != 0)
					goto no_params;
			}
			Jim_SetResult(goi->interp, Jim_NewIntObj(goi->interp, target->backup_working_area));
			/* loop for more e*/
			break;


		case TCFG_ENDIAN:
			if (goi->isconfigure) {
				e = jim_getopt_nvp(goi, nvp_target_endian, &n);
				if (e != JIM_OK) {
					jim_getopt_nvp_unknown(goi, nvp_target_endian, 1);
					return e;
				}
				target->endianness = n->value;
			} else {
				if (goi->argc != 0)
					goto no_params;
			}
			n = jim_nvp_value2name_simple(nvp_target_endian, target->endianness);
			if (!n->name) {
				target->endianness = TARGET_LITTLE_ENDIAN;
				n = jim_nvp_value2name_simple(nvp_target_endian, target->endianness);
			}
			Jim_SetResultString(goi->interp, n->name, -1);
			/* loop for more */
			break;

		case TCFG_COREID:
			if (goi->isconfigure) {
				e = jim_getopt_wide(goi, &w);
				if (e != JIM_OK)
					return e;
				target->coreid = (int32_t)w;
			} else {
				if (goi->argc != 0)
					goto no_params;
			}
			Jim_SetResult(goi->interp, Jim_NewIntObj(goi->interp, target->coreid));
			/* loop for more */
			break;

		case TCFG_CHAIN_POSITION:
			if (goi->isconfigure) {
				Jim_Obj *o_t;
				struct jtag_tap *tap;

				if (target->has_dap) {
					Jim_SetResultString(goi->interp,
						"target requires -dap parameter instead of -chain-position!", -1);
					return JIM_ERR;
				}

				target_free_all_working_areas(target);
				e = jim_getopt_obj(goi, &o_t);
				if (e != JIM_OK)
					return e;
				tap = jtag_tap_by_jim_obj(goi->interp, o_t);
				if (!tap)
					return JIM_ERR;
				target->tap = tap;
				target->tap_configured = true;
			} else {
				if (goi->argc != 0)
					goto no_params;
			}
			Jim_SetResultString(goi->interp, target->tap->dotted_name, -1);
			/* loop for more e*/
			break;
		case TCFG_DBGBASE:
			if (goi->isconfigure) {
				e = jim_getopt_wide(goi, &w);
				if (e != JIM_OK)
					return e;
				target->dbgbase = (uint32_t)w;
				target->dbgbase_set = true;
			} else {
				if (goi->argc != 0)
					goto no_params;
			}
			Jim_SetResult(goi->interp, Jim_NewIntObj(goi->interp, target->dbgbase));
			/* loop for more */
			break;
		case TCFG_RTOS:
			/* RTOS */
			{
				int result = rtos_create(goi, target);
				if (result != JIM_OK)
					return result;
			}
			/* loop for more */
			break;

		case TCFG_DEFER_EXAMINE:
			/* DEFER_EXAMINE */
			target->defer_examine = true;
			/* loop for more */
			break;

		case TCFG_GDB_PORT:
			if (goi->isconfigure) {
				struct command_context *cmd_ctx = current_command_context(goi->interp);
				if (cmd_ctx->mode != COMMAND_CONFIG) {
					Jim_SetResultString(goi->interp, "-gdb-port must be configured before 'init'", -1);
					return JIM_ERR;
				}

				const char *s;
				e = jim_getopt_string(goi, &s, NULL);
				if (e != JIM_OK)
					return e;
				free(target->gdb_port_override);
				target->gdb_port_override = strdup(s);
			} else {
				if (goi->argc != 0)
					goto no_params;
			}
			Jim_SetResultString(goi->interp, target->gdb_port_override ? target->gdb_port_override : "undefined", -1);
			/* loop for more */
			break;

		case TCFG_GDB_MAX_CONNECTIONS:
			if (goi->isconfigure) {
				struct command_context *cmd_ctx = current_command_context(goi->interp);
				if (cmd_ctx->mode != COMMAND_CONFIG) {
					Jim_SetResultString(goi->interp, "-gdb-max-connections must be configured before 'init'", -1);
					return JIM_ERR;
				}

				e = jim_getopt_wide(goi, &w);
				if (e != JIM_OK)
					return e;
				target->gdb_max_connections = (w < 0) ? CONNECTION_LIMIT_UNLIMITED : (int)w;
			} else {
				if (goi->argc != 0)
					goto no_params;
			}
			Jim_SetResult(goi->interp, Jim_NewIntObj(goi->interp, target->gdb_max_connections));
			break;
		}
	} /* while (goi->argc) */


		/* done - we return */
	return JIM_OK;
}

static int jim_target_configure(Jim_Interp *interp, int argc, Jim_Obj * const *argv)
{
	struct command *c = jim_to_command(interp);
	struct jim_getopt_info goi;

	jim_getopt_setup(&goi, interp, argc - 1, argv + 1);
	goi.isconfigure = !strcmp(c->name, "configure");
	if (goi.argc < 1) {
		Jim_WrongNumArgs(goi.interp, goi.argc, goi.argv,
				 "missing: -option ...");
		return JIM_ERR;
	}
	struct command_context *cmd_ctx = current_command_context(interp);
	assert(cmd_ctx);
	struct target *target = get_current_target(cmd_ctx);
	return target_configure(&goi, target);
}

static int jim_target_mem2array(Jim_Interp *interp,
		int argc, Jim_Obj *const *argv)
{
	struct command_context *cmd_ctx = current_command_context(interp);
	assert(cmd_ctx);
	struct target *target = get_current_target(cmd_ctx);
	return target_mem2array(interp, target, argc - 1, argv + 1);
}

static int jim_target_array2mem(Jim_Interp *interp,
		int argc, Jim_Obj *const *argv)
{
	struct command_context *cmd_ctx = current_command_context(interp);
	assert(cmd_ctx);
	struct target *target = get_current_target(cmd_ctx);
	return target_array2mem(interp, target, argc - 1, argv + 1);
}

static int jim_target_tap_disabled(Jim_Interp *interp)
{
	Jim_SetResultFormatted(interp, "[TAP is disabled]");
	return JIM_ERR;
}

static int jim_target_examine(Jim_Interp *interp, int argc, Jim_Obj *const *argv)
{
	bool allow_defer = false;

	struct jim_getopt_info goi;
	jim_getopt_setup(&goi, interp, argc - 1, argv + 1);
	if (goi.argc > 1) {
		const char *cmd_name = Jim_GetString(argv[0], NULL);
		Jim_SetResultFormatted(goi.interp,
				"usage: %s ['allow-defer']", cmd_name);
		return JIM_ERR;
	}
	if (goi.argc > 0 &&
	    strcmp(Jim_GetString(argv[1], NULL), "allow-defer") == 0) {
		/* consume it */
		Jim_Obj *obj;
		int e = jim_getopt_obj(&goi, &obj);
		if (e != JIM_OK)
			return e;
		allow_defer = true;
	}

	struct command_context *cmd_ctx = current_command_context(interp);
	assert(cmd_ctx);
	struct target *target = get_current_target(cmd_ctx);
	if (!target->tap->enabled)
		return jim_target_tap_disabled(interp);

	if (allow_defer && target->defer_examine) {
		LOG_INFO("Deferring arp_examine of %s", target_name(target));
		LOG_INFO("Use arp_examine command to examine it manually!");
		return JIM_OK;
	}

	int e = target->type->examine(target);
	if (e != ERROR_OK)
		return JIM_ERR;
	return JIM_OK;
}

static int jim_target_was_examined(Jim_Interp *interp, int argc, Jim_Obj * const *argv)
{
	struct command_context *cmd_ctx = current_command_context(interp);
	assert(cmd_ctx);
	struct target *target = get_current_target(cmd_ctx);

	Jim_SetResultBool(interp, target_was_examined(target));
	return JIM_OK;
}

static int jim_target_examine_deferred(Jim_Interp *interp, int argc, Jim_Obj * const *argv)
{
	struct command_context *cmd_ctx = current_command_context(interp);
	assert(cmd_ctx);
	struct target *target = get_current_target(cmd_ctx);

	Jim_SetResultBool(interp, target->defer_examine);
	return JIM_OK;
}

static int jim_target_halt_gdb(Jim_Interp *interp, int argc, Jim_Obj *const *argv)
{
	if (argc != 1) {
		Jim_WrongNumArgs(interp, 1, argv, "[no parameters]");
		return JIM_ERR;
	}
	struct command_context *cmd_ctx = current_command_context(interp);
	assert(cmd_ctx);
	struct target *target = get_current_target(cmd_ctx);

	if (target_call_event_callbacks(target, TARGET_EVENT_GDB_HALT) != ERROR_OK)
		return JIM_ERR;

	return JIM_OK;
}

static int jim_target_poll(Jim_Interp *interp, int argc, Jim_Obj *const *argv)
{
	if (argc != 1) {
		Jim_WrongNumArgs(interp, 1, argv, "[no parameters]");
		return JIM_ERR;
	}
	struct command_context *cmd_ctx = current_command_context(interp);
	assert(cmd_ctx);
	struct target *target = get_current_target(cmd_ctx);
	if (!target->tap->enabled)
		return jim_target_tap_disabled(interp);

	int e;
	if (!(target_was_examined(target)))
		e = ERROR_TARGET_NOT_EXAMINED;
	else
		e = target->type->poll(target);
	if (e != ERROR_OK)
		return JIM_ERR;
	return JIM_OK;
}

static int jim_target_reset(Jim_Interp *interp, int argc, Jim_Obj *const *argv)
{
	struct jim_getopt_info goi;
	jim_getopt_setup(&goi, interp, argc - 1, argv + 1);

	if (goi.argc != 2) {
		Jim_WrongNumArgs(interp, 0, argv,
				"([tT]|[fF]|assert|deassert) BOOL");
		return JIM_ERR;
	}

	struct jim_nvp *n;
	int e = jim_getopt_nvp(&goi, nvp_assert, &n);
	if (e != JIM_OK) {
		jim_getopt_nvp_unknown(&goi, nvp_assert, 1);
		return e;
	}
	/* the halt or not param */
	jim_wide a;
	e = jim_getopt_wide(&goi, &a);
	if (e != JIM_OK)
		return e;

	struct command_context *cmd_ctx = current_command_context(interp);
	assert(cmd_ctx);
	struct target *target = get_current_target(cmd_ctx);
	if (!target->tap->enabled)
		return jim_target_tap_disabled(interp);

	if (!target->type->assert_reset || !target->type->deassert_reset) {
		Jim_SetResultFormatted(interp,
				"No target-specific reset for %s",
				target_name(target));
		return JIM_ERR;
	}

	if (target->defer_examine)
		target_reset_examined(target);

	/* determine if we should halt or not. */
	target->reset_halt = (a != 0);
	/* When this happens - all workareas are invalid. */
	target_free_all_working_areas_restore(target, 0);

	/* do the assert */
	if (n->value == NVP_ASSERT)
		e = target->type->assert_reset(target);
	else
		e = target->type->deassert_reset(target);
	return (e == ERROR_OK) ? JIM_OK : JIM_ERR;
}

static int jim_target_halt(Jim_Interp *interp, int argc, Jim_Obj *const *argv)
{
	if (argc != 1) {
		Jim_WrongNumArgs(interp, 1, argv, "[no parameters]");
		return JIM_ERR;
	}
	struct command_context *cmd_ctx = current_command_context(interp);
	assert(cmd_ctx);
	struct target *target = get_current_target(cmd_ctx);
	if (!target->tap->enabled)
		return jim_target_tap_disabled(interp);
	int e = target->type->halt(target);
	return (e == ERROR_OK) ? JIM_OK : JIM_ERR;
}

static int jim_target_wait_state(Jim_Interp *interp, int argc, Jim_Obj *const *argv)
{
	struct jim_getopt_info goi;
	jim_getopt_setup(&goi, interp, argc - 1, argv + 1);

	/* params:  <name>  statename timeoutmsecs */
	if (goi.argc != 2) {
		const char *cmd_name = Jim_GetString(argv[0], NULL);
		Jim_SetResultFormatted(goi.interp,
				"%s <state_name> <timeout_in_msec>", cmd_name);
		return JIM_ERR;
	}

	struct jim_nvp *n;
	int e = jim_getopt_nvp(&goi, nvp_target_state, &n);
	if (e != JIM_OK) {
		jim_getopt_nvp_unknown(&goi, nvp_target_state, 1);
		return e;
	}
	jim_wide a;
	e = jim_getopt_wide(&goi, &a);
	if (e != JIM_OK)
		return e;
	struct command_context *cmd_ctx = current_command_context(interp);
	assert(cmd_ctx);
	struct target *target = get_current_target(cmd_ctx);
	if (!target->tap->enabled)
		return jim_target_tap_disabled(interp);

	e = target_wait_state(target, n->value, a);
	if (e != ERROR_OK) {
		Jim_Obj *obj = Jim_NewIntObj(interp, e);
		Jim_SetResultFormatted(goi.interp,
				"target: %s wait %s fails (%#s) %s",
				target_name(target), n->name,
				obj, target_strerror_safe(e));
		return JIM_ERR;
	}
	return JIM_OK;
}
/* List for human, Events defined for this target.
 * scripts/programs should use 'name cget -event NAME'
 */
COMMAND_HANDLER(handle_target_event_list)
{
	struct target *target = get_current_target(CMD_CTX);
	struct target_event_action *teap = target->event_action;

	command_print(CMD, "Event actions for target (%d) %s\n",
				   target->target_number,
				   target_name(target));
	command_print(CMD, "%-25s | Body", "Event");
	command_print(CMD, "------------------------- | "
			"----------------------------------------");
	while (teap) {
		struct jim_nvp *opt = jim_nvp_value2name_simple(nvp_target_event, teap->event);
		command_print(CMD, "%-25s | %s",
				opt->name, Jim_GetString(teap->body, NULL));
		teap = teap->next;
	}
	command_print(CMD, "***END***");
	return ERROR_OK;
}
static int jim_target_current_state(Jim_Interp *interp, int argc, Jim_Obj *const *argv)
{
	if (argc != 1) {
		Jim_WrongNumArgs(interp, 1, argv, "[no parameters]");
		return JIM_ERR;
	}
	struct command_context *cmd_ctx = current_command_context(interp);
	assert(cmd_ctx);
	struct target *target = get_current_target(cmd_ctx);
	Jim_SetResultString(interp, target_state_name(target), -1);
	return JIM_OK;
}
static int jim_target_invoke_event(Jim_Interp *interp, int argc, Jim_Obj *const *argv)
{
	struct jim_getopt_info goi;
	jim_getopt_setup(&goi, interp, argc - 1, argv + 1);
	if (goi.argc != 1) {
		const char *cmd_name = Jim_GetString(argv[0], NULL);
		Jim_SetResultFormatted(goi.interp, "%s <eventname>", cmd_name);
		return JIM_ERR;
	}
	struct jim_nvp *n;
	int e = jim_getopt_nvp(&goi, nvp_target_event, &n);
	if (e != JIM_OK) {
		jim_getopt_nvp_unknown(&goi, nvp_target_event, 1);
		return e;
	}
	struct command_context *cmd_ctx = current_command_context(interp);
	assert(cmd_ctx);
	struct target *target = get_current_target(cmd_ctx);
	target_handle_event(target, n->value);
	return JIM_OK;
}

static const struct command_registration target_instance_command_handlers[] = {
	{
		.name = "configure",
		.mode = COMMAND_ANY,
		.jim_handler = jim_target_configure,
		.help  = "configure a new target for use",
		.usage = "[target_attribute ...]",
	},
	{
		.name = "cget",
		.mode = COMMAND_ANY,
		.jim_handler = jim_target_configure,
		.help  = "returns the specified target attribute",
		.usage = "target_attribute",
	},
	{
		.name = "mwd",
		.handler = handle_mw_command,
		.mode = COMMAND_EXEC,
		.help = "Write 64-bit word(s) to target memory",
		.usage = "address data [count]",
	},
	{
		.name = "mww",
		.handler = handle_mw_command,
		.mode = COMMAND_EXEC,
		.help = "Write 32-bit word(s) to target memory",
		.usage = "address data [count]",
	},
	{
		.name = "mwh",
		.handler = handle_mw_command,
		.mode = COMMAND_EXEC,
		.help = "Write 16-bit half-word(s) to target memory",
		.usage = "address data [count]",
	},
	{
		.name = "mwb",
		.handler = handle_mw_command,
		.mode = COMMAND_EXEC,
		.help = "Write byte(s) to target memory",
		.usage = "address data [count]",
	},
	{
		.name = "mdd",
		.handler = handle_md_command,
		.mode = COMMAND_EXEC,
		.help = "Display target memory as 64-bit words",
		.usage = "address [count]",
	},
	{
		.name = "mdw",
		.handler = handle_md_command,
		.mode = COMMAND_EXEC,
		.help = "Display target memory as 32-bit words",
		.usage = "address [count]",
	},
	{
		.name = "mdh",
		.handler = handle_md_command,
		.mode = COMMAND_EXEC,
		.help = "Display target memory as 16-bit half-words",
		.usage = "address [count]",
	},
	{
		.name = "mdb",
		.handler = handle_md_command,
		.mode = COMMAND_EXEC,
		.help = "Display target memory as 8-bit bytes",
		.usage = "address [count]",
	},
	{
		.name = "array2mem",
		.mode = COMMAND_EXEC,
		.jim_handler = jim_target_array2mem,
		.help = "Writes Tcl array of 8/16/32 bit numbers "
			"to target memory",
		.usage = "arrayname bitwidth address count",
	},
	{
		.name = "mem2array",
		.mode = COMMAND_EXEC,
		.jim_handler = jim_target_mem2array,
		.help = "Loads Tcl array of 8/16/32 bit numbers "
			"from target memory",
		.usage = "arrayname bitwidth address count",
	},
	{
		.name = "eventlist",
		.handler = handle_target_event_list,
		.mode = COMMAND_EXEC,
		.help = "displays a table of events defined for this target",
		.usage = "",
	},
	{
		.name = "curstate",
		.mode = COMMAND_EXEC,
		.jim_handler = jim_target_current_state,
		.help = "displays the current state of this target",
	},
	{
		.name = "arp_examine",
		.mode = COMMAND_EXEC,
		.jim_handler = jim_target_examine,
		.help = "used internally for reset processing",
		.usage = "['allow-defer']",
	},
	{
		.name = "was_examined",
		.mode = COMMAND_EXEC,
		.jim_handler = jim_target_was_examined,
		.help = "used internally for reset processing",
	},
	{
		.name = "examine_deferred",
		.mode = COMMAND_EXEC,
		.jim_handler = jim_target_examine_deferred,
		.help = "used internally for reset processing",
	},
	{
		.name = "arp_halt_gdb",
		.mode = COMMAND_EXEC,
		.jim_handler = jim_target_halt_gdb,
		.help = "used internally for reset processing to halt GDB",
	},
	{
		.name = "arp_poll",
		.mode = COMMAND_EXEC,
		.jim_handler = jim_target_poll,
		.help = "used internally for reset processing",
	},
	{
		.name = "arp_reset",
		.mode = COMMAND_EXEC,
		.jim_handler = jim_target_reset,
		.help = "used internally for reset processing",
	},
	{
		.name = "arp_halt",
		.mode = COMMAND_EXEC,
		.jim_handler = jim_target_halt,
		.help = "used internally for reset processing",
	},
	{
		.name = "arp_waitstate",
		.mode = COMMAND_EXEC,
		.jim_handler = jim_target_wait_state,
		.help = "used internally for reset processing",
	},
	{
		.name = "invoke-event",
		.mode = COMMAND_EXEC,
		.jim_handler = jim_target_invoke_event,
		.help = "invoke handler for specified event",
		.usage = "event_name",
	},
	COMMAND_REGISTRATION_DONE
};

static int target_create(struct jim_getopt_info *goi)
{
	Jim_Obj *new_cmd;
	Jim_Cmd *cmd;
	const char *cp;
	int e;
	int x;
	struct target *target;
	struct command_context *cmd_ctx;

	cmd_ctx = current_command_context(goi->interp);
	assert(cmd_ctx);

	if (goi->argc < 3) {
		Jim_WrongNumArgs(goi->interp, 1, goi->argv, "?name? ?type? ..options...");
		return JIM_ERR;
	}

	/* COMMAND */
	jim_getopt_obj(goi, &new_cmd);
	/* does this command exist? */
	cmd = Jim_GetCommand(goi->interp, new_cmd, JIM_ERRMSG);
	if (cmd) {
		cp = Jim_GetString(new_cmd, NULL);
		Jim_SetResultFormatted(goi->interp, "Command/target: %s Exists", cp);
		return JIM_ERR;
	}

	/* TYPE */
	e = jim_getopt_string(goi, &cp, NULL);
	if (e != JIM_OK)
		return e;
	struct transport *tr = get_current_transport();
	if (tr->override_target) {
		e = tr->override_target(&cp);
		if (e != ERROR_OK) {
			LOG_ERROR("The selected transport doesn't support this target");
			return JIM_ERR;
		}
		LOG_INFO("The selected transport took over low-level target control. The results might differ compared to plain JTAG/SWD");
	}
	/* now does target type exist */
	for (x = 0 ; target_types[x] ; x++) {
		if (strcmp(cp, target_types[x]->name) == 0) {
			/* found */
			break;
		}
	}
	if (!target_types[x]) {
		Jim_SetResultFormatted(goi->interp, "Unknown target type %s, try one of ", cp);
		for (x = 0 ; target_types[x] ; x++) {
			if (target_types[x + 1]) {
				Jim_AppendStrings(goi->interp,
								   Jim_GetResult(goi->interp),
								   target_types[x]->name,
								   ", ", NULL);
			} else {
				Jim_AppendStrings(goi->interp,
								   Jim_GetResult(goi->interp),
								   " or ",
								   target_types[x]->name, NULL);
			}
		}
		return JIM_ERR;
	}

	/* Create it */
	target = calloc(1, sizeof(struct target));
	if (!target) {
		LOG_ERROR("Out of memory");
		return JIM_ERR;
	}

	/* set target number */
	target->target_number = new_target_number();

	/* allocate memory for each unique target type */
	target->type = malloc(sizeof(struct target_type));
	if (!target->type) {
		LOG_ERROR("Out of memory");
		free(target);
		return JIM_ERR;
	}

	memcpy(target->type, target_types[x], sizeof(struct target_type));

	/* default to first core, override with -coreid */
	target->coreid = 0;

	target->working_area        = 0x0;
	target->working_area_size   = 0x0;
	target->working_areas       = NULL;
	target->backup_working_area = 0;

	target->state               = TARGET_UNKNOWN;
	target->debug_reason        = DBG_REASON_UNDEFINED;
	target->reg_cache           = NULL;
	target->breakpoints         = NULL;
	target->watchpoints         = NULL;
	target->next                = NULL;
	target->arch_info           = NULL;

	target->verbose_halt_msg	= true;

	target->halt_issued			= false;

	/* initialize trace information */
	target->trace_info = calloc(1, sizeof(struct trace));
	if (!target->trace_info) {
		LOG_ERROR("Out of memory");
		free(target->type);
		free(target);
		return JIM_ERR;
	}

	target->dbgmsg          = NULL;
	target->dbg_msg_enabled = 0;

	target->endianness = TARGET_ENDIAN_UNKNOWN;

	target->rtos = NULL;
	target->rtos_auto_detect = false;

	target->gdb_port_override = NULL;
	target->gdb_max_connections = 1;

	/* Do the rest as "configure" options */
	goi->isconfigure = 1;
	e = target_configure(goi, target);

	if (e == JIM_OK) {
		if (target->has_dap) {
			if (!target->dap_configured) {
				Jim_SetResultString(goi->interp, "-dap ?name? required when creating target", -1);
				e = JIM_ERR;
			}
		} else {
			if (!target->tap_configured) {
				Jim_SetResultString(goi->interp, "-chain-position ?name? required when creating target", -1);
				e = JIM_ERR;
			}
		}
		/* tap must be set after target was configured */
		if (!target->tap)
			e = JIM_ERR;
	}

	if (e != JIM_OK) {
		rtos_destroy(target);
		free(target->gdb_port_override);
		free(target->trace_info);
		free(target->type);
		free(target);
		return e;
	}

	if (target->endianness == TARGET_ENDIAN_UNKNOWN) {
		/* default endian to little if not specified */
		target->endianness = TARGET_LITTLE_ENDIAN;
	}

	cp = Jim_GetString(new_cmd, NULL);
	target->cmd_name = strdup(cp);
	if (!target->cmd_name) {
		LOG_ERROR("Out of memory");
		rtos_destroy(target);
		free(target->gdb_port_override);
		free(target->trace_info);
		free(target->type);
		free(target);
		return JIM_ERR;
	}

	if (target->type->target_create) {
		e = (*(target->type->target_create))(target, goi->interp);
		if (e != ERROR_OK) {
			LOG_DEBUG("target_create failed");
			free(target->cmd_name);
			rtos_destroy(target);
			free(target->gdb_port_override);
			free(target->trace_info);
			free(target->type);
			free(target);
			return JIM_ERR;
		}
	}

	/* create the target specific commands */
	if (target->type->commands) {
		e = register_commands(cmd_ctx, NULL, target->type->commands);
		if (e != ERROR_OK)
			LOG_ERROR("unable to register '%s' commands", cp);
	}

	/* now - create the new target name command */
	const struct command_registration target_subcommands[] = {
		{
			.chain = target_instance_command_handlers,
		},
		{
			.chain = target->type->commands,
		},
		COMMAND_REGISTRATION_DONE
	};
	const struct command_registration target_commands[] = {
		{
			.name = cp,
			.mode = COMMAND_ANY,
			.help = "target command group",
			.usage = "",
			.chain = target_subcommands,
		},
		COMMAND_REGISTRATION_DONE
	};
	e = register_commands_override_target(cmd_ctx, NULL, target_commands, target);
	if (e != ERROR_OK) {
		if (target->type->deinit_target)
			target->type->deinit_target(target);
		free(target->cmd_name);
		rtos_destroy(target);
		free(target->gdb_port_override);
		free(target->trace_info);
		free(target->type);
		free(target);
		return JIM_ERR;
	}

	/* append to end of list */
	append_to_list_all_targets(target);

	cmd_ctx->current_target = target;
	return JIM_OK;
}

static int jim_target_current(Jim_Interp *interp, int argc, Jim_Obj *const *argv)
{
	if (argc != 1) {
		Jim_WrongNumArgs(interp, 1, argv, "Too many parameters");
		return JIM_ERR;
	}
	struct command_context *cmd_ctx = current_command_context(interp);
	assert(cmd_ctx);

	struct target *target = get_current_target_or_null(cmd_ctx);
	if (target)
		Jim_SetResultString(interp, target_name(target), -1);
	return JIM_OK;
}

static int jim_target_types(Jim_Interp *interp, int argc, Jim_Obj *const *argv)
{
	if (argc != 1) {
		Jim_WrongNumArgs(interp, 1, argv, "Too many parameters");
		return JIM_ERR;
	}
	Jim_SetResult(interp, Jim_NewListObj(interp, NULL, 0));
	for (unsigned x = 0; target_types[x]; x++) {
		Jim_ListAppendElement(interp, Jim_GetResult(interp),
			Jim_NewStringObj(interp, target_types[x]->name, -1));
	}
	return JIM_OK;
}

static int jim_target_names(Jim_Interp *interp, int argc, Jim_Obj *const *argv)
{
	if (argc != 1) {
		Jim_WrongNumArgs(interp, 1, argv, "Too many parameters");
		return JIM_ERR;
	}
	Jim_SetResult(interp, Jim_NewListObj(interp, NULL, 0));
	struct target *target = all_targets;
	while (target) {
		Jim_ListAppendElement(interp, Jim_GetResult(interp),
			Jim_NewStringObj(interp, target_name(target), -1));
		target = target->next;
	}
	return JIM_OK;
}

static int jim_target_smp(Jim_Interp *interp, int argc, Jim_Obj *const *argv)
{
	int i;
	const char *targetname;
	int retval, len;
	static int smp_group = 1;
	struct target *target = (struct target *) NULL;
	struct target_list *head, *curr, *new;
	curr = (struct target_list *) NULL;
	head = (struct target_list *) NULL;

	retval = 0;
	LOG_DEBUG("%d", argc);
	/* argv[1] = target to associate in smp
	 * argv[2] = target to associate in smp
	 * argv[3] ...
	 */

	for (i = 1; i < argc; i++) {

		targetname = Jim_GetString(argv[i], &len);
		target = get_target(targetname);
		LOG_DEBUG("%s ", targetname);
		if (target) {
			new = malloc(sizeof(struct target_list));
			new->target = target;
			new->next = (struct target_list *)NULL;
			if (head == (struct target_list *)NULL) {
				head = new;
				curr = head;
			} else {
				curr->next = new;
				curr = new;
			}
		}
	}
	/*  now parse the list of cpu and put the target in smp mode*/
	curr = head;

	while (curr != (struct target_list *)NULL) {
		target = curr->target;
		target->smp = smp_group;
		target->head = head;
		curr = curr->next;
	}
	smp_group++;

	if (target && target->rtos)
		retval = rtos_smp_init(head->target);

	return retval;
}


static int jim_target_create(Jim_Interp *interp, int argc, Jim_Obj *const *argv)
{
	struct jim_getopt_info goi;
	jim_getopt_setup(&goi, interp, argc - 1, argv + 1);
	if (goi.argc < 3) {
		Jim_WrongNumArgs(goi.interp, goi.argc, goi.argv,
			"<name> <target_type> [<target_options> ...]");
		return JIM_ERR;
	}
	return target_create(&goi);
}

static const struct command_registration target_subcommand_handlers[] = {
	{
		.name = "init",
		.mode = COMMAND_CONFIG,
		.handler = handle_target_init_command,
		.help = "initialize targets",
		.usage = "",
	},
	{
		.name = "create",
		.mode = COMMAND_CONFIG,
		.jim_handler = jim_target_create,
		.usage = "name type '-chain-position' name [options ...]",
		.help = "Creates and selects a new target",
	},
	{
		.name = "current",
		.mode = COMMAND_ANY,
		.jim_handler = jim_target_current,
		.help = "Returns the currently selected target",
	},
	{
		.name = "types",
		.mode = COMMAND_ANY,
		.jim_handler = jim_target_types,
		.help = "Returns the available target types as "
				"a list of strings",
	},
	{
		.name = "names",
		.mode = COMMAND_ANY,
		.jim_handler = jim_target_names,
		.help = "Returns the names of all targets as a list of strings",
	},
	{
		.name = "smp",
		.mode = COMMAND_ANY,
		.jim_handler = jim_target_smp,
		.usage = "targetname1 targetname2 ...",
		.help = "gather several target in a smp list"
	},

	COMMAND_REGISTRATION_DONE
};

struct fast_load {
	target_addr_t address;
	uint8_t *data;
	int length;

};

static int fastload_num;
static struct fast_load *fastload;

static void free_fastload(void)
{
	if (fastload) {
		for (int i = 0; i < fastload_num; i++)
			free(fastload[i].data);
		free(fastload);
		fastload = NULL;
	}
}

COMMAND_HANDLER(handle_fast_load_image_command)
{
	uint8_t *buffer;
	size_t buf_cnt;
	uint32_t image_size;
	target_addr_t min_address = 0;
	target_addr_t max_address = -1;

	struct image image;

	int retval = CALL_COMMAND_HANDLER(parse_load_image_command,
			&image, &min_address, &max_address);
	if (retval != ERROR_OK)
		return retval;

	struct duration bench;
	duration_start(&bench);

	retval = image_open(&image, CMD_ARGV[0], (CMD_ARGC >= 3) ? CMD_ARGV[2] : NULL);
	if (retval != ERROR_OK)
		return retval;

	image_size = 0x0;
	retval = ERROR_OK;
	fastload_num = image.num_sections;
	fastload = malloc(sizeof(struct fast_load)*image.num_sections);
	if (!fastload) {
		command_print(CMD, "out of memory");
		image_close(&image);
		return ERROR_FAIL;
	}
	memset(fastload, 0, sizeof(struct fast_load)*image.num_sections);
	for (unsigned int i = 0; i < image.num_sections; i++) {
		buffer = malloc(image.sections[i].size);
		if (!buffer) {
			command_print(CMD, "error allocating buffer for section (%d bytes)",
						  (int)(image.sections[i].size));
			retval = ERROR_FAIL;
			break;
		}

		retval = image_read_section(&image, i, 0x0, image.sections[i].size, buffer, &buf_cnt);
		if (retval != ERROR_OK) {
			free(buffer);
			break;
		}

		uint32_t offset = 0;
		uint32_t length = buf_cnt;

		/* DANGER!!! beware of unsigned comparison here!!! */

		if ((image.sections[i].base_address + buf_cnt >= min_address) &&
				(image.sections[i].base_address < max_address)) {
			if (image.sections[i].base_address < min_address) {
				/* clip addresses below */
				offset += min_address-image.sections[i].base_address;
				length -= offset;
			}

			if (image.sections[i].base_address + buf_cnt > max_address)
				length -= (image.sections[i].base_address + buf_cnt)-max_address;

			fastload[i].address = image.sections[i].base_address + offset;
			fastload[i].data = malloc(length);
			if (!fastload[i].data) {
				free(buffer);
				command_print(CMD, "error allocating buffer for section (%" PRIu32 " bytes)",
							  length);
				retval = ERROR_FAIL;
				break;
			}
			memcpy(fastload[i].data, buffer + offset, length);
			fastload[i].length = length;

			image_size += length;
			command_print(CMD, "%u bytes written at address 0x%8.8x",
						  (unsigned int)length,
						  ((unsigned int)(image.sections[i].base_address + offset)));
		}

		free(buffer);
	}

	if ((retval == ERROR_OK) && (duration_measure(&bench) == ERROR_OK)) {
		command_print(CMD, "Loaded %" PRIu32 " bytes "
				"in %fs (%0.3f KiB/s)", image_size,
				duration_elapsed(&bench), duration_kbps(&bench, image_size));

		command_print(CMD,
				"WARNING: image has not been loaded to target!"
				"You can issue a 'fast_load' to finish loading.");
	}

	image_close(&image);

	if (retval != ERROR_OK)
		free_fastload();

	return retval;
}

COMMAND_HANDLER(handle_fast_load_command)
{
	if (CMD_ARGC > 0)
		return ERROR_COMMAND_SYNTAX_ERROR;
	if (!fastload) {
		LOG_ERROR("No image in memory");
		return ERROR_FAIL;
	}
	int i;
	int64_t ms = timeval_ms();
	int size = 0;
	int retval = ERROR_OK;
	for (i = 0; i < fastload_num; i++) {
		struct target *target = get_current_target(CMD_CTX);
		command_print(CMD, "Write to 0x%08x, length 0x%08x",
					  (unsigned int)(fastload[i].address),
					  (unsigned int)(fastload[i].length));
		retval = target_write_buffer(target, fastload[i].address, fastload[i].length, fastload[i].data);
		if (retval != ERROR_OK)
			break;
		size += fastload[i].length;
	}
	if (retval == ERROR_OK) {
		int64_t after = timeval_ms();
		command_print(CMD, "Loaded image %f kBytes/s", (float)(size/1024.0)/((float)(after-ms)/1000.0));
	}
	return retval;
}

static const struct command_registration target_command_handlers[] = {
	{
		.name = "targets",
		.handler = handle_targets_command,
		.mode = COMMAND_ANY,
		.help = "change current default target (one parameter) "
			"or prints table of all targets (no parameters)",
		.usage = "[target]",
	},
	{
		.name = "target",
		.mode = COMMAND_CONFIG,
		.help = "configure target",
		.chain = target_subcommand_handlers,
		.usage = "",
	},
	COMMAND_REGISTRATION_DONE
};

int target_register_commands(struct command_context *cmd_ctx)
{
	return register_commands(cmd_ctx, NULL, target_command_handlers);
}

static bool target_reset_nag = true;

bool get_target_reset_nag(void)
{
	return target_reset_nag;
}

COMMAND_HANDLER(handle_target_reset_nag)
{
	return CALL_COMMAND_HANDLER(handle_command_parse_bool,
			&target_reset_nag, "Nag after each reset about options to improve "
			"performance");
}

COMMAND_HANDLER(handle_ps_command)
{
	struct target *target = get_current_target(CMD_CTX);
	char *display;
	if (target->state != TARGET_HALTED) {
		LOG_INFO("target not halted !!");
		return ERROR_OK;
	}

	if ((target->rtos) && (target->rtos->type)
			&& (target->rtos->type->ps_command)) {
		display = target->rtos->type->ps_command(target);
		command_print(CMD, "%s", display);
		free(display);
		return ERROR_OK;
	} else {
		LOG_INFO("failed");
		return ERROR_TARGET_FAILURE;
	}
}

static void binprint(struct command_invocation *cmd, const char *text, const uint8_t *buf, int size)
{
	if (text)
		command_print_sameline(cmd, "%s", text);
	for (int i = 0; i < size; i++)
		command_print_sameline(cmd, " %02x", buf[i]);
	command_print(cmd, " ");
}

COMMAND_HANDLER(handle_test_mem_access_command)
{
	struct target *target = get_current_target(CMD_CTX);
	uint32_t test_size;
	int retval = ERROR_OK;

	if (target->state != TARGET_HALTED) {
		LOG_INFO("target not halted !!");
		return ERROR_FAIL;
	}

	if (CMD_ARGC != 1)
		return ERROR_COMMAND_SYNTAX_ERROR;

	COMMAND_PARSE_NUMBER(u32, CMD_ARGV[0], test_size);

	/* Test reads */
	size_t num_bytes = test_size + 4;

	struct working_area *wa = NULL;
	retval = target_alloc_working_area(target, num_bytes, &wa);
	if (retval != ERROR_OK) {
		LOG_ERROR("Not enough working area");
		return ERROR_FAIL;
	}

	uint8_t *test_pattern = malloc(num_bytes);

	for (size_t i = 0; i < num_bytes; i++)
		test_pattern[i] = rand();

	retval = target_write_memory(target, wa->address, 1, num_bytes, test_pattern);
	if (retval != ERROR_OK) {
		LOG_ERROR("Test pattern write failed");
		goto out;
	}

	for (int host_offset = 0; host_offset <= 1; host_offset++) {
		for (int size = 1; size <= 4; size *= 2) {
			for (int offset = 0; offset < 4; offset++) {
				uint32_t count = test_size / size;
				size_t host_bufsiz = (count + 2) * size + host_offset;
				uint8_t *read_ref = malloc(host_bufsiz);
				uint8_t *read_buf = malloc(host_bufsiz);

				for (size_t i = 0; i < host_bufsiz; i++) {
					read_ref[i] = rand();
					read_buf[i] = read_ref[i];
				}
				command_print_sameline(CMD,
						"Test read %" PRIu32 " x %d @ %d to %saligned buffer: ", count,
						size, offset, host_offset ? "un" : "");

				struct duration bench;
				duration_start(&bench);

				retval = target_read_memory(target, wa->address + offset, size, count,
						read_buf + size + host_offset);

				duration_measure(&bench);

				if (retval == ERROR_TARGET_UNALIGNED_ACCESS) {
					command_print(CMD, "Unsupported alignment");
					goto next;
				} else if (retval != ERROR_OK) {
					command_print(CMD, "Memory read failed");
					goto next;
				}

				/* replay on host */
				memcpy(read_ref + size + host_offset, test_pattern + offset, count * size);

				/* check result */
				int result = memcmp(read_ref, read_buf, host_bufsiz);
				if (result == 0) {
					command_print(CMD, "Pass in %fs (%0.3f KiB/s)",
							duration_elapsed(&bench),
							duration_kbps(&bench, count * size));
				} else {
					command_print(CMD, "Compare failed");
					binprint(CMD, "ref:", read_ref, host_bufsiz);
					binprint(CMD, "buf:", read_buf, host_bufsiz);
				}
next:
				free(read_ref);
				free(read_buf);
			}
		}
	}

out:
	free(test_pattern);

	if (wa)
		target_free_working_area(target, wa);

	/* Test writes */
	num_bytes = test_size + 4 + 4 + 4;

	retval = target_alloc_working_area(target, num_bytes, &wa);
	if (retval != ERROR_OK) {
		LOG_ERROR("Not enough working area");
		return ERROR_FAIL;
	}

	test_pattern = malloc(num_bytes);

	for (size_t i = 0; i < num_bytes; i++)
		test_pattern[i] = rand();

	for (int host_offset = 0; host_offset <= 1; host_offset++) {
		for (int size = 1; size <= 4; size *= 2) {
			for (int offset = 0; offset < 4; offset++) {
				uint32_t count = test_size / size;
				size_t host_bufsiz = count * size + host_offset;
				uint8_t *read_ref = malloc(num_bytes);
				uint8_t *read_buf = malloc(num_bytes);
				uint8_t *write_buf = malloc(host_bufsiz);

				for (size_t i = 0; i < host_bufsiz; i++)
					write_buf[i] = rand();
				command_print_sameline(CMD,
						"Test write %" PRIu32 " x %d @ %d from %saligned buffer: ", count,
						size, offset, host_offset ? "un" : "");

				retval = target_write_memory(target, wa->address, 1, num_bytes, test_pattern);
				if (retval != ERROR_OK) {
					command_print(CMD, "Test pattern write failed");
					goto nextw;
				}

				/* replay on host */
				memcpy(read_ref, test_pattern, num_bytes);
				memcpy(read_ref + size + offset, write_buf + host_offset, count * size);

				struct duration bench;
				duration_start(&bench);

				retval = target_write_memory(target, wa->address + size + offset, size, count,
						write_buf + host_offset);

				duration_measure(&bench);

				if (retval == ERROR_TARGET_UNALIGNED_ACCESS) {
					command_print(CMD, "Unsupported alignment");
					goto nextw;
				} else if (retval != ERROR_OK) {
					command_print(CMD, "Memory write failed");
					goto nextw;
				}

				/* read back */
				retval = target_read_memory(target, wa->address, 1, num_bytes, read_buf);
				if (retval != ERROR_OK) {
					command_print(CMD, "Test pattern write failed");
					goto nextw;
				}

				/* check result */
				int result = memcmp(read_ref, read_buf, num_bytes);
				if (result == 0) {
					command_print(CMD, "Pass in %fs (%0.3f KiB/s)",
							duration_elapsed(&bench),
							duration_kbps(&bench, count * size));
				} else {
					command_print(CMD, "Compare failed");
					binprint(CMD, "ref:", read_ref, num_bytes);
					binprint(CMD, "buf:", read_buf, num_bytes);
				}
nextw:
				free(read_ref);
				free(read_buf);
			}
		}
	}

	free(test_pattern);

	if (wa)
		target_free_working_area(target, wa);
	return retval;
}

static const struct command_registration target_exec_command_handlers[] = {
	{
		.name = "fast_load_image",
		.handler = handle_fast_load_image_command,
		.mode = COMMAND_ANY,
		.help = "Load image into server memory for later use by "
			"fast_load; primarily for profiling",
		.usage = "filename address ['bin'|'ihex'|'elf'|'s19'] "
			"[min_address [max_length]]",
	},
	{
		.name = "fast_load",
		.handler = handle_fast_load_command,
		.mode = COMMAND_EXEC,
		.help = "loads active fast load image to current target "
			"- mainly for profiling purposes",
		.usage = "",
	},
	{
		.name = "profile",
		.handler = handle_profile_command,
		.mode = COMMAND_EXEC,
		.usage = "seconds filename [start end]",
		.help = "profiling samples the CPU PC",
	},
	/** @todo don't register virt2phys() unless target supports it */
	{
		.name = "virt2phys",
		.handler = handle_virt2phys_command,
		.mode = COMMAND_ANY,
		.help = "translate a virtual address into a physical address",
		.usage = "virtual_address",
	},
	{
		.name = "reg",
		.handler = handle_reg_command,
		.mode = COMMAND_EXEC,
		.help = "display (reread from target with \"force\") or set a register; "
			"with no arguments, displays all registers and their values",
		.usage = "[(register_number|register_name) [(value|'force')]]",
	},
	{
		.name = "poll",
		.handler = handle_poll_command,
		.mode = COMMAND_EXEC,
		.help = "poll target state; or reconfigure background polling",
		.usage = "['on'|'off']",
	},
	{
		.name = "wait_halt",
		.handler = handle_wait_halt_command,
		.mode = COMMAND_EXEC,
		.help = "wait up to the specified number of milliseconds "
			"(default 5000) for a previously requested halt",
		.usage = "[milliseconds]",
	},
	{
		.name = "halt",
		.handler = handle_halt_command,
		.mode = COMMAND_EXEC,
		.help = "request target to halt, then wait up to the specified "
			"number of milliseconds (default 5000) for it to complete",
		.usage = "[milliseconds]",
	},
	{
		.name = "resume",
		.handler = handle_resume_command,
		.mode = COMMAND_EXEC,
		.help =	"resume target execution from current PC or address",
		.usage = "[address]",
	},
	{
		.name = "reset",
		.handler = handle_reset_command,
		.mode = COMMAND_EXEC,
		.usage = "[run|halt|init]",
		.help = "Reset all targets into the specified mode. "
			"Default reset mode is run, if not given.",
	},
	{
		.name = "soft_reset_halt",
		.handler = handle_soft_reset_halt_command,
		.mode = COMMAND_EXEC,
		.usage = "",
		.help = "halt the target and do a soft reset",
	},
	{
		.name = "step",
		.handler = handle_step_command,
		.mode = COMMAND_EXEC,
		.help =	"step one instruction from current PC or address",
		.usage = "[address]",
	},
	{
		.name = "mdd",
		.handler = handle_md_command,
		.mode = COMMAND_EXEC,
		.help = "display memory double-words",
		.usage = "['phys'] address [count]",
	},
	{
		.name = "mdw",
		.handler = handle_md_command,
		.mode = COMMAND_EXEC,
		.help = "display memory words",
		.usage = "['phys'] address [count]",
	},
	{
		.name = "mdh",
		.handler = handle_md_command,
		.mode = COMMAND_EXEC,
		.help = "display memory half-words",
		.usage = "['phys'] address [count]",
	},
	{
		.name = "mdb",
		.handler = handle_md_command,
		.mode = COMMAND_EXEC,
		.help = "display memory bytes",
		.usage = "['phys'] address [count]",
	},
	{
		.name = "mwd",
		.handler = handle_mw_command,
		.mode = COMMAND_EXEC,
		.help = "write memory double-word",
		.usage = "['phys'] address value [count]",
	},
	{
		.name = "mww",
		.handler = handle_mw_command,
		.mode = COMMAND_EXEC,
		.help = "write memory word",
		.usage = "['phys'] address value [count]",
	},
	{
		.name = "mwh",
		.handler = handle_mw_command,
		.mode = COMMAND_EXEC,
		.help = "write memory half-word",
		.usage = "['phys'] address value [count]",
	},
	{
		.name = "mwb",
		.handler = handle_mw_command,
		.mode = COMMAND_EXEC,
		.help = "write memory byte",
		.usage = "['phys'] address value [count]",
	},
	{
		.name = "bp",
		.handler = handle_bp_command,
		.mode = COMMAND_EXEC,
		.help = "list or set hardware or software breakpoint",
		.usage = "[<address> [<asid>] <length> ['hw'|'hw_ctx']]",
	},
	{
		.name = "rbp",
		.handler = handle_rbp_command,
		.mode = COMMAND_EXEC,
		.help = "remove breakpoint",
		.usage = "'all' | address",
	},
	{
		.name = "wp",
		.handler = handle_wp_command,
		.mode = COMMAND_EXEC,
		.help = "list (no params) or create watchpoints",
		.usage = "[address length [('r'|'w'|'a') value [mask]]]",
	},
	{
		.name = "rwp",
		.handler = handle_rwp_command,
		.mode = COMMAND_EXEC,
		.help = "remove watchpoint",
		.usage = "address",
	},
	{
		.name = "load_image",
		.handler = handle_load_image_command,
		.mode = COMMAND_EXEC,
		.usage = "filename address ['bin'|'ihex'|'elf'|'s19'] "
			"[min_address] [max_length]",
	},
	{
		.name = "dump_image",
		.handler = handle_dump_image_command,
		.mode = COMMAND_EXEC,
		.usage = "filename address size",
	},
	{
		.name = "verify_image_checksum",
		.handler = handle_verify_image_checksum_command,
		.mode = COMMAND_EXEC,
		.usage = "filename [offset [type]]",
	},
	{
		.name = "verify_image",
		.handler = handle_verify_image_command,
		.mode = COMMAND_EXEC,
		.usage = "filename [offset [type]]",
	},
	{
		.name = "test_image",
		.handler = handle_test_image_command,
		.mode = COMMAND_EXEC,
		.usage = "filename [offset [type]]",
	},
	{
		.name = "mem2array",
		.mode = COMMAND_EXEC,
		.jim_handler = jim_mem2array,
		.help = "read 8/16/32 bit memory and return as a TCL array "
			"for script processing",
		.usage = "arrayname bitwidth address count",
	},
	{
		.name = "array2mem",
		.mode = COMMAND_EXEC,
		.jim_handler = jim_array2mem,
		.help = "convert a TCL array to memory locations "
			"and write the 8/16/32 bit values",
		.usage = "arrayname bitwidth address count",
	},
	{
		.name = "reset_nag",
		.handler = handle_target_reset_nag,
		.mode = COMMAND_ANY,
		.help = "Nag after each reset about options that could have been "
				"enabled to improve performance.",
		.usage = "['enable'|'disable']",
	},
	{
		.name = "ps",
		.handler = handle_ps_command,
		.mode = COMMAND_EXEC,
		.help = "list all tasks",
		.usage = "",
	},
	{
		.name = "test_mem_access",
		.handler = handle_test_mem_access_command,
		.mode = COMMAND_EXEC,
		.help = "Test the target's memory access functions",
		.usage = "size",
	},

	COMMAND_REGISTRATION_DONE
};
static int target_register_user_commands(struct command_context *cmd_ctx)
{
	int retval = ERROR_OK;
	retval = target_request_register_commands(cmd_ctx);
	if (retval != ERROR_OK)
		return retval;

	retval = trace_register_commands(cmd_ctx);
	if (retval != ERROR_OK)
		return retval;


	return register_commands(cmd_ctx, NULL, target_exec_command_handlers);
}<|MERGE_RESOLUTION|>--- conflicted
+++ resolved
@@ -1736,10 +1736,7 @@
 	(*callbacks_p)->removed = false;
 
 	(*callbacks_p)->when = timeval_ms() + time_ms;
-<<<<<<< HEAD
-=======
 	target_timer_next_event_value = MIN(target_timer_next_event_value, (*callbacks_p)->when);
->>>>>>> 9a9e9e2c
 
 	(*callbacks_p)->priv = priv;
 	(*callbacks_p)->next = NULL;
@@ -1903,16 +1900,11 @@
 	keep_alive();
 
 	int64_t now = timeval_ms();
-<<<<<<< HEAD
-	if (next_event)
-		*next_event = now + 1000;
-=======
 
 	/* Initialize to a default value that's a ways into the future.
 	 * The loop below will make it closer to now if there are
 	 * callbacks that want to be called sooner. */
 	target_timer_next_event_value = now + 1000;
->>>>>>> 9a9e9e2c
 
 	/* Store an address of the place containing a pointer to the
 	 * next item; initially, that's a standalone "root of the
@@ -1933,13 +1925,8 @@
 		if (call_it)
 			target_call_timer_callback(*callback, &now);
 
-<<<<<<< HEAD
-		if (next_event && (*callback)->when < *next_event)
-			*next_event = (*callback)->when;
-=======
 		if (!(*callback)->removed && (*callback)->when < target_timer_next_event_value)
 			target_timer_next_event_value = (*callback)->when;
->>>>>>> 9a9e9e2c
 
 		callback = &(*callback)->next;
 	}
@@ -1948,25 +1935,13 @@
 	return ERROR_OK;
 }
 
-<<<<<<< HEAD
-/**
- * This function updates *next_event with the time (according to timeval_ms())
- * that it would next need to be called in order to run all callbacks on time.
- */
-int target_call_timer_callbacks(int64_t *next_event)
-=======
 int target_call_timer_callbacks()
->>>>>>> 9a9e9e2c
 {
 	return target_call_timer_callbacks_check_time(next_event, 1);
 }
 
 /* invoke periodic callbacks immediately */
-<<<<<<< HEAD
-int target_call_timer_callbacks_now(int64_t *next_event)
-=======
 int target_call_timer_callbacks_now()
->>>>>>> 9a9e9e2c
 {
 	return target_call_timer_callbacks_check_time(next_event, 0);
 }
@@ -3097,15 +3072,6 @@
 
 COMMAND_HANDLER(handle_reg_command)
 {
-<<<<<<< HEAD
-	struct target *target;
-	struct reg *reg = NULL;
-	unsigned count = 0;
-	char *value;
-	int retval;
-
-=======
->>>>>>> 9a9e9e2c
 	LOG_DEBUG("-");
 
 	struct target *target = get_current_target(CMD_CTX);
@@ -3127,26 +3093,15 @@
 				if (reg->exist == false || reg->hidden)
 					continue;
 				/* only print cached values if they are valid */
-<<<<<<< HEAD
 				if (reg->exist) {
 					if (reg->valid) {
-						value = buf_to_hex_str(reg->value,
+						char *value = buf_to_hex_str(reg->value,
 								reg->size);
 						command_print(CMD,
 								"(%i) %s (/%" PRIu32 "): 0x%s%s",
 								count, reg->name,
 								reg->size, value,
 								reg->dirty
-=======
-				if (reg->valid) {
-					char *value = buf_to_hex_str(reg->value,
-							reg->size);
-					command_print(CMD,
-							"(%i) %s (/%" PRIu32 "): 0x%s%s",
-							count, reg->name,
-							reg->size, value,
-							reg->dirty
->>>>>>> 9a9e9e2c
 								? " (dirty)"
 								: "");
 						free(value);
@@ -3208,23 +3163,13 @@
 			reg->valid = 0;
 
 		if (reg->valid == 0) {
-<<<<<<< HEAD
 			retval = reg->type->get(reg);
 			if (retval != ERROR_OK) {
 			    LOG_DEBUG("Couldn't get register %s.", reg->name);
 			    return retval;
 			}
 		}
-		value = buf_to_hex_str(reg->value, reg->size);
-=======
-			int retval = reg->type->get(reg);
-			if (retval != ERROR_OK) {
-				LOG_ERROR("Could not read register '%s'", reg->name);
-				return retval;
-			}
-		}
 		char *value = buf_to_hex_str(reg->value, reg->size);
->>>>>>> 9a9e9e2c
 		command_print(CMD, "%s (/%i): 0x%s", reg->name, (int)(reg->size), value);
 		free(value);
 		return ERROR_OK;
@@ -3237,18 +3182,6 @@
 			return ERROR_FAIL;
 		str_to_buf(CMD_ARGV[1], strlen(CMD_ARGV[1]), buf, reg->size, 0);
 
-<<<<<<< HEAD
-		retval = reg->type->set(reg, buf);
-		if (retval != ERROR_OK) {
-			LOG_DEBUG("Couldn't set register %s.", reg->name);
-			free(buf);
-			return retval;
-		}
-
-		value = buf_to_hex_str(reg->value, reg->size);
-		command_print(CMD, "%s (/%i): 0x%s", reg->name, (int)(reg->size), value);
-		free(value);
-=======
 		int retval = reg->type->set(reg, buf);
 		if (retval != ERROR_OK) {
 			LOG_ERROR("Could not write to register '%s'", reg->name);
@@ -3257,7 +3190,6 @@
 			command_print(CMD, "%s (/%i): 0x%s", reg->name, (int)(reg->size), value);
 			free(value);
 		}
->>>>>>> 9a9e9e2c
 
 		free(buf);
 
@@ -3565,14 +3497,9 @@
 
 	struct target *target = get_current_target(CMD_CTX);
 	int retval = fn(target, address, size, count, buffer);
-<<<<<<< HEAD
-	if (ERROR_OK == retval)
+	if (retval == ERROR_OK)
 		target_handle_md_output(CMD, target, address, size, count, buffer,
 				true);
-=======
-	if (retval == ERROR_OK)
-		target_handle_md_output(CMD, target, address, size, count, buffer);
->>>>>>> 9a9e9e2c
 
 	free(buffer);
 
@@ -4508,21 +4435,7 @@
 
 static int target_mem2array(Jim_Interp *interp, struct target *target, int argc, Jim_Obj *const *argv)
 {
-<<<<<<< HEAD
-	long l;
-	uint32_t width;
-	int len;
-	target_addr_t addr;
-	uint32_t count;
-	uint32_t v;
-	const char *varname;
-	const char *phys;
-	bool is_phys;
-	int  n, e, retval;
-	uint32_t i;
-=======
 	int e;
->>>>>>> 9a9e9e2c
 
 	/* argv[0] = name of array to receive the data
 	 * argv[1] = desired element width in bits
@@ -4545,11 +4458,6 @@
 		return e;
 	const unsigned int width_bits = l;
 
-<<<<<<< HEAD
-	jim_wide w;
-	e = Jim_GetWide(interp, argv[2], &w);
-	addr = w;
-=======
 	if (width_bits != 8 &&
 			width_bits != 16 &&
 			width_bits != 32 &&
@@ -4564,7 +4472,6 @@
 	/* Arg 2: Memory address */
 	jim_wide wide_addr;
 	e = Jim_GetWide(interp, argv[2], &wide_addr);
->>>>>>> 9a9e9e2c
 	if (e != JIM_OK)
 		return e;
 	target_addr_t addr = (target_addr_t)wide_addr;
@@ -4643,11 +4550,7 @@
 			retval = target_read_memory(target, addr, width, chunk_len, buffer);
 		if (retval != ERROR_OK) {
 			/* BOO !*/
-<<<<<<< HEAD
-			LOG_ERROR("mem2array: Read @ " TARGET_ADDR_FMT ", w=%" PRIu32 ", cnt=%" PRIu32 ", failed",
-=======
 			LOG_ERROR("mem2array: Read @ " TARGET_ADDR_FMT ", w=%u, cnt=%zu, failed",
->>>>>>> 9a9e9e2c
 					  addr,
 					  width,
 					  chunk_len);
