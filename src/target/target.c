--- conflicted
+++ resolved
@@ -6470,10 +6470,7 @@
 	/*  now parse the list of cpu and put the target in smp mode*/
 	foreach_smp_target(head, lh) {
 		target = head->target;
-<<<<<<< HEAD
 		target->smp = smp_group;
-=======
->>>>>>> 7c6d379c
 		target->smp = 1;
 		target->smp_targets = lh;
 	}
