// SPDX-License-Identifier: GPL-2.0-or-later

/***************************************************************************
 *   Generic Xtensa target API for OpenOCD                                 *
 *   Copyright (C) 2020-2022 Cadence Design Systems, Inc.                  *
 *   Copyright (C) 2016-2019 Espressif Systems Ltd.                        *
 *   Derived from esp108.c                                                 *
 *   Author: Angus Gratton gus@projectgus.com                              *
 ***************************************************************************/

#ifdef HAVE_CONFIG_H
#include "config.h"
#endif

#include <stdlib.h>
#include <helper/time_support.h>
#include <helper/align.h>
#include <target/register.h>
#include <target/algorithm.h>

#include "xtensa_chip.h"
#include "xtensa.h"

/* Swap 4-bit Xtensa opcodes and fields */
#define XT_NIBSWAP8(V)									\
	((((V) & 0x0F) << 4)								\
		| (((V) & 0xF0) >> 4))

#define XT_NIBSWAP16(V)									\
	((((V) & 0x000F) << 12)								\
		| (((V) & 0x00F0) << 4)							\
		| (((V) & 0x0F00) >> 4)							\
		| (((V) & 0xF000) >> 12))

#define XT_NIBSWAP24(V)									\
	((((V) & 0x00000F) << 20)							\
		| (((V) & 0x0000F0) << 12)						\
		| (((V) & 0x000F00) << 4)						\
		| (((V) & 0x00F000) >> 4)						\
		| (((V) & 0x0F0000) >> 12)						\
		| (((V) & 0xF00000) >> 20))

/* _XT_INS_FORMAT_*()
 * Instruction formatting converted from little-endian inputs
 * and shifted to the MSB-side of DIR for BE systems.
 */
#define _XT_INS_FORMAT_RSR(X, OPCODE, SR, T)			\
	(XT_ISBE(X) ? (XT_NIBSWAP24(OPCODE)					\
			| (((T) & 0x0F) << 16)						\
			| (((SR) & 0xFF) << 8)) << 8				\
		: (OPCODE)										\
		| (((SR) & 0xFF) << 8)							\
		| (((T) & 0x0F) << 4))

#define _XT_INS_FORMAT_RRR(X, OPCODE, ST, R)			\
	(XT_ISBE(X) ? (XT_NIBSWAP24(OPCODE)					\
			| ((XT_NIBSWAP8((ST) & 0xFF)) << 12)		\
			| (((R) & 0x0F) << 8)) << 8					\
		: (OPCODE)										\
		| (((ST) & 0xFF) << 4)							\
		| (((R) & 0x0F) << 12))

#define _XT_INS_FORMAT_RRRN(X, OPCODE, S, T, IMM4)		\
	(XT_ISBE(X) ? (XT_NIBSWAP16(OPCODE)					\
			| (((T) & 0x0F) << 8)						\
			| (((S) & 0x0F) << 4)						\
			| ((IMM4) & 0x0F)) << 16					\
		: (OPCODE)										\
		| (((T) & 0x0F) << 4)							\
		| (((S) & 0x0F) << 8)							\
		| (((IMM4) & 0x0F) << 12))

#define _XT_INS_FORMAT_RRI8(X, OPCODE, R, S, T, IMM8)	\
	(XT_ISBE(X) ? (XT_NIBSWAP24(OPCODE)					\
			| (((T) & 0x0F) << 16)						\
			| (((S) & 0x0F) << 12)						\
			| (((R) & 0x0F) << 8)						\
			| ((IMM8) & 0xFF)) << 8						\
		: (OPCODE)										\
		| (((IMM8) & 0xFF) << 16)						\
		| (((R) & 0x0F) << 12)							\
		| (((S) & 0x0F) << 8)							\
		| (((T) & 0x0F) << 4))

#define _XT_INS_FORMAT_RRI4(X, OPCODE, IMM4, R, S, T)	\
	(XT_ISBE(X) ? (XT_NIBSWAP24(OPCODE)					\
			| (((T) & 0x0F) << 16)						\
			| (((S) & 0x0F) << 12)						\
			| (((R) & 0x0F) << 8)) << 8					\
		| ((IMM4) & 0x0F)								\
		: (OPCODE)										\
		| (((IMM4) & 0x0F) << 20)						\
		| (((R) & 0x0F) << 12)							\
		| (((S) & 0x0F) << 8)							\
		| (((T) & 0x0F) << 4))

/* Xtensa processor instruction opcodes
*/
/* "Return From Debug Operation" to Normal */
#define XT_INS_RFDO(X) (XT_ISBE(X) ? 0x000e1f << 8 : 0xf1e000)
/* "Return From Debug and Dispatch" - allow sw debugging stuff to take over */
#define XT_INS_RFDD(X) (XT_ISBE(X) ? 0x010e1f << 8 : 0xf1e010)

/* Load to DDR register, increase addr register */
#define XT_INS_LDDR32P(X, S) (XT_ISBE(X) ? (0x0E0700 | ((S) << 12)) << 8 : (0x0070E0 | ((S) << 8)))
/* Store from DDR register, increase addr register */
#define XT_INS_SDDR32P(X, S) (XT_ISBE(X) ? (0x0F0700 | ((S) << 12)) << 8 : (0x0070F0 | ((S) << 8)))

/* Load 32-bit Indirect from A(S)+4*IMM8 to A(T) */
#define XT_INS_L32I(X, S, T, IMM8)  _XT_INS_FORMAT_RRI8(X, 0x002002, 0, S, T, IMM8)
/* Load 16-bit Unsigned from A(S)+2*IMM8 to A(T) */
#define XT_INS_L16UI(X, S, T, IMM8) _XT_INS_FORMAT_RRI8(X, 0x001002, 0, S, T, IMM8)
/* Load 8-bit Unsigned from A(S)+IMM8 to A(T) */
#define XT_INS_L8UI(X, S, T, IMM8)  _XT_INS_FORMAT_RRI8(X, 0x000002, 0, S, T, IMM8)

/* Store 32-bit Indirect to A(S)+4*IMM8 from A(T) */
#define XT_INS_S32I(X, S, T, IMM8) _XT_INS_FORMAT_RRI8(X, 0x006002, 0, S, T, IMM8)
/* Store 16-bit to A(S)+2*IMM8 from A(T) */
#define XT_INS_S16I(X, S, T, IMM8) _XT_INS_FORMAT_RRI8(X, 0x005002, 0, S, T, IMM8)
/* Store 8-bit to A(S)+IMM8 from A(T) */
#define XT_INS_S8I(X, S, T, IMM8)  _XT_INS_FORMAT_RRI8(X, 0x004002, 0, S, T, IMM8)

/* Cache Instructions */
#define XT_INS_IHI(X, S, IMM8) _XT_INS_FORMAT_RRI8(X, 0x0070E2, 0, S, 0, IMM8)
#define XT_INS_DHWBI(X, S, IMM8) _XT_INS_FORMAT_RRI8(X, 0x007052, 0, S, 0, IMM8)
#define XT_INS_DHWB(X, S, IMM8) _XT_INS_FORMAT_RRI8(X, 0x007042, 0, S, 0, IMM8)
#define XT_INS_ISYNC(X) (XT_ISBE(X) ? 0x000200 << 8 : 0x002000)

/* Control Instructions */
#define XT_INS_JX(X, S) (XT_ISBE(X) ? (0x050000 | ((S) << 12)) : (0x0000a0 | ((S) << 8)))
#define XT_INS_CALL0(X, IMM18) (XT_ISBE(X) ? (0x500000 | ((IMM18) & 0x3ffff)) : (0x000005 | (((IMM18) & 0x3ffff) << 6)))

/* Read Special Register */
#define XT_INS_RSR(X, SR, T) _XT_INS_FORMAT_RSR(X, 0x030000, SR, T)
/* Write Special Register */
#define XT_INS_WSR(X, SR, T) _XT_INS_FORMAT_RSR(X, 0x130000, SR, T)
/* Swap Special Register */
#define XT_INS_XSR(X, SR, T) _XT_INS_FORMAT_RSR(X, 0x610000, SR, T)

/* Rotate Window by (-8..7) */
#define XT_INS_ROTW(X, N) (XT_ISBE(X) ? ((0x000804) | (((N) & 15) << 16)) << 8 : ((0x408000) | (((N) & 15) << 4)))

/* Read User Register */
#define XT_INS_RUR(X, UR, T) _XT_INS_FORMAT_RRR(X, 0xE30000, UR, T)
/* Write User Register */
#define XT_INS_WUR(X, UR, T) _XT_INS_FORMAT_RSR(X, 0xF30000, UR, T)

/* Read Floating-Point Register */
#define XT_INS_RFR(X, FR, T) _XT_INS_FORMAT_RRR(X, 0xFA0000, ((FR << 4) | 0x4), T)
/* Write Floating-Point Register */
#define XT_INS_WFR(X, FR, T) _XT_INS_FORMAT_RRR(X, 0xFA0000, ((T << 4) | 0x5), FR)

#define XT_INS_L32E(X, R, S, T) _XT_INS_FORMAT_RRI4(X, 0x090000, 0, R, S, T)
#define XT_INS_S32E(X, R, S, T) _XT_INS_FORMAT_RRI4(X, 0x490000, 0, R, S, T)
#define XT_INS_L32E_S32E_MASK(X)   (XT_ISBE(X) ? 0xF000FF << 8 : 0xFF000F)

#define XT_INS_RFWO(X) (XT_ISBE(X) ? 0x004300 << 8 : 0x003400)
#define XT_INS_RFWU(X) (XT_ISBE(X) ? 0x005300 << 8 : 0x003500)
#define XT_INS_RFWO_RFWU_MASK(X)   (XT_ISBE(X) ? 0xFFFFFF << 8 : 0xFFFFFF)

#define XT_WATCHPOINTS_NUM_MAX  2

/* Special register number macro for DDR, PS, WB, A3, A4 registers.
 * These get used a lot so making a shortcut is useful.
 */
#define XT_SR_DDR         (xtensa_regs[XT_REG_IDX_DDR].reg_num)
#define XT_SR_PS          (xtensa_regs[XT_REG_IDX_PS].reg_num)
#define XT_SR_WB          (xtensa_regs[XT_REG_IDX_WINDOWBASE].reg_num)
#define XT_REG_A0         (xtensa_regs[XT_REG_IDX_AR0].reg_num)
#define XT_REG_A3         (xtensa_regs[XT_REG_IDX_AR3].reg_num)
#define XT_REG_A4         (xtensa_regs[XT_REG_IDX_AR4].reg_num)

#define XT_PS_REG_NUM               (0xe6U)
#define XT_EPS_REG_NUM_BASE         (0xc0U)	/* (EPS2 - 2), for adding DBGLEVEL */
#define XT_EPC_REG_NUM_BASE         (0xb0U)	/* (EPC1 - 1), for adding DBGLEVEL */
#define XT_PC_REG_NUM_VIRTUAL       (0xffU)	/* Marker for computing PC (EPC[DBGLEVEL) */
#define XT_PC_DBREG_NUM_BASE        (0x20U)	/* External (i.e., GDB) access */
#define XT_NX_IBREAKC_BASE          (0xc0U)	/* (IBREAKC0..IBREAKC1) for NX */

#define XT_SW_BREAKPOINTS_MAX_NUM       32
#define XT_HW_IBREAK_MAX_NUM            2
#define XT_HW_DBREAK_MAX_NUM            2

struct xtensa_reg_desc xtensa_regs[XT_NUM_REGS] = {
	XT_MK_REG_DESC("pc", XT_PC_REG_NUM_VIRTUAL, XT_REG_SPECIAL, 0),
	XT_MK_REG_DESC("ar0", 0x00, XT_REG_GENERAL, 0),
	XT_MK_REG_DESC("ar1", 0x01, XT_REG_GENERAL, 0),
	XT_MK_REG_DESC("ar2", 0x02, XT_REG_GENERAL, 0),
	XT_MK_REG_DESC("ar3", 0x03, XT_REG_GENERAL, 0),
	XT_MK_REG_DESC("ar4", 0x04, XT_REG_GENERAL, 0),
	XT_MK_REG_DESC("ar5", 0x05, XT_REG_GENERAL, 0),
	XT_MK_REG_DESC("ar6", 0x06, XT_REG_GENERAL, 0),
	XT_MK_REG_DESC("ar7", 0x07, XT_REG_GENERAL, 0),
	XT_MK_REG_DESC("ar8", 0x08, XT_REG_GENERAL, 0),
	XT_MK_REG_DESC("ar9", 0x09, XT_REG_GENERAL, 0),
	XT_MK_REG_DESC("ar10", 0x0A, XT_REG_GENERAL, 0),
	XT_MK_REG_DESC("ar11", 0x0B, XT_REG_GENERAL, 0),
	XT_MK_REG_DESC("ar12", 0x0C, XT_REG_GENERAL, 0),
	XT_MK_REG_DESC("ar13", 0x0D, XT_REG_GENERAL, 0),
	XT_MK_REG_DESC("ar14", 0x0E, XT_REG_GENERAL, 0),
	XT_MK_REG_DESC("ar15", 0x0F, XT_REG_GENERAL, 0),
	XT_MK_REG_DESC("ar16", 0x10, XT_REG_GENERAL, 0),
	XT_MK_REG_DESC("ar17", 0x11, XT_REG_GENERAL, 0),
	XT_MK_REG_DESC("ar18", 0x12, XT_REG_GENERAL, 0),
	XT_MK_REG_DESC("ar19", 0x13, XT_REG_GENERAL, 0),
	XT_MK_REG_DESC("ar20", 0x14, XT_REG_GENERAL, 0),
	XT_MK_REG_DESC("ar21", 0x15, XT_REG_GENERAL, 0),
	XT_MK_REG_DESC("ar22", 0x16, XT_REG_GENERAL, 0),
	XT_MK_REG_DESC("ar23", 0x17, XT_REG_GENERAL, 0),
	XT_MK_REG_DESC("ar24", 0x18, XT_REG_GENERAL, 0),
	XT_MK_REG_DESC("ar25", 0x19, XT_REG_GENERAL, 0),
	XT_MK_REG_DESC("ar26", 0x1A, XT_REG_GENERAL, 0),
	XT_MK_REG_DESC("ar27", 0x1B, XT_REG_GENERAL, 0),
	XT_MK_REG_DESC("ar28", 0x1C, XT_REG_GENERAL, 0),
	XT_MK_REG_DESC("ar29", 0x1D, XT_REG_GENERAL, 0),
	XT_MK_REG_DESC("ar30", 0x1E, XT_REG_GENERAL, 0),
	XT_MK_REG_DESC("ar31", 0x1F, XT_REG_GENERAL, 0),
	XT_MK_REG_DESC("ar32", 0x20, XT_REG_GENERAL, 0),
	XT_MK_REG_DESC("ar33", 0x21, XT_REG_GENERAL, 0),
	XT_MK_REG_DESC("ar34", 0x22, XT_REG_GENERAL, 0),
	XT_MK_REG_DESC("ar35", 0x23, XT_REG_GENERAL, 0),
	XT_MK_REG_DESC("ar36", 0x24, XT_REG_GENERAL, 0),
	XT_MK_REG_DESC("ar37", 0x25, XT_REG_GENERAL, 0),
	XT_MK_REG_DESC("ar38", 0x26, XT_REG_GENERAL, 0),
	XT_MK_REG_DESC("ar39", 0x27, XT_REG_GENERAL, 0),
	XT_MK_REG_DESC("ar40", 0x28, XT_REG_GENERAL, 0),
	XT_MK_REG_DESC("ar41", 0x29, XT_REG_GENERAL, 0),
	XT_MK_REG_DESC("ar42", 0x2A, XT_REG_GENERAL, 0),
	XT_MK_REG_DESC("ar43", 0x2B, XT_REG_GENERAL, 0),
	XT_MK_REG_DESC("ar44", 0x2C, XT_REG_GENERAL, 0),
	XT_MK_REG_DESC("ar45", 0x2D, XT_REG_GENERAL, 0),
	XT_MK_REG_DESC("ar46", 0x2E, XT_REG_GENERAL, 0),
	XT_MK_REG_DESC("ar47", 0x2F, XT_REG_GENERAL, 0),
	XT_MK_REG_DESC("ar48", 0x30, XT_REG_GENERAL, 0),
	XT_MK_REG_DESC("ar49", 0x31, XT_REG_GENERAL, 0),
	XT_MK_REG_DESC("ar50", 0x32, XT_REG_GENERAL, 0),
	XT_MK_REG_DESC("ar51", 0x33, XT_REG_GENERAL, 0),
	XT_MK_REG_DESC("ar52", 0x34, XT_REG_GENERAL, 0),
	XT_MK_REG_DESC("ar53", 0x35, XT_REG_GENERAL, 0),
	XT_MK_REG_DESC("ar54", 0x36, XT_REG_GENERAL, 0),
	XT_MK_REG_DESC("ar55", 0x37, XT_REG_GENERAL, 0),
	XT_MK_REG_DESC("ar56", 0x38, XT_REG_GENERAL, 0),
	XT_MK_REG_DESC("ar57", 0x39, XT_REG_GENERAL, 0),
	XT_MK_REG_DESC("ar58", 0x3A, XT_REG_GENERAL, 0),
	XT_MK_REG_DESC("ar59", 0x3B, XT_REG_GENERAL, 0),
	XT_MK_REG_DESC("ar60", 0x3C, XT_REG_GENERAL, 0),
	XT_MK_REG_DESC("ar61", 0x3D, XT_REG_GENERAL, 0),
	XT_MK_REG_DESC("ar62", 0x3E, XT_REG_GENERAL, 0),
	XT_MK_REG_DESC("ar63", 0x3F, XT_REG_GENERAL, 0),
	XT_MK_REG_DESC("windowbase", 0x48, XT_REG_SPECIAL, 0),
	XT_MK_REG_DESC("windowstart", 0x49, XT_REG_SPECIAL, 0),
	XT_MK_REG_DESC("ps", XT_PS_REG_NUM, XT_REG_SPECIAL, 0),	/* PS (not mapped through EPS[]) */
	XT_MK_REG_DESC("ibreakenable", 0x60, XT_REG_SPECIAL, 0),
	XT_MK_REG_DESC("ddr", 0x68, XT_REG_DEBUG, XT_REGF_NOREAD),
	XT_MK_REG_DESC("ibreaka0", 0x80, XT_REG_SPECIAL, 0),
	XT_MK_REG_DESC("ibreaka1", 0x81, XT_REG_SPECIAL, 0),
	XT_MK_REG_DESC("dbreaka0", 0x90, XT_REG_SPECIAL, 0),
	XT_MK_REG_DESC("dbreaka1", 0x91, XT_REG_SPECIAL, 0),
	XT_MK_REG_DESC("dbreakc0", 0xA0, XT_REG_SPECIAL, 0),
	XT_MK_REG_DESC("dbreakc1", 0xA1, XT_REG_SPECIAL, 0),
	XT_MK_REG_DESC("cpenable", 0xE0, XT_REG_SPECIAL, 0),
	XT_MK_REG_DESC("exccause", 0xE8, XT_REG_SPECIAL, 0),
	XT_MK_REG_DESC("debugcause", 0xE9, XT_REG_SPECIAL, 0),
	XT_MK_REG_DESC("icount", 0xEC, XT_REG_SPECIAL, 0),
	XT_MK_REG_DESC("icountlevel", 0xED, XT_REG_SPECIAL, 0),

	/* WARNING: For these registers, regnum points to the
	 * index of the corresponding ARx registers, NOT to
	 * the processor register number! */
	XT_MK_REG_DESC("a0", XT_REG_IDX_AR0, XT_REG_RELGEN, 0),
	XT_MK_REG_DESC("a1", XT_REG_IDX_AR1, XT_REG_RELGEN, 0),
	XT_MK_REG_DESC("a2", XT_REG_IDX_AR2, XT_REG_RELGEN, 0),
	XT_MK_REG_DESC("a3", XT_REG_IDX_AR3, XT_REG_RELGEN, 0),
	XT_MK_REG_DESC("a4", XT_REG_IDX_AR4, XT_REG_RELGEN, 0),
	XT_MK_REG_DESC("a5", XT_REG_IDX_AR5, XT_REG_RELGEN, 0),
	XT_MK_REG_DESC("a6", XT_REG_IDX_AR6, XT_REG_RELGEN, 0),
	XT_MK_REG_DESC("a7", XT_REG_IDX_AR7, XT_REG_RELGEN, 0),
	XT_MK_REG_DESC("a8", XT_REG_IDX_AR8, XT_REG_RELGEN, 0),
	XT_MK_REG_DESC("a9", XT_REG_IDX_AR9, XT_REG_RELGEN, 0),
	XT_MK_REG_DESC("a10", XT_REG_IDX_AR10, XT_REG_RELGEN, 0),
	XT_MK_REG_DESC("a11", XT_REG_IDX_AR11, XT_REG_RELGEN, 0),
	XT_MK_REG_DESC("a12", XT_REG_IDX_AR12, XT_REG_RELGEN, 0),
	XT_MK_REG_DESC("a13", XT_REG_IDX_AR13, XT_REG_RELGEN, 0),
	XT_MK_REG_DESC("a14", XT_REG_IDX_AR14, XT_REG_RELGEN, 0),
	XT_MK_REG_DESC("a15", XT_REG_IDX_AR15, XT_REG_RELGEN, 0),
};

/**
 * Types of memory used at xtensa target
 */
enum xtensa_mem_region_type {
	XTENSA_MEM_REG_IROM = 0x0,
	XTENSA_MEM_REG_IRAM,
	XTENSA_MEM_REG_DROM,
	XTENSA_MEM_REG_DRAM,
	XTENSA_MEM_REG_SRAM,
	XTENSA_MEM_REG_SROM,
	XTENSA_MEM_REGS_NUM
};

/* Register definition as union for list allocation */
union xtensa_reg_val_u {
	xtensa_reg_val_t val;
	uint8_t buf[4];
};

static const struct xtensa_keyval_info_s xt_qerr[XT_QERR_NUM] = {
	{ .chrval = "E00", .intval = ERROR_FAIL },
	{ .chrval = "E01", .intval = ERROR_FAIL },
	{ .chrval = "E02", .intval = ERROR_COMMAND_ARGUMENT_INVALID },
	{ .chrval = "E03", .intval = ERROR_FAIL },
};

/* Set to true for extra debug logging */
static const bool xtensa_extra_debug_log;

/**
 * Gets a config for the specific mem type
 */
static inline const struct xtensa_local_mem_config *xtensa_get_mem_config(
	struct xtensa *xtensa,
	enum xtensa_mem_region_type type)
{
	switch (type) {
	case XTENSA_MEM_REG_IROM:
		return &xtensa->core_config->irom;
	case XTENSA_MEM_REG_IRAM:
		return &xtensa->core_config->iram;
	case XTENSA_MEM_REG_DROM:
		return &xtensa->core_config->drom;
	case XTENSA_MEM_REG_DRAM:
		return &xtensa->core_config->dram;
	case XTENSA_MEM_REG_SRAM:
		return &xtensa->core_config->sram;
	case XTENSA_MEM_REG_SROM:
		return &xtensa->core_config->srom;
	default:
		return NULL;
	}
}

/**
 * Extracts an exact xtensa_local_mem_region_config from xtensa_local_mem_config
 * for a given address
 * Returns NULL if nothing found
 */
static inline const struct xtensa_local_mem_region_config *xtensa_memory_region_find(
	const struct xtensa_local_mem_config *mem,
	target_addr_t address)
{
	for (unsigned int i = 0; i < mem->count; i++) {
		const struct xtensa_local_mem_region_config *region = &mem->regions[i];
		if (address >= region->base && address < (region->base + region->size))
			return region;
	}
	return NULL;
}

/**
 * Returns a corresponding xtensa_local_mem_region_config from the xtensa target
 * for a given address
 * Returns NULL if nothing found
 */
static inline const struct xtensa_local_mem_region_config *xtensa_target_memory_region_find(
	struct xtensa *xtensa,
	target_addr_t address)
{
	const struct xtensa_local_mem_region_config *result;
	const struct xtensa_local_mem_config *mcgf;
	for (unsigned int mtype = 0; mtype < XTENSA_MEM_REGS_NUM; mtype++) {
		mcgf = xtensa_get_mem_config(xtensa, mtype);
		result = xtensa_memory_region_find(mcgf, address);
		if (result)
			return result;
	}
	return NULL;
}

static inline bool xtensa_is_cacheable(const struct xtensa_cache_config *cache,
	const struct xtensa_local_mem_config *mem,
	target_addr_t address)
{
	if (!cache->size)
		return false;
	return xtensa_memory_region_find(mem, address);
}

static inline bool xtensa_is_icacheable(struct xtensa *xtensa, target_addr_t address)
{
	return xtensa_is_cacheable(&xtensa->core_config->icache, &xtensa->core_config->iram, address) ||
	       xtensa_is_cacheable(&xtensa->core_config->icache, &xtensa->core_config->irom, address) ||
	       xtensa_is_cacheable(&xtensa->core_config->icache, &xtensa->core_config->sram, address) ||
	       xtensa_is_cacheable(&xtensa->core_config->icache, &xtensa->core_config->srom, address);
}

static inline bool xtensa_is_dcacheable(struct xtensa *xtensa, target_addr_t address)
{
	return xtensa_is_cacheable(&xtensa->core_config->dcache, &xtensa->core_config->dram, address) ||
	       xtensa_is_cacheable(&xtensa->core_config->dcache, &xtensa->core_config->drom, address) ||
	       xtensa_is_cacheable(&xtensa->core_config->dcache, &xtensa->core_config->sram, address) ||
	       xtensa_is_cacheable(&xtensa->core_config->dcache, &xtensa->core_config->srom, address);
}

static int xtensa_core_reg_get(struct reg *reg)
{
	/* We don't need this because we read all registers on halt anyway. */
	struct xtensa *xtensa = (struct xtensa *)reg->arch_info;
	struct target *target = xtensa->target;

	if (target->state != TARGET_HALTED)
		return ERROR_TARGET_NOT_HALTED;
	if (!reg->exist) {
		if (strncmp(reg->name, "?0x", 3) == 0) {
			unsigned int regnum = strtoul(reg->name + 1, NULL, 0);
			LOG_WARNING("Read unknown register 0x%04x ignored", regnum);
			return ERROR_OK;
		}
		return ERROR_COMMAND_ARGUMENT_INVALID;
	}
	return ERROR_OK;
}

static int xtensa_core_reg_set(struct reg *reg, uint8_t *buf)
{
	struct xtensa *xtensa = (struct xtensa *)reg->arch_info;
	struct target *target = xtensa->target;

	assert(reg->size <= 64 && "up to 64-bit regs are supported only!");
	if (target->state != TARGET_HALTED)
		return ERROR_TARGET_NOT_HALTED;

	if (!reg->exist) {
		if (strncmp(reg->name, "?0x", 3) == 0) {
			unsigned int regnum = strtoul(reg->name + 1, NULL, 0);
			LOG_WARNING("Write unknown register 0x%04x ignored", regnum);
			return ERROR_OK;
		}
		return ERROR_COMMAND_ARGUMENT_INVALID;
	}

	buf_cpy(buf, reg->value, reg->size);

	if (xtensa->core_config->windowed) {
		/* If the user updates a potential scratch register, track for conflicts */
		for (enum xtensa_ar_scratch_set_e s = 0; s < XT_AR_SCRATCH_NUM; s++) {
			if (strcmp(reg->name, xtensa->scratch_ars[s].chrval) == 0) {
				LOG_DEBUG("Scratch reg %s [0x%08" PRIx32 "] set from gdb", reg->name,
					buf_get_u32(reg->value, 0, 32));
				LOG_DEBUG("scratch_ars mapping: a3/%s, a4/%s",
					xtensa->scratch_ars[XT_AR_SCRATCH_AR3].chrval,
					xtensa->scratch_ars[XT_AR_SCRATCH_AR4].chrval);
				xtensa->scratch_ars[s].intval = true;
				break;
			}
		}
	}
	reg->dirty = true;
	reg->valid = true;

	return ERROR_OK;
}

static const struct reg_arch_type xtensa_reg_type = {
	.get = xtensa_core_reg_get,
	.set = xtensa_core_reg_set,
};

/* Convert a register index that's indexed relative to windowbase, to the real address. */
static enum xtensa_reg_id xtensa_windowbase_offset_to_canonical(struct xtensa *xtensa,
	enum xtensa_reg_id reg_idx,
	int windowbase)
{
	unsigned int idx;
	if (reg_idx >= XT_REG_IDX_AR0 && reg_idx <= XT_REG_IDX_ARLAST) {
		idx = reg_idx - XT_REG_IDX_AR0;
	} else if (reg_idx >= XT_REG_IDX_A0 && reg_idx <= XT_REG_IDX_A15) {
		idx = reg_idx - XT_REG_IDX_A0;
	} else {
		LOG_ERROR("Error: can't convert register %d to non-windowbased register!", reg_idx);
		return -1;
	}
	/* Each windowbase value represents 4 registers on LX and 8 on NX */
	int base_inc = (xtensa->core_config->core_type == XT_LX) ? 4 : 8;
	return ((idx + windowbase * base_inc) & (xtensa->core_config->aregs_num - 1)) + XT_REG_IDX_AR0;
}

static enum xtensa_reg_id xtensa_canonical_to_windowbase_offset(struct xtensa *xtensa,
	enum xtensa_reg_id reg_idx,
	int windowbase)
{
	return xtensa_windowbase_offset_to_canonical(xtensa, reg_idx, -windowbase);
}

static void xtensa_mark_register_dirty(struct xtensa *xtensa, enum xtensa_reg_id reg_idx)
{
	struct reg *reg_list = xtensa->core_cache->reg_list;
	reg_list[reg_idx].dirty = true;
}

static void xtensa_queue_exec_ins(struct xtensa *xtensa, uint32_t ins)
{
	xtensa_queue_dbg_reg_write(xtensa, XDMREG_DIR0EXEC, ins);
}

static void xtensa_queue_exec_ins_wide(struct xtensa *xtensa, uint8_t *ops, uint8_t oplen)
{
	const int max_oplen = 64;	/* 8 DIRx regs: max width 64B */
	if ((oplen > 0) && (oplen <= max_oplen)) {
		uint8_t ops_padded[max_oplen];
		memcpy(ops_padded, ops, oplen);
		memset(ops_padded + oplen, 0, max_oplen - oplen);
		unsigned int oplenw = DIV_ROUND_UP(oplen, sizeof(uint32_t));
		for (int32_t i = oplenw - 1; i > 0; i--)
			xtensa_queue_dbg_reg_write(xtensa,
				XDMREG_DIR0 + i,
				target_buffer_get_u32(xtensa->target, &ops_padded[sizeof(uint32_t)*i]));
		/* Write DIR0EXEC last */
		xtensa_queue_dbg_reg_write(xtensa,
			XDMREG_DIR0EXEC,
			target_buffer_get_u32(xtensa->target, &ops_padded[0]));
	}
}

static int xtensa_queue_pwr_reg_write(struct xtensa *xtensa, unsigned int reg, uint32_t data)
{
	struct xtensa_debug_module *dm = &xtensa->dbg_mod;
	return dm->pwr_ops->queue_reg_write(dm, reg, data);
}

/* NOTE: Assumes A3 has already been saved */
static int xtensa_window_state_save(struct target *target, uint32_t *woe)
{
	struct xtensa *xtensa = target_to_xtensa(target);
	unsigned int woe_sr = (xtensa->core_config->core_type == XT_LX) ? XT_SR_PS : XT_SR_WB;
	uint32_t woe_dis;
	uint8_t woe_buf[4];

	if (xtensa->core_config->windowed) {
		/* Save PS (LX) or WB (NX) and disable window overflow exceptions prior to AR save */
		xtensa_queue_exec_ins(xtensa, XT_INS_RSR(xtensa, woe_sr, XT_REG_A3));
		xtensa_queue_exec_ins(xtensa, XT_INS_WSR(xtensa, XT_SR_DDR, XT_REG_A3));
		xtensa_queue_dbg_reg_read(xtensa, XDMREG_DDR, woe_buf);
		int res = xtensa_dm_queue_execute(&xtensa->dbg_mod);
		if (res != ERROR_OK) {
			LOG_TARGET_ERROR(target, "Failed to read %s (%d)!",
				(woe_sr == XT_SR_PS) ? "PS" : "WB", res);
			return res;
		}
		xtensa_core_status_check(target);
		*woe = buf_get_u32(woe_buf, 0, 32);
		woe_dis = *woe & ~((woe_sr == XT_SR_PS) ? XT_PS_WOE_MSK : XT_WB_S_MSK);
		LOG_TARGET_DEBUG(target, "Clearing %s (0x%08" PRIx32 " -> 0x%08" PRIx32 ")",
			(woe_sr == XT_SR_PS) ? "PS.WOE" : "WB.S", *woe, woe_dis);
		xtensa_queue_dbg_reg_write(xtensa, XDMREG_DDR, woe_dis);
		xtensa_queue_exec_ins(xtensa, XT_INS_RSR(xtensa, XT_SR_DDR, XT_REG_A3));
		xtensa_queue_exec_ins(xtensa, XT_INS_WSR(xtensa, woe_sr, XT_REG_A3));
	}
	return ERROR_OK;
}

/* NOTE: Assumes A3 has already been saved */
static void xtensa_window_state_restore(struct target *target, uint32_t woe)
{
	struct xtensa *xtensa = target_to_xtensa(target);
	unsigned int woe_sr = (xtensa->core_config->core_type == XT_LX) ? XT_SR_PS : XT_SR_WB;
	if (xtensa->core_config->windowed) {
		/* Restore window overflow exception state */
		xtensa_queue_dbg_reg_write(xtensa, XDMREG_DDR, woe);
		xtensa_queue_exec_ins(xtensa, XT_INS_RSR(xtensa, XT_SR_DDR, XT_REG_A3));
		xtensa_queue_exec_ins(xtensa, XT_INS_WSR(xtensa, woe_sr, XT_REG_A3));
		LOG_TARGET_DEBUG(target, "Restored %s (0x%08" PRIx32 ")",
			(woe_sr == XT_SR_PS) ? "PS.WOE" : "WB", woe);
	}
}

static bool xtensa_reg_is_readable(int flags, int cpenable)
{
	if (flags & XT_REGF_NOREAD)
		return false;
	if ((flags & XT_REGF_COPROC0) && (cpenable & BIT(0)) == 0)
		return false;
	return true;
}

static bool xtensa_scratch_regs_fixup(struct xtensa *xtensa, struct reg *reg_list, int i, int j, int a_idx, int ar_idx)
{
	int a_name = (a_idx == XT_AR_SCRATCH_A3) ? 3 : 4;
	if (xtensa->scratch_ars[a_idx].intval && !xtensa->scratch_ars[ar_idx].intval) {
		LOG_DEBUG("AR conflict: a%d -> ar%d", a_name, j - XT_REG_IDX_AR0);
		memcpy(reg_list[j].value, reg_list[i].value, sizeof(xtensa_reg_val_t));
	} else {
		LOG_DEBUG("AR conflict: ar%d -> a%d", j - XT_REG_IDX_AR0, a_name);
		memcpy(reg_list[i].value, reg_list[j].value, sizeof(xtensa_reg_val_t));
	}
	return xtensa->scratch_ars[a_idx].intval && xtensa->scratch_ars[ar_idx].intval;
}

static int xtensa_write_dirty_registers(struct target *target)
{
	struct xtensa *xtensa = target_to_xtensa(target);
	int res;
	xtensa_reg_val_t regval, windowbase = 0;
	bool scratch_reg_dirty = false, delay_cpenable = false;
	struct reg *reg_list = xtensa->core_cache->reg_list;
	unsigned int reg_list_size = xtensa->core_cache->num_regs;
	bool preserve_a3 = false;
	uint8_t a3_buf[4];
	xtensa_reg_val_t a3 = 0, woe;
	unsigned int ms_idx = (xtensa->core_config->core_type == XT_NX) ?
		xtensa->nx_reg_idx[XT_NX_REG_IDX_MS] : reg_list_size;
	xtensa_reg_val_t ms = 0;
	bool restore_ms = false;

	LOG_TARGET_DEBUG(target, "start");

	/* We need to write the dirty registers in the cache list back to the processor.
	 * Start by writing the SFR/user registers. */
	for (unsigned int i = 0; i < reg_list_size; i++) {
		struct xtensa_reg_desc *rlist = (i < XT_NUM_REGS) ? xtensa_regs : xtensa->optregs;
		unsigned int ridx = (i < XT_NUM_REGS) ? i : i - XT_NUM_REGS;
		if (reg_list[i].dirty) {
			if (rlist[ridx].type == XT_REG_SPECIAL ||
				rlist[ridx].type == XT_REG_USER ||
				rlist[ridx].type == XT_REG_FR) {
				scratch_reg_dirty = true;
				if (i == XT_REG_IDX_CPENABLE) {
					delay_cpenable = true;
					continue;
				}
				regval = xtensa_reg_get(target, i);
				LOG_TARGET_DEBUG(target, "Writing back reg %s (%d) val %08" PRIX32,
					reg_list[i].name,
					rlist[ridx].reg_num,
					regval);
				xtensa_queue_dbg_reg_write(xtensa, XDMREG_DDR, regval);
				xtensa_queue_exec_ins(xtensa, XT_INS_RSR(xtensa, XT_SR_DDR, XT_REG_A3));
				if (reg_list[i].exist) {
					unsigned int reg_num = rlist[ridx].reg_num;
					if (rlist[ridx].type == XT_REG_USER) {
						xtensa_queue_exec_ins(xtensa, XT_INS_WUR(xtensa, reg_num, XT_REG_A3));
					} else if (rlist[ridx].type == XT_REG_FR) {
						xtensa_queue_exec_ins(xtensa, XT_INS_WFR(xtensa, reg_num, XT_REG_A3));
					} else {/*SFR */
						if (reg_num == XT_PC_REG_NUM_VIRTUAL) {
							if (xtensa->core_config->core_type == XT_LX) {
								/* reg number of PC for debug interrupt depends on NDEBUGLEVEL */
								reg_num = (XT_EPC_REG_NUM_BASE + xtensa->core_config->debug.irq_level);
								xtensa_queue_exec_ins(xtensa, XT_INS_WSR(xtensa, reg_num, XT_REG_A3));
							} else {
								/* NX PC set through issuing a jump instruction */
								xtensa_queue_exec_ins(xtensa, XT_INS_JX(xtensa, XT_REG_A3));
							}
						} else if (i == ms_idx) {
							/* MS must be restored after ARs.  This ensures ARs remain in correct
							 * order even for reversed register groups (overflow/underflow).
							 */
							ms = regval;
							restore_ms = true;
							LOG_TARGET_DEBUG(target, "Delaying MS write: 0x%x", ms);
						} else {
							xtensa_queue_exec_ins(xtensa, XT_INS_WSR(xtensa, reg_num, XT_REG_A3));
						}
					}
				}
				reg_list[i].dirty = false;
			}
		}
	}
	if (scratch_reg_dirty)
		xtensa_mark_register_dirty(xtensa, XT_REG_IDX_A3);
	if (delay_cpenable) {
		regval = xtensa_reg_get(target, XT_REG_IDX_CPENABLE);
		LOG_TARGET_DEBUG(target, "Writing back reg cpenable (224) val %08" PRIX32, regval);
		xtensa_queue_dbg_reg_write(xtensa, XDMREG_DDR, regval);
		xtensa_queue_exec_ins(xtensa, XT_INS_RSR(xtensa, XT_SR_DDR, XT_REG_A3));
		xtensa_queue_exec_ins(xtensa, XT_INS_WSR(xtensa,
			xtensa_regs[XT_REG_IDX_CPENABLE].reg_num,
			XT_REG_A3));
		reg_list[XT_REG_IDX_CPENABLE].dirty = false;
	}

	preserve_a3 = (xtensa->core_config->windowed) || (xtensa->core_config->core_type == XT_NX);
	if (preserve_a3) {
		/* Save (windowed) A3 for scratch use */
		xtensa_queue_exec_ins(xtensa, XT_INS_WSR(xtensa, XT_SR_DDR, XT_REG_A3));
		xtensa_queue_dbg_reg_read(xtensa, XDMREG_DDR, a3_buf);
		res = xtensa_dm_queue_execute(&xtensa->dbg_mod);
		if (res != ERROR_OK)
			return res;
		xtensa_core_status_check(target);
		a3 = buf_get_u32(a3_buf, 0, 32);
	}

	if (xtensa->core_config->windowed) {
		res = xtensa_window_state_save(target, &woe);
		if (res != ERROR_OK)
			return res;
		/* Grab the windowbase, we need it. */
		uint32_t wb_idx = (xtensa->core_config->core_type == XT_LX) ?
			XT_REG_IDX_WINDOWBASE : xtensa->nx_reg_idx[XT_NX_REG_IDX_WB];
		windowbase = xtensa_reg_get(target, wb_idx);
		if (xtensa->core_config->core_type == XT_NX)
			windowbase = (windowbase & XT_WB_P_MSK) >> XT_WB_P_SHIFT;

		/* Check if there are mismatches between the ARx and corresponding Ax registers.
		 * When the user sets a register on a windowed config, xt-gdb may set the ARx
		 * register directly.  Thus we take ARx as priority over Ax if both are dirty
		 * and it's unclear if the user set one over the other explicitly.
		 */
		for (unsigned int i = XT_REG_IDX_A0; i <= XT_REG_IDX_A15; i++) {
			unsigned int j = xtensa_windowbase_offset_to_canonical(xtensa, i, windowbase);
			if (reg_list[i].dirty && reg_list[j].dirty) {
				if (memcmp(reg_list[i].value, reg_list[j].value, sizeof(xtensa_reg_val_t)) != 0) {
					bool show_warning = true;
					if (i == XT_REG_IDX_A3)
						show_warning = xtensa_scratch_regs_fixup(xtensa,
							reg_list, i, j, XT_AR_SCRATCH_A3, XT_AR_SCRATCH_AR3);
					else if (i == XT_REG_IDX_A4)
						show_warning = xtensa_scratch_regs_fixup(xtensa,
							reg_list, i, j, XT_AR_SCRATCH_A4, XT_AR_SCRATCH_AR4);
					if (show_warning)
						LOG_WARNING(
							"Warning: Both A%d [0x%08" PRIx32
							"] as well as its underlying physical register "
							"(AR%d) [0x%08" PRIx32 "] are dirty and differ in value",
							i - XT_REG_IDX_A0,
							buf_get_u32(reg_list[i].value, 0, 32),
							j - XT_REG_IDX_AR0,
							buf_get_u32(reg_list[j].value, 0, 32));
				}
			}
		}
	}

	/* Write A0-A16. */
	for (unsigned int i = 0; i < 16; i++) {
		if (reg_list[XT_REG_IDX_A0 + i].dirty) {
			regval = xtensa_reg_get(target, XT_REG_IDX_A0 + i);
			LOG_TARGET_DEBUG(target, "Writing back reg %s value %08" PRIX32 ", num =%i",
				xtensa_regs[XT_REG_IDX_A0 + i].name,
				regval,
				xtensa_regs[XT_REG_IDX_A0 + i].reg_num);
			xtensa_queue_dbg_reg_write(xtensa, XDMREG_DDR, regval);
			xtensa_queue_exec_ins(xtensa, XT_INS_RSR(xtensa, XT_SR_DDR, i));
			reg_list[XT_REG_IDX_A0 + i].dirty = false;
			if (i == 3) {
				/* Avoid stomping A3 during restore at end of function */
				a3 = regval;
			}
		}
	}

	if (xtensa->core_config->windowed) {
		/* Now write AR registers */
		for (unsigned int j = 0; j < XT_REG_IDX_ARLAST; j += 16) {
			/* Write the 16 registers we can see */
			for (unsigned int i = 0; i < 16; i++) {
				if (i + j < xtensa->core_config->aregs_num) {
					enum xtensa_reg_id realadr =
						xtensa_windowbase_offset_to_canonical(xtensa, XT_REG_IDX_AR0 + i + j,
						windowbase);
					/* Write back any dirty un-windowed registers */
					if (reg_list[realadr].dirty) {
						regval = xtensa_reg_get(target, realadr);
						LOG_TARGET_DEBUG(
							target,
							"Writing back reg %s value %08" PRIX32 ", num =%i",
							xtensa_regs[realadr].name,
							regval,
							xtensa_regs[realadr].reg_num);
						xtensa_queue_dbg_reg_write(xtensa, XDMREG_DDR, regval);
						xtensa_queue_exec_ins(xtensa,
							XT_INS_RSR(xtensa, XT_SR_DDR,
								xtensa_regs[XT_REG_IDX_AR0 + i].reg_num));
						reg_list[realadr].dirty = false;
						if ((i + j) == 3)
							/* Avoid stomping AR during A3 restore at end of function */
							a3 = regval;
					}
				}
			}

			/* Now rotate the window so we'll see the next 16 registers. The final rotate
			 * will wraparound, leaving us in the state we were.
			 * Each ROTW rotates 4 registers on LX and 8 on NX */
			int rotw_arg = (xtensa->core_config->core_type == XT_LX) ? 4 : 2;
			xtensa_queue_exec_ins(xtensa, XT_INS_ROTW(xtensa, rotw_arg));
		}

		xtensa_window_state_restore(target, woe);

		for (enum xtensa_ar_scratch_set_e s = 0; s < XT_AR_SCRATCH_NUM; s++)
			xtensa->scratch_ars[s].intval = false;
	}

	if (restore_ms) {
		uint32_t ms_regno = xtensa->optregs[ms_idx - XT_NUM_REGS].reg_num;
		xtensa_queue_dbg_reg_write(xtensa, XDMREG_DDR, ms);
		xtensa_queue_exec_ins(xtensa, XT_INS_RSR(xtensa, XT_SR_DDR, XT_REG_A3));
		xtensa_queue_exec_ins(xtensa, XT_INS_WSR(xtensa, ms_regno, XT_REG_A3));
		LOG_TARGET_DEBUG(target, "Delayed MS (0x%x) write complete: 0x%x", ms_regno, ms);
	}

	if (preserve_a3) {
		xtensa_queue_dbg_reg_write(xtensa, XDMREG_DDR, a3);
		xtensa_queue_exec_ins(xtensa, XT_INS_RSR(xtensa, XT_SR_DDR, XT_REG_A3));
	}

	res = xtensa_dm_queue_execute(&xtensa->dbg_mod);
	xtensa_core_status_check(target);

	return res;
}

static inline bool xtensa_is_stopped(struct target *target)
{
	struct xtensa *xtensa = target_to_xtensa(target);
	return xtensa->dbg_mod.core_status.dsr & OCDDSR_STOPPED;
}

int xtensa_examine(struct target *target)
{
	struct xtensa *xtensa = target_to_xtensa(target);
	unsigned int cmd = PWRCTL_DEBUGWAKEUP(xtensa) | PWRCTL_MEMWAKEUP(xtensa) | PWRCTL_COREWAKEUP(xtensa);

	LOG_TARGET_DEBUG(target, "");

	if (xtensa->core_config->core_type == XT_UNDEF) {
		LOG_ERROR("XTensa core not configured; is xtensa-core-openocd.cfg missing?");
		return ERROR_FAIL;
	}

	xtensa_queue_pwr_reg_write(xtensa, XDMREG_PWRCTL, cmd);
	xtensa_queue_pwr_reg_write(xtensa, XDMREG_PWRCTL, cmd | PWRCTL_JTAGDEBUGUSE(xtensa));
	xtensa_dm_queue_enable(&xtensa->dbg_mod);
	xtensa_dm_queue_tdi_idle(&xtensa->dbg_mod);
	int res = xtensa_dm_queue_execute(&xtensa->dbg_mod);
	if (res != ERROR_OK)
		return res;
	if (!xtensa_dm_is_online(&xtensa->dbg_mod)) {
		LOG_ERROR("Unexpected OCD_ID = %08" PRIx32, xtensa->dbg_mod.device_id);
		return ERROR_TARGET_FAILURE;
	}
	LOG_DEBUG("OCD_ID = %08" PRIx32, xtensa->dbg_mod.device_id);
	target_set_examined(target);
	xtensa_smpbreak_write(xtensa, xtensa->smp_break);
	return ERROR_OK;
}

int xtensa_wakeup(struct target *target)
{
	struct xtensa *xtensa = target_to_xtensa(target);
	unsigned int cmd = PWRCTL_DEBUGWAKEUP(xtensa) | PWRCTL_MEMWAKEUP(xtensa) | PWRCTL_COREWAKEUP(xtensa);

	if (xtensa->reset_asserted)
		cmd |= PWRCTL_CORERESET(xtensa);
	xtensa_queue_pwr_reg_write(xtensa, XDMREG_PWRCTL, cmd);
	/* TODO: can we join this with the write above? */
	xtensa_queue_pwr_reg_write(xtensa, XDMREG_PWRCTL, cmd | PWRCTL_JTAGDEBUGUSE(xtensa));
	xtensa_dm_queue_tdi_idle(&xtensa->dbg_mod);
	return xtensa_dm_queue_execute(&xtensa->dbg_mod);
}

int xtensa_smpbreak_write(struct xtensa *xtensa, uint32_t set)
{
	uint32_t dsr_data = 0x00110000;
	uint32_t clear = (set | OCDDCR_ENABLEOCD) ^
		(OCDDCR_BREAKINEN | OCDDCR_BREAKOUTEN | OCDDCR_RUNSTALLINEN |
		OCDDCR_DEBUGMODEOUTEN | OCDDCR_ENABLEOCD);

	LOG_TARGET_DEBUG(xtensa->target, "write smpbreak set=0x%" PRIx32 " clear=0x%" PRIx32, set, clear);
	xtensa_queue_dbg_reg_write(xtensa, XDMREG_DCRSET, set | OCDDCR_ENABLEOCD);
	xtensa_queue_dbg_reg_write(xtensa, XDMREG_DCRCLR, clear);
	xtensa_queue_dbg_reg_write(xtensa, XDMREG_DSR, dsr_data);
	xtensa_dm_queue_tdi_idle(&xtensa->dbg_mod);
	return xtensa_dm_queue_execute(&xtensa->dbg_mod);
}

int xtensa_smpbreak_set(struct target *target, uint32_t set)
{
	struct xtensa *xtensa = target_to_xtensa(target);
	int res = ERROR_OK;

	xtensa->smp_break = set;
	if (target_was_examined(target))
		res = xtensa_smpbreak_write(xtensa, xtensa->smp_break);
	LOG_TARGET_DEBUG(target, "set smpbreak=%" PRIx32 ", state=%i", set, target->state);
	return res;
}

int xtensa_smpbreak_read(struct xtensa *xtensa, uint32_t *val)
{
	uint8_t dcr_buf[sizeof(uint32_t)];

	xtensa_queue_dbg_reg_read(xtensa, XDMREG_DCRSET, dcr_buf);
	xtensa_dm_queue_tdi_idle(&xtensa->dbg_mod);
	int res = xtensa_dm_queue_execute(&xtensa->dbg_mod);
	*val = buf_get_u32(dcr_buf, 0, 32);

	return res;
}

int xtensa_smpbreak_get(struct target *target, uint32_t *val)
{
	struct xtensa *xtensa = target_to_xtensa(target);
	*val = xtensa->smp_break;
	return ERROR_OK;
}

static inline xtensa_reg_val_t xtensa_reg_get_value(struct reg *reg)
{
	return buf_get_u32(reg->value, 0, 32);
}

static inline void xtensa_reg_set_value(struct reg *reg, xtensa_reg_val_t value)
{
	buf_set_u32(reg->value, 0, 32, value);
	reg->dirty = true;
}

static int xtensa_imprecise_exception_occurred(struct target *target)
{
	struct xtensa *xtensa = target_to_xtensa(target);
	for (enum xtensa_nx_reg_idx idx = XT_NX_REG_IDX_IEVEC; idx <= XT_NX_REG_IDX_MESR; idx++) {
		enum xtensa_reg_id ridx = xtensa->nx_reg_idx[idx];
		if (xtensa->nx_reg_idx[idx]) {
			xtensa_reg_val_t reg = xtensa_reg_get(target, xtensa->nx_reg_idx[idx]);
			if (reg & XT_IMPR_EXC_MSK) {
				LOG_TARGET_DEBUG(target, "Imprecise exception: %s: 0x%x",
					xtensa->core_cache->reg_list[ridx].name, reg);
				return true;
			}
		}
	}
	return false;
}

static void xtensa_imprecise_exception_clear(struct target *target)
{
	struct xtensa *xtensa = target_to_xtensa(target);
	for (enum xtensa_nx_reg_idx idx = XT_NX_REG_IDX_IEVEC; idx <= XT_NX_REG_IDX_MESRCLR; idx++) {
		enum xtensa_reg_id ridx = xtensa->nx_reg_idx[idx];
		if (ridx && idx != XT_NX_REG_IDX_MESR) {
			xtensa_reg_val_t value = (idx == XT_NX_REG_IDX_MESRCLR) ? XT_MESRCLR_IMPR_EXC_MSK : 0;
			xtensa_reg_set(target, ridx, value);
			LOG_TARGET_DEBUG(target, "Imprecise exception: clearing %s (0x%x)",
				xtensa->core_cache->reg_list[ridx].name, value);
		}
	}
}

int xtensa_core_status_check(struct target *target)
{
	struct xtensa *xtensa = target_to_xtensa(target);
	int res, needclear = 0, needimprclear = 0;

	xtensa_dm_core_status_read(&xtensa->dbg_mod);
	xtensa_dsr_t dsr = xtensa_dm_core_status_get(&xtensa->dbg_mod);
	LOG_TARGET_DEBUG(target, "DSR (%08" PRIX32 ")", dsr);
	if (dsr & OCDDSR_EXECBUSY) {
		if (!xtensa->suppress_dsr_errors)
			LOG_TARGET_ERROR(target, "DSR (%08" PRIX32 ") indicates target still busy!", dsr);
		needclear = 1;
	}
	if (dsr & OCDDSR_EXECEXCEPTION) {
		if (!xtensa->suppress_dsr_errors)
			LOG_TARGET_ERROR(target,
				"DSR (%08" PRIX32 ") indicates DIR instruction generated an exception!",
				dsr);
		needclear = 1;
	}
	if (dsr & OCDDSR_EXECOVERRUN) {
		if (!xtensa->suppress_dsr_errors)
			LOG_TARGET_ERROR(target,
				"DSR (%08" PRIX32 ") indicates DIR instruction generated an overrun!",
				dsr);
		needclear = 1;
	}
	if (xtensa->core_config->core_type == XT_NX && (xtensa_imprecise_exception_occurred(target))) {
		if (!xtensa->suppress_dsr_errors)
			LOG_TARGET_ERROR(target,
				"%s: Imprecise exception occurred!", target_name(target));
		needclear = 1;
		needimprclear = 1;
	}
	if (needclear) {
		res = xtensa_dm_core_status_clear(&xtensa->dbg_mod,
			OCDDSR_EXECEXCEPTION | OCDDSR_EXECOVERRUN);
		if (res != ERROR_OK && !xtensa->suppress_dsr_errors)
			LOG_TARGET_ERROR(target, "clearing DSR failed!");
		if (xtensa->core_config->core_type == XT_NX && needimprclear)
			xtensa_imprecise_exception_clear(target);
		return ERROR_FAIL;
	}
	return ERROR_OK;
}

xtensa_reg_val_t xtensa_reg_get(struct target *target, enum xtensa_reg_id reg_id)
{
	struct xtensa *xtensa = target_to_xtensa(target);
	struct reg *reg = &xtensa->core_cache->reg_list[reg_id];
	return xtensa_reg_get_value(reg);
}

void xtensa_reg_set(struct target *target, enum xtensa_reg_id reg_id, xtensa_reg_val_t value)
{
	struct xtensa *xtensa = target_to_xtensa(target);
	struct reg *reg = &xtensa->core_cache->reg_list[reg_id];
	if (xtensa_reg_get_value(reg) == value)
		return;
	xtensa_reg_set_value(reg, value);
}

/* Set Ax (XT_REG_RELGEN) register along with its underlying ARx (XT_REG_GENERAL) */
void xtensa_reg_set_deep_relgen(struct target *target, enum xtensa_reg_id a_idx, xtensa_reg_val_t value)
{
	struct xtensa *xtensa = target_to_xtensa(target);
	uint32_t wb_idx = (xtensa->core_config->core_type == XT_LX) ?
		XT_REG_IDX_WINDOWBASE : xtensa->nx_reg_idx[XT_NX_REG_IDX_WB];
	uint32_t windowbase = (xtensa->core_config->windowed ?
		xtensa_reg_get(target, wb_idx) : 0);
	if (xtensa->core_config->core_type == XT_NX)
		windowbase = (windowbase & XT_WB_P_MSK) >> XT_WB_P_SHIFT;
	int ar_idx = xtensa_windowbase_offset_to_canonical(xtensa, a_idx, windowbase);
	xtensa_reg_set(target, a_idx, value);
	xtensa_reg_set(target, ar_idx, value);
}

/* Read cause for entering halted state; return bitmask in DEBUGCAUSE_* format */
uint32_t xtensa_cause_get(struct target *target)
{
	struct xtensa *xtensa = target_to_xtensa(target);
	if (xtensa->core_config->core_type == XT_LX) {
		/* LX cause in DEBUGCAUSE */
		return xtensa_reg_get(target, XT_REG_IDX_DEBUGCAUSE);
	}
	if (xtensa->nx_stop_cause & DEBUGCAUSE_VALID)
		return xtensa->nx_stop_cause;

	/* NX cause determined from DSR.StopCause */
	if (xtensa_dm_core_status_read(&xtensa->dbg_mod) != ERROR_OK) {
		LOG_TARGET_ERROR(target, "Read DSR error");
	} else {
		uint32_t dsr = xtensa_dm_core_status_get(&xtensa->dbg_mod);
		/* NX causes are prioritized; only 1 bit can be set */
		switch ((dsr & OCDDSR_STOPCAUSE) >> OCDDSR_STOPCAUSE_SHIFT) {
		case OCDDSR_STOPCAUSE_DI:
			xtensa->nx_stop_cause = DEBUGCAUSE_DI;
			break;
		case OCDDSR_STOPCAUSE_SS:
			xtensa->nx_stop_cause = DEBUGCAUSE_IC;
			break;
		case OCDDSR_STOPCAUSE_IB:
			xtensa->nx_stop_cause = DEBUGCAUSE_IB;
			break;
		case OCDDSR_STOPCAUSE_B:
		case OCDDSR_STOPCAUSE_B1:
			xtensa->nx_stop_cause = DEBUGCAUSE_BI;
			break;
		case OCDDSR_STOPCAUSE_BN:
			xtensa->nx_stop_cause = DEBUGCAUSE_BN;
			break;
		case OCDDSR_STOPCAUSE_DB0:
		case OCDDSR_STOPCAUSE_DB1:
			xtensa->nx_stop_cause = DEBUGCAUSE_DB;
			break;
		default:
			LOG_TARGET_ERROR(target, "Unknown stop cause (DSR: 0x%08x)", dsr);
			break;
		}
		if (xtensa->nx_stop_cause)
			xtensa->nx_stop_cause |= DEBUGCAUSE_VALID;
	}
	return xtensa->nx_stop_cause;
}

void xtensa_cause_clear(struct target *target)
{
	struct xtensa *xtensa = target_to_xtensa(target);
	if (xtensa->core_config->core_type == XT_LX) {
		xtensa_reg_set(target, XT_REG_IDX_DEBUGCAUSE, 0);
		xtensa->core_cache->reg_list[XT_REG_IDX_DEBUGCAUSE].dirty = false;
	} else {
		/* NX DSR.STOPCAUSE is not writeable; clear cached copy but leave it valid */
		xtensa->nx_stop_cause = DEBUGCAUSE_VALID;
	}
}

void xtensa_cause_reset(struct target *target)
{
	/* Clear DEBUGCAUSE_VALID to trigger re-read (on NX) */
	struct xtensa *xtensa = target_to_xtensa(target);
	xtensa->nx_stop_cause = 0;
}

int xtensa_assert_reset(struct target *target)
{
	struct xtensa *xtensa = target_to_xtensa(target);

	LOG_TARGET_DEBUG(target, " begin");
	xtensa_queue_pwr_reg_write(xtensa,
		XDMREG_PWRCTL,
		PWRCTL_JTAGDEBUGUSE(xtensa) | PWRCTL_DEBUGWAKEUP(xtensa) | PWRCTL_MEMWAKEUP(xtensa) |
		PWRCTL_COREWAKEUP(xtensa) | PWRCTL_CORERESET(xtensa));
	xtensa_dm_queue_tdi_idle(&xtensa->dbg_mod);
	int res = xtensa_dm_queue_execute(&xtensa->dbg_mod);
	if (res != ERROR_OK)
		return res;

	/* registers are now invalid */
	xtensa->reset_asserted = true;
	register_cache_invalidate(xtensa->core_cache);
	target->state = TARGET_RESET;
	return ERROR_OK;
}

int xtensa_deassert_reset(struct target *target)
{
	struct xtensa *xtensa = target_to_xtensa(target);

	LOG_TARGET_DEBUG(target, "halt=%d", target->reset_halt);
	if (target->reset_halt)
		xtensa_queue_dbg_reg_write(xtensa,
			XDMREG_DCRSET,
			OCDDCR_ENABLEOCD | OCDDCR_DEBUGINTERRUPT);
	xtensa_queue_pwr_reg_write(xtensa,
		XDMREG_PWRCTL,
		PWRCTL_JTAGDEBUGUSE(xtensa) | PWRCTL_DEBUGWAKEUP(xtensa) | PWRCTL_MEMWAKEUP(xtensa) |
		PWRCTL_COREWAKEUP(xtensa));
	xtensa_dm_queue_tdi_idle(&xtensa->dbg_mod);
	int res = xtensa_dm_queue_execute(&xtensa->dbg_mod);
	if (res != ERROR_OK)
		return res;
	target->state = TARGET_RUNNING;
	xtensa->reset_asserted = false;
	return res;
}

int xtensa_soft_reset_halt(struct target *target)
{
	LOG_TARGET_DEBUG(target, "begin");
	return xtensa_assert_reset(target);
}

int xtensa_fetch_all_regs(struct target *target)
{
	struct xtensa *xtensa = target_to_xtensa(target);
	struct reg *reg_list = xtensa->core_cache->reg_list;
	unsigned int reg_list_size = xtensa->core_cache->num_regs;
	xtensa_reg_val_t cpenable = 0, windowbase = 0, a0 = 0, a3;
	unsigned int ms_idx = reg_list_size;
	uint32_t ms = 0;
	uint32_t woe;
	uint8_t a0_buf[4], a3_buf[4], ms_buf[4];
	bool debug_dsrs = !xtensa->regs_fetched || LOG_LEVEL_IS(LOG_LVL_DEBUG);

	union xtensa_reg_val_u *regvals = calloc(reg_list_size, sizeof(*regvals));
	if (!regvals) {
		LOG_TARGET_ERROR(target, "unable to allocate memory for regvals!");
		return ERROR_FAIL;
	}
	union xtensa_reg_val_u *dsrs = calloc(reg_list_size, sizeof(*dsrs));
	if (!dsrs) {
		LOG_TARGET_ERROR(target, "unable to allocate memory for dsrs!");
		free(regvals);
		return ERROR_FAIL;
	}

	LOG_TARGET_DEBUG(target, "start");

	/* Save (windowed) A3 so cache matches physical AR3; A3 usable as scratch */
	xtensa_queue_exec_ins(xtensa, XT_INS_WSR(xtensa, XT_SR_DDR, XT_REG_A3));
	xtensa_queue_dbg_reg_read(xtensa, XDMREG_DDR, a3_buf);
	if (xtensa->core_config->core_type == XT_NX) {
		/* Save (windowed) A0 as well--it will be required for reading PC */
		xtensa_queue_exec_ins(xtensa, XT_INS_WSR(xtensa, XT_SR_DDR, XT_REG_A0));
		xtensa_queue_dbg_reg_read(xtensa, XDMREG_DDR, a0_buf);

		/* Set MS.DispSt, clear MS.DE prior to accessing ARs.  This ensures ARs remain
		 * in correct order even for reversed register groups (overflow/underflow).
		 */
		ms_idx = xtensa->nx_reg_idx[XT_NX_REG_IDX_MS];
		uint32_t ms_regno = xtensa->optregs[ms_idx - XT_NUM_REGS].reg_num;
		xtensa_queue_exec_ins(xtensa, XT_INS_RSR(xtensa, ms_regno, XT_REG_A3));
		xtensa_queue_exec_ins(xtensa, XT_INS_WSR(xtensa, XT_SR_DDR, XT_REG_A3));
		xtensa_queue_dbg_reg_read(xtensa, XDMREG_DDR, ms_buf);
		LOG_TARGET_DEBUG(target, "Overriding MS (0x%x): 0x%x", ms_regno, XT_MS_DISPST_DBG);
		xtensa_queue_dbg_reg_write(xtensa, XDMREG_DDR, XT_MS_DISPST_DBG);
		xtensa_queue_exec_ins(xtensa, XT_INS_RSR(xtensa, XT_SR_DDR, XT_REG_A3));
		xtensa_queue_exec_ins(xtensa, XT_INS_WSR(xtensa, ms_regno, XT_REG_A3));
	}

	int res = xtensa_window_state_save(target, &woe);
	if (res != ERROR_OK)
		goto xtensa_fetch_all_regs_done;

	/* Assume the CPU has just halted. We now want to fill the register cache with all the
	 * register contents GDB needs. For speed, we pipeline all the read operations, execute them
	 * in one go, then sort everything out from the regvals variable. */

	/* Start out with AREGS; we can reach those immediately. Grab them per 16 registers. */
	for (unsigned int j = 0; j < XT_AREGS_NUM_MAX; j += 16) {
		/*Grab the 16 registers we can see */
		for (unsigned int i = 0; i < 16; i++) {
			if (i + j < xtensa->core_config->aregs_num) {
				xtensa_queue_exec_ins(xtensa,
					XT_INS_WSR(xtensa, XT_SR_DDR, xtensa_regs[XT_REG_IDX_AR0 + i].reg_num));
				xtensa_queue_dbg_reg_read(xtensa, XDMREG_DDR,
					regvals[XT_REG_IDX_AR0 + i + j].buf);
				if (debug_dsrs)
					xtensa_queue_dbg_reg_read(xtensa, XDMREG_DSR,
						dsrs[XT_REG_IDX_AR0 + i + j].buf);
			}
		}
		if (xtensa->core_config->windowed) {
			/* Now rotate the window so we'll see the next 16 registers. The final rotate
			 * will wraparound, leaving us in the state we were.
			 * Each ROTW rotates 4 registers on LX and 8 on NX */
			int rotw_arg = (xtensa->core_config->core_type == XT_LX) ? 4 : 2;
			xtensa_queue_exec_ins(xtensa, XT_INS_ROTW(xtensa, rotw_arg));
		}
	}
	xtensa_window_state_restore(target, woe);

	if (xtensa->core_config->coproc) {
		/* As the very first thing after AREGS, go grab CPENABLE */
		xtensa_queue_exec_ins(xtensa, XT_INS_RSR(xtensa, xtensa_regs[XT_REG_IDX_CPENABLE].reg_num, XT_REG_A3));
		xtensa_queue_exec_ins(xtensa, XT_INS_WSR(xtensa, XT_SR_DDR, XT_REG_A3));
		xtensa_queue_dbg_reg_read(xtensa, XDMREG_DDR, regvals[XT_REG_IDX_CPENABLE].buf);
	}
	res = xtensa_dm_queue_execute(&xtensa->dbg_mod);
	if (res != ERROR_OK) {
		LOG_ERROR("Failed to read ARs (%d)!", res);
		goto xtensa_fetch_all_regs_done;
	}
	xtensa_core_status_check(target);

	a3 = buf_get_u32(a3_buf, 0, 32);
	if (xtensa->core_config->core_type == XT_NX) {
		a0 = buf_get_u32(a0_buf, 0, 32);
		ms = buf_get_u32(ms_buf, 0, 32);
	}

	if (xtensa->core_config->coproc) {
		cpenable = buf_get_u32(regvals[XT_REG_IDX_CPENABLE].buf, 0, 32);

		/* Enable all coprocessors (by setting all bits in CPENABLE) so we can read FP and user registers. */
		xtensa_queue_dbg_reg_write(xtensa, XDMREG_DDR, 0xffffffff);
		xtensa_queue_exec_ins(xtensa, XT_INS_RSR(xtensa, XT_SR_DDR, XT_REG_A3));
		xtensa_queue_exec_ins(xtensa, XT_INS_WSR(xtensa, xtensa_regs[XT_REG_IDX_CPENABLE].reg_num, XT_REG_A3));

		/* Save CPENABLE; flag dirty later (when regcache updated) so original value is always restored */
		LOG_TARGET_DEBUG(target, "CPENABLE: was 0x%" PRIx32 ", all enabled", cpenable);
		xtensa_reg_set(target, XT_REG_IDX_CPENABLE, cpenable);
	}
	/* We're now free to use any of A0-A15 as scratch registers
	 * Grab the SFRs and user registers first. We use A3 as a scratch register. */
	for (unsigned int i = 0; i < reg_list_size; i++) {
		struct xtensa_reg_desc *rlist = (i < XT_NUM_REGS) ? xtensa_regs : xtensa->optregs;
		unsigned int ridx = (i < XT_NUM_REGS) ? i : i - XT_NUM_REGS;
		if (xtensa_reg_is_readable(rlist[ridx].flags, cpenable) && rlist[ridx].exist) {
			bool reg_fetched = true;
			unsigned int reg_num = rlist[ridx].reg_num;
			switch (rlist[ridx].type) {
			case XT_REG_USER:
				xtensa_queue_exec_ins(xtensa, XT_INS_RUR(xtensa, reg_num, XT_REG_A3));
				break;
			case XT_REG_FR:
				xtensa_queue_exec_ins(xtensa, XT_INS_RFR(xtensa, reg_num, XT_REG_A3));
				break;
			case XT_REG_SPECIAL:
				if (reg_num == XT_PC_REG_NUM_VIRTUAL) {
					if (xtensa->core_config->core_type == XT_LX) {
						/* reg number of PC for debug interrupt depends on NDEBUGLEVEL */
						reg_num = XT_EPC_REG_NUM_BASE + xtensa->core_config->debug.irq_level;
						xtensa_queue_exec_ins(xtensa, XT_INS_RSR(xtensa, reg_num, XT_REG_A3));
					} else {
						/* NX PC read through CALL0(0) and reading A0 */
						xtensa_queue_exec_ins(xtensa, XT_INS_CALL0(xtensa, 0));
						xtensa_queue_exec_ins(xtensa, XT_INS_WSR(xtensa, XT_SR_DDR, XT_REG_A0));
						xtensa_queue_dbg_reg_read(xtensa, XDMREG_DDR, regvals[i].buf);
						xtensa_queue_dbg_reg_read(xtensa, XDMREG_DSR, dsrs[i].buf);
						reg_fetched = false;
					}
				} else if ((xtensa->core_config->core_type == XT_LX)
					&& (reg_num == xtensa_regs[XT_REG_IDX_PS].reg_num)) {
					/* reg number of PS for debug interrupt depends on NDEBUGLEVEL */
					reg_num = XT_EPS_REG_NUM_BASE + xtensa->core_config->debug.irq_level;
					xtensa_queue_exec_ins(xtensa, XT_INS_RSR(xtensa, reg_num, XT_REG_A3));
				} else if (reg_num == xtensa_regs[XT_REG_IDX_CPENABLE].reg_num) {
					/* CPENABLE already read/updated; don't re-read */
					reg_fetched = false;
					break;
				} else {
					xtensa_queue_exec_ins(xtensa, XT_INS_RSR(xtensa, reg_num, XT_REG_A3));
				}
				break;
			default:
				reg_fetched = false;
			}
			if (reg_fetched) {
				xtensa_queue_exec_ins(xtensa, XT_INS_WSR(xtensa, XT_SR_DDR, XT_REG_A3));
				xtensa_queue_dbg_reg_read(xtensa, XDMREG_DDR, regvals[i].buf);
				if (debug_dsrs)
					xtensa_queue_dbg_reg_read(xtensa, XDMREG_DSR, dsrs[i].buf);
			}
		}
	}
	/* Ok, send the whole mess to the CPU. */
	res = xtensa_dm_queue_execute(&xtensa->dbg_mod);
	if (res != ERROR_OK) {
		LOG_ERROR("Failed to fetch AR regs!");
		goto xtensa_fetch_all_regs_done;
	}
	xtensa_core_status_check(target);

	if (debug_dsrs) {
		/* DSR checking: follows order in which registers are requested. */
		for (unsigned int i = 0; i < reg_list_size; i++) {
			struct xtensa_reg_desc *rlist = (i < XT_NUM_REGS) ? xtensa_regs : xtensa->optregs;
			unsigned int ridx = (i < XT_NUM_REGS) ? i : i - XT_NUM_REGS;
			if (xtensa_reg_is_readable(rlist[ridx].flags, cpenable) && rlist[ridx].exist &&
				(rlist[ridx].type != XT_REG_DEBUG) &&
				(rlist[ridx].type != XT_REG_RELGEN) &&
				(rlist[ridx].type != XT_REG_TIE) &&
				(rlist[ridx].type != XT_REG_OTHER)) {
				if (buf_get_u32(dsrs[i].buf, 0, 32) & OCDDSR_EXECEXCEPTION) {
					LOG_ERROR("Exception reading %s!", reg_list[i].name);
					res = ERROR_FAIL;
					goto xtensa_fetch_all_regs_done;
				}
			}
		}
	}

	if (xtensa->core_config->windowed) {
		/* We need the windowbase to decode the general addresses. */
		uint32_t wb_idx = (xtensa->core_config->core_type == XT_LX) ?
			XT_REG_IDX_WINDOWBASE : xtensa->nx_reg_idx[XT_NX_REG_IDX_WB];
		windowbase = buf_get_u32(regvals[wb_idx].buf, 0, 32);
		if (xtensa->core_config->core_type == XT_NX)
			windowbase = (windowbase & XT_WB_P_MSK) >> XT_WB_P_SHIFT;
	}

	/* Decode the result and update the cache. */
	for (unsigned int i = 0; i < reg_list_size; i++) {
		struct xtensa_reg_desc *rlist = (i < XT_NUM_REGS) ? xtensa_regs : xtensa->optregs;
		unsigned int ridx = (i < XT_NUM_REGS) ? i : i - XT_NUM_REGS;
		if (xtensa_reg_is_readable(rlist[ridx].flags, cpenable) && rlist[ridx].exist) {
			if ((xtensa->core_config->windowed) && (rlist[ridx].type == XT_REG_GENERAL)) {
				/* The 64-value general register set is read from (windowbase) on down.
				 * We need to get the real register address by subtracting windowbase and
				 * wrapping around. */
				enum xtensa_reg_id realadr = xtensa_canonical_to_windowbase_offset(xtensa, i,
					windowbase);
				buf_cpy(regvals[realadr].buf, reg_list[i].value, reg_list[i].size);
			} else if (rlist[ridx].type == XT_REG_RELGEN) {
				buf_cpy(regvals[rlist[ridx].reg_num].buf, reg_list[i].value, reg_list[i].size);
				if (xtensa_extra_debug_log) {
					xtensa_reg_val_t regval = buf_get_u32(regvals[rlist[ridx].reg_num].buf, 0, 32);
					LOG_DEBUG("%s = 0x%x", rlist[ridx].name, regval);
				}
			} else {
				xtensa_reg_val_t regval = buf_get_u32(regvals[i].buf, 0, 32);
				bool is_dirty = (i == XT_REG_IDX_CPENABLE);
				if (xtensa_extra_debug_log)
					LOG_INFO("Register %s: 0x%X", reg_list[i].name, regval);
				if (rlist[ridx].reg_num == XT_PC_REG_NUM_VIRTUAL &&
					xtensa->core_config->core_type == XT_NX) {
					/* A0 from prior CALL0 points to next instruction; decrement it */
					regval -= 3;
					is_dirty = 1;
				} else if (i == ms_idx) {
					LOG_TARGET_DEBUG(target, "Caching MS: 0x%x", ms);
					regval = ms;
					is_dirty = 1;
				}
				xtensa_reg_set(target, i, regval);
				reg_list[i].dirty = is_dirty;	/*always do this _after_ xtensa_reg_set! */
			}
			reg_list[i].valid = true;
		} else {
			if ((rlist[ridx].flags & XT_REGF_MASK) == XT_REGF_NOREAD) {
				/* Report read-only registers all-zero but valid */
				reg_list[i].valid = true;
				xtensa_reg_set(target, i, 0);
			} else {
				reg_list[i].valid = false;
			}
		}
	}

	if (xtensa->core_config->windowed) {
		/* We have used A3 as a scratch register.
		 * Windowed configs: restore A3's AR (XT_REG_GENERAL) and and flag for write-back.
		 */
		enum xtensa_reg_id ar3_idx = xtensa_windowbase_offset_to_canonical(xtensa, XT_REG_IDX_A3, windowbase);
		xtensa_reg_set(target, ar3_idx, a3);
		xtensa_mark_register_dirty(xtensa, ar3_idx);

		/* Reset scratch_ars[] on fetch.  .chrval tracks AR mapping and changes w/ window */
		sprintf(xtensa->scratch_ars[XT_AR_SCRATCH_AR3].chrval, "ar%d", ar3_idx - XT_REG_IDX_AR0);
		enum xtensa_reg_id ar4_idx = xtensa_windowbase_offset_to_canonical(xtensa, XT_REG_IDX_A4, windowbase);
		sprintf(xtensa->scratch_ars[XT_AR_SCRATCH_AR4].chrval, "ar%d", ar4_idx - XT_REG_IDX_AR0);
		for (enum xtensa_ar_scratch_set_e s = 0; s < XT_AR_SCRATCH_NUM; s++)
			xtensa->scratch_ars[s].intval = false;
	}

	/* We have used A3 (XT_REG_RELGEN) as a scratch register.  Restore and flag for write-back. */
	xtensa_reg_set(target, XT_REG_IDX_A3, a3);
	xtensa_mark_register_dirty(xtensa, XT_REG_IDX_A3);
	if (xtensa->core_config->core_type == XT_NX) {
		xtensa_reg_set(target, XT_REG_IDX_A0, a0);
		xtensa_mark_register_dirty(xtensa, XT_REG_IDX_A0);
	}

	xtensa->regs_fetched = true;
xtensa_fetch_all_regs_done:
	free(regvals);
	free(dsrs);
	return res;
}

int xtensa_get_gdb_reg_list(struct target *target,
	struct reg **reg_list[],
	int *reg_list_size,
	enum target_register_class reg_class)
{
	struct xtensa *xtensa = target_to_xtensa(target);
	unsigned int num_regs;

	if (reg_class == REG_CLASS_GENERAL) {
		if ((xtensa->genpkt_regs_num == 0) || !xtensa->contiguous_regs_list) {
			LOG_ERROR("reg_class %d unhandled; 'xtgregs' not found", reg_class);
			return ERROR_FAIL;
		}
		num_regs = xtensa->genpkt_regs_num;
	} else {
		/* Determine whether to return a contiguous or sparse register map */
		num_regs = xtensa->regmap_contiguous ? xtensa->total_regs_num : xtensa->dbregs_num;
	}

	LOG_DEBUG("reg_class=%i, num_regs=%d", (int)reg_class, num_regs);

	*reg_list = calloc(num_regs, sizeof(struct reg *));
	if (!*reg_list)
		return ERROR_FAIL;

	*reg_list_size = num_regs;
	if (xtensa->regmap_contiguous) {
		assert((num_regs <= xtensa->total_regs_num) && "contiguous regmap size internal error!");
		for (unsigned int i = 0; i < num_regs; i++)
			(*reg_list)[i] = xtensa->contiguous_regs_list[i];
		return ERROR_OK;
	}

	for (unsigned int i = 0; i < num_regs; i++)
		(*reg_list)[i] = (struct reg *)&xtensa->empty_regs[i];
	unsigned int k = 0;
	for (unsigned int i = 0; i < xtensa->core_cache->num_regs && k < num_regs; i++) {
		if (xtensa->core_cache->reg_list[i].exist) {
			struct xtensa_reg_desc *rlist = (i < XT_NUM_REGS) ? xtensa_regs : xtensa->optregs;
			unsigned int ridx = (i < XT_NUM_REGS) ? i : i - XT_NUM_REGS;
			int sparse_idx = rlist[ridx].dbreg_num;
			if (i == XT_REG_IDX_PS && xtensa->core_config->core_type == XT_LX) {
				if (xtensa->eps_dbglevel_idx == 0) {
					LOG_ERROR("eps_dbglevel_idx not set\n");
					return ERROR_FAIL;
				}
				(*reg_list)[sparse_idx] = &xtensa->core_cache->reg_list[xtensa->eps_dbglevel_idx];
				if (xtensa_extra_debug_log)
					LOG_DEBUG("SPARSE GDB reg 0x%x getting EPS%d 0x%x",
						sparse_idx, xtensa->core_config->debug.irq_level,
						xtensa_reg_get_value((*reg_list)[sparse_idx]));
			} else if (rlist[ridx].type == XT_REG_RELGEN) {
				(*reg_list)[sparse_idx - XT_REG_IDX_ARFIRST] = &xtensa->core_cache->reg_list[i];
			} else {
				(*reg_list)[sparse_idx] = &xtensa->core_cache->reg_list[i];
			}
			if (i == XT_REG_IDX_PC)
				/* Make a duplicate copy of PC for external access */
				(*reg_list)[XT_PC_DBREG_NUM_BASE] = &xtensa->core_cache->reg_list[i];
			k++;
		}
	}

	if (k == num_regs)
		LOG_ERROR("SPARSE GDB reg list full (size %d)", k);

	return ERROR_OK;
}

int xtensa_mmu_is_enabled(struct target *target, int *enabled)
{
	struct xtensa *xtensa = target_to_xtensa(target);
	*enabled = xtensa->core_config->mmu.itlb_entries_count > 0 ||
		xtensa->core_config->mmu.dtlb_entries_count > 0;
	return ERROR_OK;
}

int xtensa_halt(struct target *target)
{
	struct xtensa *xtensa = target_to_xtensa(target);

	LOG_TARGET_DEBUG(target, "start");
	if (target->state == TARGET_HALTED) {
		LOG_TARGET_DEBUG(target, "target was already halted");
		return ERROR_OK;
	}
	/* First we have to read dsr and check if the target stopped */
	int res = xtensa_dm_core_status_read(&xtensa->dbg_mod);
	if (res != ERROR_OK) {
		LOG_TARGET_ERROR(target, "Failed to read core status!");
		return res;
	}
	LOG_TARGET_DEBUG(target, "Core status 0x%" PRIx32, xtensa_dm_core_status_get(&xtensa->dbg_mod));
	if (!xtensa_is_stopped(target)) {
		xtensa_queue_dbg_reg_write(xtensa, XDMREG_DCRSET, OCDDCR_ENABLEOCD | OCDDCR_DEBUGINTERRUPT);
		xtensa_dm_queue_tdi_idle(&xtensa->dbg_mod);
		res = xtensa_dm_queue_execute(&xtensa->dbg_mod);
		if (res != ERROR_OK)
			LOG_TARGET_ERROR(target, "Failed to set OCDDCR_DEBUGINTERRUPT. Can't halt.");
	}

	return res;
}

int xtensa_prepare_resume(struct target *target,
	int current,
	target_addr_t address,
	int handle_breakpoints,
	int debug_execution)
{
	struct xtensa *xtensa = target_to_xtensa(target);
	uint32_t bpena = 0;

	LOG_TARGET_DEBUG(target,
		"current=%d address=" TARGET_ADDR_FMT ", handle_breakpoints=%i, debug_execution=%i)",
		current,
		address,
		handle_breakpoints,
		debug_execution);

	if (target->state != TARGET_HALTED) {
		LOG_TARGET_ERROR(target, "not halted");
		return ERROR_TARGET_NOT_HALTED;
	}
	xtensa->halt_request = false;

	if (address && !current) {
		xtensa_reg_set(target, XT_REG_IDX_PC, address);
	} else {
		uint32_t cause = xtensa_cause_get(target);
		LOG_TARGET_DEBUG(target, "DEBUGCAUSE 0x%x (watchpoint %lu) (break %lu)",
			cause, (cause & DEBUGCAUSE_DB), (cause & (DEBUGCAUSE_BI | DEBUGCAUSE_BN)));
		if (cause & DEBUGCAUSE_DB)
			/* We stopped due to a watchpoint. We can't just resume executing the
			 * instruction again because */
			/* that would trigger the watchpoint again. To fix this, we single-step,
			 * which ignores watchpoints. */
			xtensa_do_step(target, current, address, handle_breakpoints);
		if (cause & (DEBUGCAUSE_BI | DEBUGCAUSE_BN))
			/* We stopped due to a break instruction. We can't just resume executing the
			 * instruction again because */
			/* that would trigger the break again. To fix this, we single-step, which
			 * ignores break. */
			xtensa_do_step(target, current, address, handle_breakpoints);
	}

	/* Write back hw breakpoints. Current FreeRTOS SMP code can set a hw breakpoint on an
	 * exception; we need to clear that and return to the breakpoints gdb has set on resume. */
	for (unsigned int slot = 0; slot < xtensa->core_config->debug.ibreaks_num; slot++) {
		if (xtensa->hw_brps[slot]) {
			/* Write IBREAKA[slot] and set bit #slot in IBREAKENABLE */
			xtensa_reg_set(target, XT_REG_IDX_IBREAKA0 + slot, xtensa->hw_brps[slot]->address);
			if (xtensa->core_config->core_type == XT_NX)
				xtensa_reg_set(target, xtensa->nx_reg_idx[XT_NX_REG_IDX_IBREAKC0] + slot, XT_IBREAKC_FB);
			bpena |= BIT(slot);
		}
	}
	if (xtensa->core_config->core_type == XT_LX)
		xtensa_reg_set(target, XT_REG_IDX_IBREAKENABLE, bpena);

	/* Here we write all registers to the targets */
	int res = xtensa_write_dirty_registers(target);
	if (res != ERROR_OK)
		LOG_TARGET_ERROR(target, "Failed to write back register cache.");
	return res;
}

int xtensa_do_resume(struct target *target)
{
	struct xtensa *xtensa = target_to_xtensa(target);

	LOG_TARGET_DEBUG(target, "start");

	xtensa_cause_reset(target);
	xtensa_queue_exec_ins(xtensa, XT_INS_RFDO(xtensa));
	int res = xtensa_dm_queue_execute(&xtensa->dbg_mod);
	if (res != ERROR_OK) {
		LOG_TARGET_ERROR(target, "Failed to exec RFDO %d!", res);
		return res;
	}
	xtensa_core_status_check(target);
	return ERROR_OK;
}

int xtensa_resume(struct target *target,
	int current,
	target_addr_t address,
	int handle_breakpoints,
	int debug_execution)
{
	LOG_TARGET_DEBUG(target, "start");
	int res = xtensa_prepare_resume(target, current, address, handle_breakpoints, debug_execution);
	if (res != ERROR_OK) {
		LOG_TARGET_ERROR(target, "Failed to prepare for resume!");
		return res;
	}
	res = xtensa_do_resume(target);
	if (res != ERROR_OK) {
		LOG_TARGET_ERROR(target, "Failed to resume!");
		return res;
	}

	target->debug_reason = DBG_REASON_NOTHALTED;
	if (!debug_execution)
		target->state = TARGET_RUNNING;
	else
		target->state = TARGET_DEBUG_RUNNING;

	target_call_event_callbacks(target, TARGET_EVENT_RESUMED);

	return ERROR_OK;
}

static bool xtensa_pc_in_winexc(struct target *target, target_addr_t pc)
{
	struct xtensa *xtensa = target_to_xtensa(target);
	uint8_t insn_buf[XT_ISNS_SZ_MAX];
	int err = xtensa_read_buffer(target, pc, sizeof(insn_buf), insn_buf);
	if (err != ERROR_OK)
		return false;

	xtensa_insn_t insn = buf_get_u32(insn_buf, 0, 24);
	xtensa_insn_t masked = insn & XT_INS_L32E_S32E_MASK(xtensa);
	if (masked == XT_INS_L32E(xtensa, 0, 0, 0) || masked == XT_INS_S32E(xtensa, 0, 0, 0))
		return true;

	masked = insn & XT_INS_RFWO_RFWU_MASK(xtensa);
	if (masked == XT_INS_RFWO(xtensa) || masked == XT_INS_RFWU(xtensa))
		return true;

	return false;
}

int xtensa_do_step(struct target *target, int current, target_addr_t address, int handle_breakpoints)
{
	struct xtensa *xtensa = target_to_xtensa(target);
	int res;
	const uint32_t icount_val = -2;	/* ICOUNT value to load for 1 step */
	xtensa_reg_val_t dbreakc[XT_WATCHPOINTS_NUM_MAX];
	xtensa_reg_val_t icountlvl, cause;
	xtensa_reg_val_t oldps, oldpc, cur_pc;
	bool ps_lowered = false;

	LOG_TARGET_DEBUG(target, "current=%d, address=" TARGET_ADDR_FMT ", handle_breakpoints=%i",
		current, address, handle_breakpoints);

	if (target->state != TARGET_HALTED) {
		LOG_TARGET_ERROR(target, "not halted");
		return ERROR_TARGET_NOT_HALTED;
	}

	if (xtensa->eps_dbglevel_idx == 0 && xtensa->core_config->core_type == XT_LX) {
		LOG_TARGET_ERROR(target, "eps_dbglevel_idx not set\n");
		return ERROR_FAIL;
	}

	/* Save old ps (EPS[dbglvl] on LX), pc */
	oldps = xtensa_reg_get(target, (xtensa->core_config->core_type == XT_LX) ?
		xtensa->eps_dbglevel_idx : XT_REG_IDX_PS);
	oldpc = xtensa_reg_get(target, XT_REG_IDX_PC);

	cause = xtensa_cause_get(target);
	LOG_TARGET_DEBUG(target, "oldps=%" PRIx32 ", oldpc=%" PRIx32 " dbg_cause=%" PRIx32 " exc_cause=%" PRIx32,
		oldps,
		oldpc,
		cause,
		xtensa_reg_get(target, XT_REG_IDX_EXCCAUSE));
	if (handle_breakpoints && (cause & (DEBUGCAUSE_BI | DEBUGCAUSE_BN))) {
		/* handle hard-coded SW breakpoints (e.g. syscalls) */
		LOG_TARGET_DEBUG(target, "Increment PC to pass break instruction...");
		xtensa_cause_clear(target);	/* so we don't recurse into the same routine */
		/* pretend that we have stepped */
		if (cause & DEBUGCAUSE_BI)
			xtensa_reg_set(target, XT_REG_IDX_PC, oldpc + 3);	/* PC = PC+3 */
		else
			xtensa_reg_set(target, XT_REG_IDX_PC, oldpc + 2);	/* PC = PC+2 */
		return ERROR_OK;
	}

	/* Xtensa LX has an ICOUNTLEVEL register which sets the maximum interrupt level
	 * at which the instructions are to be counted while stepping.
	 *
	 * For example, if we need to step by 2 instructions, and an interrupt occurs
	 * in between, the processor will trigger the interrupt and halt after the 2nd
	 * instruction within the interrupt vector and/or handler.
	 *
	 * However, sometimes we don't want the interrupt handlers to be executed at all
	 * while stepping through the code. In this case (XT_STEPPING_ISR_OFF),
	 * ICOUNTLEVEL can be lowered to the executing code's (level + 1) to prevent ISR
	 * code from being counted during stepping.  Note that C exception handlers must
	 * run at level 0 and hence will be counted and stepped into, should one occur.
	 *
	 * TODO: Certain instructions should never be single-stepped and should instead
	 * be emulated (per DUG): RSIL >= DBGLEVEL, RSR/WSR [ICOUNT|ICOUNTLEVEL], and
	 * RFI >= DBGLEVEL.
	 */
	if (xtensa->stepping_isr_mode == XT_STEPPING_ISR_OFF) {
		if (!xtensa->core_config->high_irq.enabled) {
			LOG_TARGET_WARNING(
				target,
				"disabling IRQs while stepping is not implemented w/o high prio IRQs option!");
			return ERROR_FAIL;
		}
		/* Update ICOUNTLEVEL accordingly */
		icountlvl = MIN((oldps & 0xF) + 1, xtensa->core_config->debug.irq_level);
	} else {
		icountlvl = xtensa->core_config->debug.irq_level;
	}

	if (cause & DEBUGCAUSE_DB) {
		/* We stopped due to a watchpoint. We can't just resume executing the instruction again because
		 * that would trigger the watchpoint again. To fix this, we remove watchpoints,single-step and
		 * re-enable the watchpoint. */
		LOG_TARGET_DEBUG(
			target,
			"Single-stepping to get past instruction that triggered the watchpoint...");
		xtensa_cause_clear(target);	/* so we don't recurse into the same routine */
		/* Save all DBREAKCx registers and set to 0 to disable watchpoints */
		for (unsigned int slot = 0; slot < xtensa->core_config->debug.dbreaks_num; slot++) {
			dbreakc[slot] = xtensa_reg_get(target, XT_REG_IDX_DBREAKC0 + slot);
			xtensa_reg_set(target, XT_REG_IDX_DBREAKC0 + slot, 0);
		}
	}

	if (!handle_breakpoints && (cause & (DEBUGCAUSE_BI | DEBUGCAUSE_BN)))
		/* handle normal SW breakpoint */
		xtensa_cause_clear(target);	/* so we don't recurse into the same routine */
	if (xtensa->core_config->core_type == XT_LX && ((oldps & 0xf) >= icountlvl)) {
		/* Lower interrupt level to allow stepping, but flag eps[dbglvl] to be restored */
		ps_lowered = true;
		uint32_t newps = (oldps & ~0xf) | (icountlvl - 1);
		xtensa_reg_set(target, xtensa->eps_dbglevel_idx, newps);
		LOG_TARGET_DEBUG(target,
			"Lowering PS.INTLEVEL to allow stepping: %s <- 0x%08" PRIx32 " (was 0x%08" PRIx32 ")",
			xtensa->core_cache->reg_list[xtensa->eps_dbglevel_idx].name,
			newps,
			oldps);
	}
	do {
		if (xtensa->core_config->core_type == XT_LX) {
			xtensa_reg_set(target, XT_REG_IDX_ICOUNTLEVEL, icountlvl);
			xtensa_reg_set(target, XT_REG_IDX_ICOUNT, icount_val);
		} else {
			xtensa_queue_dbg_reg_write(xtensa, XDMREG_DCRSET, OCDDCR_STEPREQUEST);
		}

		/* Now that ICOUNT (LX) or DCR.StepRequest (NX) is set,
		 * we can resume as if we were going to run
		 */
		res = xtensa_prepare_resume(target, current, address, 0, 0);
		if (res != ERROR_OK) {
			LOG_TARGET_ERROR(target, "Failed to prepare resume for single step");
			return res;
		}
		res = xtensa_do_resume(target);
		if (res != ERROR_OK) {
			LOG_TARGET_ERROR(target, "Failed to resume after setting up single step");
			return res;
		}

		/* Wait for stepping to complete */
		long long start = timeval_ms();
		while (timeval_ms() < start + 500) {
			/* Do not use target_poll here, it also triggers other things... just manually read the DSR
			 *until stepping is complete. */
			usleep(1000);
			res = xtensa_dm_core_status_read(&xtensa->dbg_mod);
			if (res != ERROR_OK) {
				LOG_TARGET_ERROR(target, "Failed to read core status!");
				return res;
			}
			if (xtensa_is_stopped(target))
				break;
			usleep(1000);
		}
		LOG_TARGET_DEBUG(target, "Finish stepping. dsr=0x%08" PRIx32,
			xtensa_dm_core_status_get(&xtensa->dbg_mod));
		if (!xtensa_is_stopped(target)) {
			LOG_TARGET_WARNING(
				target,
				"Timed out waiting for target to finish stepping. dsr=0x%08" PRIx32,
				xtensa_dm_core_status_get(&xtensa->dbg_mod));
			target->debug_reason = DBG_REASON_NOTHALTED;
			target->state = TARGET_RUNNING;
			return ERROR_FAIL;
		}

		xtensa_fetch_all_regs(target);
		cur_pc = xtensa_reg_get(target, XT_REG_IDX_PC);

		LOG_TARGET_DEBUG(target,
			"cur_ps=%" PRIx32 ", cur_pc=%" PRIx32 " dbg_cause=%" PRIx32 " exc_cause=%" PRIx32,
			xtensa_reg_get(target, XT_REG_IDX_PS),
			cur_pc,
			xtensa_cause_get(target),
			xtensa_reg_get(target, XT_REG_IDX_EXCCAUSE));

		/* Do not step into WindowOverflow if ISRs are masked.
		   If we stop in WindowOverflow at breakpoint with masked ISRs and
		   try to do a step it will get us out of that handler */
		if (xtensa->core_config->windowed &&
			xtensa->stepping_isr_mode == XT_STEPPING_ISR_OFF &&
			xtensa_pc_in_winexc(target, cur_pc)) {
			/* isrmask = on, need to step out of the window exception handler */
			LOG_DEBUG("Stepping out of window exception, PC=%" PRIX32, cur_pc);
			oldpc = cur_pc;
			address = oldpc + 3;
			continue;
		}

		if (oldpc == cur_pc)
			LOG_TARGET_WARNING(target, "Stepping doesn't seem to change PC! dsr=0x%08" PRIx32,
				xtensa_dm_core_status_get(&xtensa->dbg_mod));
		else
			LOG_DEBUG("Stepped from %" PRIX32 " to %" PRIX32, oldpc, cur_pc);
		break;
	} while (true);

	target->debug_reason = DBG_REASON_SINGLESTEP;
	target->state = TARGET_HALTED;
	LOG_DEBUG("Done stepping, PC=%" PRIX32, cur_pc);

	if (cause & DEBUGCAUSE_DB) {
		LOG_TARGET_DEBUG(target, "...Done, re-installing watchpoints.");
		/* Restore the DBREAKCx registers */
		for (unsigned int slot = 0; slot < xtensa->core_config->debug.dbreaks_num; slot++)
			xtensa_reg_set(target, XT_REG_IDX_DBREAKC0 + slot, dbreakc[slot]);
	}

	/* Restore int level */
	if (ps_lowered) {
		LOG_DEBUG("Restoring %s after stepping: 0x%08" PRIx32,
			xtensa->core_cache->reg_list[xtensa->eps_dbglevel_idx].name,
			oldps);
		xtensa_reg_set(target, xtensa->eps_dbglevel_idx, oldps);
	}

	/* write ICOUNTLEVEL back to zero */
	xtensa_reg_set(target, XT_REG_IDX_ICOUNTLEVEL, 0);
	/* TODO: can we skip writing dirty registers and re-fetching them? */
	res = xtensa_write_dirty_registers(target);
	xtensa_fetch_all_regs(target);
	return res;
}

int xtensa_step(struct target *target, int current, target_addr_t address, int handle_breakpoints)
{
	int retval = xtensa_do_step(target, current, address, handle_breakpoints);
	if (retval != ERROR_OK)
		return retval;
	target_call_event_callbacks(target, TARGET_EVENT_HALTED);

	return ERROR_OK;
}

/**
 * Returns true if two ranges are overlapping
 */
static inline bool xtensa_memory_regions_overlap(target_addr_t r1_start,
	target_addr_t r1_end,
	target_addr_t r2_start,
	target_addr_t r2_end)
{
	if ((r2_start >= r1_start) && (r2_start < r1_end))
		return true;	/* r2_start is in r1 region */
	if ((r2_end > r1_start) && (r2_end <= r1_end))
		return true;	/* r2_end is in r1 region */
	return false;
}

/**
 * Returns a size of overlapped region of two ranges.
 */
static inline target_addr_t xtensa_get_overlap_size(target_addr_t r1_start,
	target_addr_t r1_end,
	target_addr_t r2_start,
	target_addr_t r2_end)
{
	if (xtensa_memory_regions_overlap(r1_start, r1_end, r2_start, r2_end)) {
		target_addr_t ov_start = r1_start < r2_start ? r2_start : r1_start;
		target_addr_t ov_end = r1_end > r2_end ? r2_end : r1_end;
		return ov_end - ov_start;
	}
	return 0;
}

/**
 * Check if the address gets to memory regions, and its access mode
 */
static bool xtensa_memory_op_validate_range(struct xtensa *xtensa, target_addr_t address, size_t size, int access)
{
	target_addr_t adr_pos = address;	/* address cursor set to the beginning start */
	target_addr_t adr_end = address + size;	/* region end */
	target_addr_t overlap_size;
	const struct xtensa_local_mem_region_config *cm;	/* current mem region */

	while (adr_pos < adr_end) {
		cm = xtensa_target_memory_region_find(xtensa, adr_pos);
		if (!cm)	/* address is not belong to anything */
			return false;
		if ((cm->access & access) != access)	/* access check */
			return false;
		overlap_size = xtensa_get_overlap_size(cm->base, (cm->base + cm->size), adr_pos, adr_end);
		assert(overlap_size != 0);
		adr_pos += overlap_size;
	}
	return true;
}

int xtensa_read_memory(struct target *target, target_addr_t address, uint32_t size, uint32_t count, uint8_t *buffer)
{
	struct xtensa *xtensa = target_to_xtensa(target);
	/* We are going to read memory in 32-bit increments. This may not be what the calling
	 * function expects, so we may need to allocate a temp buffer and read into that first. */
	target_addr_t addrstart_al = ALIGN_DOWN(address, 4);
	target_addr_t addrend_al = ALIGN_UP(address + size * count, 4);
	target_addr_t adr = addrstart_al;
	uint8_t *albuff;
	bool bswap = xtensa->target->endianness == TARGET_BIG_ENDIAN;

	if (target->state != TARGET_HALTED) {
		LOG_TARGET_ERROR(target, "not halted");
		return ERROR_TARGET_NOT_HALTED;
	}

	if (!xtensa->permissive_mode) {
		if (!xtensa_memory_op_validate_range(xtensa, address, (size * count),
				XT_MEM_ACCESS_READ)) {
			LOG_DEBUG("address " TARGET_ADDR_FMT " not readable", address);
			return ERROR_FAIL;
		}
	}

	unsigned int alloc_bytes = ALIGN_UP(addrend_al - addrstart_al, sizeof(uint32_t));
	albuff = calloc(alloc_bytes, 1);
	if (!albuff) {
		LOG_TARGET_ERROR(target, "Out of memory allocating %" PRId64 " bytes!",
			addrend_al - addrstart_al);
		return ERROR_TARGET_RESOURCE_NOT_AVAILABLE;
	}

	/* We're going to use A3 here */
	xtensa_mark_register_dirty(xtensa, XT_REG_IDX_A3);
	/* Write start address to A3 */
	xtensa_queue_dbg_reg_write(xtensa, XDMREG_DDR, addrstart_al);
	xtensa_queue_exec_ins(xtensa, XT_INS_RSR(xtensa, XT_SR_DDR, XT_REG_A3));
	/* Now we can safely read data from addrstart_al up to addrend_al into albuff */
	if (xtensa->probe_lsddr32p != 0) {
		xtensa_queue_exec_ins(xtensa, XT_INS_LDDR32P(xtensa, XT_REG_A3));
		for (unsigned int i = 0; adr != addrend_al; i += sizeof(uint32_t), adr += sizeof(uint32_t))
			xtensa_queue_dbg_reg_read(xtensa,
				(adr + sizeof(uint32_t) == addrend_al) ? XDMREG_DDR : XDMREG_DDREXEC,
				&albuff[i]);
	} else {
		xtensa_mark_register_dirty(xtensa, XT_REG_IDX_A4);
		for (unsigned int i = 0; adr != addrend_al; i += sizeof(uint32_t), adr += sizeof(uint32_t)) {
			xtensa_queue_exec_ins(xtensa, XT_INS_L32I(xtensa, XT_REG_A3, XT_REG_A4, 0));
			xtensa_queue_exec_ins(xtensa, XT_INS_WSR(xtensa, XT_SR_DDR, XT_REG_A4));
			xtensa_queue_dbg_reg_read(xtensa, XDMREG_DDR, &albuff[i]);
			xtensa_queue_dbg_reg_write(xtensa, XDMREG_DDR, adr + sizeof(uint32_t));
			xtensa_queue_exec_ins(xtensa, XT_INS_RSR(xtensa, XT_SR_DDR, XT_REG_A3));
		}
	}
	int res = xtensa_dm_queue_execute(&xtensa->dbg_mod);
	if (res == ERROR_OK) {
		bool prev_suppress = xtensa->suppress_dsr_errors;
		xtensa->suppress_dsr_errors = true;
		res = xtensa_core_status_check(target);
		if (xtensa->probe_lsddr32p == -1)
			xtensa->probe_lsddr32p = 1;
		xtensa->suppress_dsr_errors = prev_suppress;
	}
	if (res != ERROR_OK) {
		if (xtensa->probe_lsddr32p != 0) {
			/* Disable fast memory access instructions and retry before reporting an error */
			LOG_TARGET_DEBUG(target, "Disabling LDDR32.P/SDDR32.P");
			xtensa->probe_lsddr32p = 0;
			res = xtensa_read_memory(target, address, size, count, albuff);
			bswap = false;
		} else {
			LOG_TARGET_WARNING(target, "Failed reading %d bytes at address "TARGET_ADDR_FMT,
				count * size, address);
		}
	}

	if (bswap)
		buf_bswap32(albuff, albuff, addrend_al - addrstart_al);
	memcpy(buffer, albuff + (address & 3), (size * count));
	free(albuff);
	return res;
}

int xtensa_read_buffer(struct target *target, target_addr_t address, uint32_t count, uint8_t *buffer)
{
	/* xtensa_read_memory can also read unaligned stuff. Just pass through to that routine. */
	return xtensa_read_memory(target, address, 1, count, buffer);
}

int xtensa_write_memory(struct target *target,
	target_addr_t address,
	uint32_t size,
	uint32_t count,
	const uint8_t *buffer)
{
	/* This memory write function can get thrown nigh everything into it, from
	 * aligned uint32 writes to unaligned uint8ths. The Xtensa memory doesn't always
	 * accept anything but aligned uint32 writes, though. That is why we convert
	 * everything into that. */
	struct xtensa *xtensa = target_to_xtensa(target);
	target_addr_t addrstart_al = ALIGN_DOWN(address, 4);
	target_addr_t addrend_al = ALIGN_UP(address + size * count, 4);
	target_addr_t adr = addrstart_al;
	int res;
	uint8_t *albuff;
	bool fill_head_tail = false;

	if (target->state != TARGET_HALTED) {
		LOG_TARGET_ERROR(target, "not halted");
		return ERROR_TARGET_NOT_HALTED;
	}

	if (!xtensa->permissive_mode) {
		if (!xtensa_memory_op_validate_range(xtensa, address, (size * count), XT_MEM_ACCESS_WRITE)) {
			LOG_WARNING("address " TARGET_ADDR_FMT " not writable", address);
			return ERROR_FAIL;
		}
	}

	if (size == 0 || count == 0 || !buffer)
		return ERROR_COMMAND_SYNTAX_ERROR;

	/* Allocate a temporary buffer to put the aligned bytes in, if needed. */
	if (addrstart_al == address && addrend_al == address + (size * count)) {
		if (xtensa->target->endianness == TARGET_BIG_ENDIAN)
			/* Need a buffer for byte-swapping */
			albuff = malloc(addrend_al - addrstart_al);
		else
			/* We discard the const here because albuff can also be non-const */
			albuff = (uint8_t *)buffer;
	} else {
		fill_head_tail = true;
		albuff = malloc(addrend_al - addrstart_al);
	}
	if (!albuff) {
		LOG_TARGET_ERROR(target, "Out of memory allocating %" PRId64 " bytes!",
			addrend_al - addrstart_al);
		return ERROR_TARGET_RESOURCE_NOT_AVAILABLE;
	}

	/* We're going to use A3 here */
	xtensa_mark_register_dirty(xtensa, XT_REG_IDX_A3);

	/* If we're using a temp aligned buffer, we need to fill the head and/or tail bit of it. */
	if (fill_head_tail) {
		/* See if we need to read the first and/or last word. */
		if (address & 3) {
			xtensa_queue_dbg_reg_write(xtensa, XDMREG_DDR, addrstart_al);
			xtensa_queue_exec_ins(xtensa, XT_INS_RSR(xtensa, XT_SR_DDR, XT_REG_A3));
			if (xtensa->probe_lsddr32p == 1) {
				xtensa_queue_exec_ins(xtensa, XT_INS_LDDR32P(xtensa, XT_REG_A3));
			} else {
				xtensa_queue_exec_ins(xtensa, XT_INS_L32I(xtensa, XT_REG_A3, XT_REG_A3, 0));
				xtensa_queue_exec_ins(xtensa, XT_INS_WSR(xtensa, XT_SR_DDR, XT_REG_A3));
			}
			xtensa_queue_dbg_reg_read(xtensa, XDMREG_DDR, &albuff[0]);
		}
		if ((address + (size * count)) & 3) {
			xtensa_queue_dbg_reg_write(xtensa, XDMREG_DDR, addrend_al - 4);
			xtensa_queue_exec_ins(xtensa, XT_INS_RSR(xtensa, XT_SR_DDR, XT_REG_A3));
			if (xtensa->probe_lsddr32p == 1) {
				xtensa_queue_exec_ins(xtensa, XT_INS_LDDR32P(xtensa, XT_REG_A3));
			} else {
				xtensa_queue_exec_ins(xtensa, XT_INS_L32I(xtensa, XT_REG_A3, XT_REG_A3, 0));
				xtensa_queue_exec_ins(xtensa, XT_INS_WSR(xtensa, XT_SR_DDR, XT_REG_A3));
			}
			xtensa_queue_dbg_reg_read(xtensa, XDMREG_DDR,
				&albuff[addrend_al - addrstart_al - 4]);
		}
		/* Grab bytes */
		res = xtensa_dm_queue_execute(&xtensa->dbg_mod);
		if (res != ERROR_OK) {
			LOG_ERROR("Error issuing unaligned memory write context instruction(s): %d", res);
			if (albuff != buffer)
				free(albuff);
			return res;
		}
		xtensa_core_status_check(target);
		if (xtensa->target->endianness == TARGET_BIG_ENDIAN) {
			bool swapped_w0 = false;
			if (address & 3) {
				buf_bswap32(&albuff[0], &albuff[0], 4);
				swapped_w0 = true;
			}
			if ((address + (size * count)) & 3) {
				if ((addrend_al - addrstart_al - 4 == 0) && swapped_w0) {
					/* Don't double-swap if buffer start/end are within the same word */
				} else {
					buf_bswap32(&albuff[addrend_al - addrstart_al - 4],
						&albuff[addrend_al - addrstart_al - 4], 4);
				}
			}
		}
		/* Copy data to be written into the aligned buffer (in host-endianness) */
		memcpy(&albuff[address & 3], buffer, size * count);
		/* Now we can write albuff in aligned uint32s. */
	}

	if (xtensa->target->endianness == TARGET_BIG_ENDIAN)
		buf_bswap32(albuff, fill_head_tail ? albuff : buffer, addrend_al - addrstart_al);

	/* Write start address to A3 */
	xtensa_queue_dbg_reg_write(xtensa, XDMREG_DDR, addrstart_al);
	xtensa_queue_exec_ins(xtensa, XT_INS_RSR(xtensa, XT_SR_DDR, XT_REG_A3));
	/* Write the aligned buffer */
	if (xtensa->probe_lsddr32p != 0) {
		for (unsigned int i = 0; adr != addrend_al; i += sizeof(uint32_t), adr += sizeof(uint32_t)) {
			if (i == 0) {
				xtensa_queue_dbg_reg_write(xtensa, XDMREG_DDR, buf_get_u32(&albuff[i], 0, 32));
				xtensa_queue_exec_ins(xtensa, XT_INS_SDDR32P(xtensa, XT_REG_A3));
			} else {
				xtensa_queue_dbg_reg_write(xtensa, XDMREG_DDREXEC, buf_get_u32(&albuff[i], 0, 32));
			}
		}
	} else {
		xtensa_mark_register_dirty(xtensa, XT_REG_IDX_A4);
		for (unsigned int i = 0; adr != addrend_al; i += sizeof(uint32_t), adr += sizeof(uint32_t)) {
			xtensa_queue_dbg_reg_write(xtensa, XDMREG_DDR, buf_get_u32(&albuff[i], 0, 32));
			xtensa_queue_exec_ins(xtensa, XT_INS_RSR(xtensa, XT_SR_DDR, XT_REG_A4));
			xtensa_queue_exec_ins(xtensa, XT_INS_S32I(xtensa, XT_REG_A3, XT_REG_A4, 0));
			xtensa_queue_dbg_reg_write(xtensa, XDMREG_DDR, adr + sizeof(uint32_t));
			xtensa_queue_exec_ins(xtensa, XT_INS_RSR(xtensa, XT_SR_DDR, XT_REG_A3));
		}
	}

	res = xtensa_dm_queue_execute(&xtensa->dbg_mod);
	if (res == ERROR_OK) {
		bool prev_suppress = xtensa->suppress_dsr_errors;
		xtensa->suppress_dsr_errors = true;
		res = xtensa_core_status_check(target);
		if (xtensa->probe_lsddr32p == -1)
			xtensa->probe_lsddr32p = 1;
		xtensa->suppress_dsr_errors = prev_suppress;
	}
	if (res != ERROR_OK) {
		if (xtensa->probe_lsddr32p != 0) {
			/* Disable fast memory access instructions and retry before reporting an error */
			LOG_TARGET_INFO(target, "Disabling LDDR32.P/SDDR32.P");
			xtensa->probe_lsddr32p = 0;
			res = xtensa_write_memory(target, address, size, count, buffer);
		} else {
			LOG_TARGET_WARNING(target, "Failed writing %d bytes at address "TARGET_ADDR_FMT,
				count * size, address);
		}
	} else {
		/* Invalidate ICACHE, writeback DCACHE if present */
		uint32_t issue_ihi = xtensa_is_icacheable(xtensa, address);
		uint32_t issue_dhwb = xtensa_is_dcacheable(xtensa, address);
		if (issue_ihi || issue_dhwb) {
			uint32_t ilinesize = issue_ihi ?  xtensa->core_config->icache.line_size : UINT32_MAX;
			uint32_t dlinesize = issue_dhwb ? xtensa->core_config->dcache.line_size : UINT32_MAX;
			uint32_t linesize = MIN(ilinesize, dlinesize);
			uint32_t off = 0;
			adr = addrstart_al;

			while ((adr + off) < addrend_al) {
				if (off == 0) {
					/* Write start address to A3 */
					xtensa_queue_dbg_reg_write(xtensa, XDMREG_DDR, adr);
					xtensa_queue_exec_ins(xtensa, XT_INS_RSR(xtensa, XT_SR_DDR, XT_REG_A3));
				}
				if (issue_ihi)
					xtensa_queue_exec_ins(xtensa, XT_INS_IHI(xtensa, XT_REG_A3, off));
				if (issue_dhwb)
					xtensa_queue_exec_ins(xtensa, XT_INS_DHWBI(xtensa, XT_REG_A3, off));
				off += linesize;
				if (off > 1020) {
					/* IHI, DHWB have 8-bit immediate operands (0..1020) */
					adr += off;
					off = 0;
				}
			}

			/* Execute cache WB/INV instructions */
			res = xtensa_dm_queue_execute(&xtensa->dbg_mod);
			xtensa_core_status_check(target);
			if (res != ERROR_OK)
				LOG_TARGET_ERROR(target,
					"Error issuing cache writeback/invaldate instruction(s): %d",
					res);
		}
	}
	if (albuff != buffer)
		free(albuff);

	return res;
}

int xtensa_write_buffer(struct target *target, target_addr_t address, uint32_t count, const uint8_t *buffer)
{
	/* xtensa_write_memory can handle everything. Just pass on to that. */
	return xtensa_write_memory(target, address, 1, count, buffer);
}

int xtensa_checksum_memory(struct target *target, target_addr_t address, uint32_t count, uint32_t *checksum)
{
	LOG_WARNING("not implemented yet");
	return ERROR_FAIL;
}

int xtensa_poll(struct target *target)
{
	struct xtensa *xtensa = target_to_xtensa(target);
	if (xtensa_dm_poll(&xtensa->dbg_mod) != ERROR_OK) {
		target->state = TARGET_UNKNOWN;
		return ERROR_TARGET_NOT_EXAMINED;
	}

	int res = xtensa_dm_power_status_read(&xtensa->dbg_mod, PWRSTAT_DEBUGWASRESET(xtensa) |
		PWRSTAT_COREWASRESET(xtensa));
	if (xtensa->dbg_mod.power_status.stat != xtensa->dbg_mod.power_status.stath)
		LOG_TARGET_DEBUG(target, "PWRSTAT: read 0x%08" PRIx32 ", clear 0x%08lx, reread 0x%08" PRIx32,
			xtensa->dbg_mod.power_status.stat,
			PWRSTAT_DEBUGWASRESET(xtensa) | PWRSTAT_COREWASRESET(xtensa),
			xtensa->dbg_mod.power_status.stath);
	if (res != ERROR_OK)
		return res;

	if (xtensa_dm_tap_was_reset(&xtensa->dbg_mod)) {
		LOG_TARGET_INFO(target, "Debug controller was reset.");
		res = xtensa_smpbreak_write(xtensa, xtensa->smp_break);
		if (res != ERROR_OK)
			return res;
	}
	if (xtensa_dm_core_was_reset(&xtensa->dbg_mod))
		LOG_TARGET_INFO(target, "Core was reset.");
	xtensa_dm_power_status_cache(&xtensa->dbg_mod);
	/* Enable JTAG, set reset if needed */
	res = xtensa_wakeup(target);
	if (res != ERROR_OK)
		return res;

	uint32_t prev_dsr = xtensa->dbg_mod.core_status.dsr;
	res = xtensa_dm_core_status_read(&xtensa->dbg_mod);
	if (res != ERROR_OK)
		return res;
	if (prev_dsr != xtensa->dbg_mod.core_status.dsr)
		LOG_TARGET_DEBUG(target,
			"DSR has changed: was 0x%08" PRIx32 " now 0x%08" PRIx32,
			prev_dsr,
			xtensa->dbg_mod.core_status.dsr);
	if (xtensa->dbg_mod.power_status.stath & PWRSTAT_COREWASRESET(xtensa)) {
		/* if RESET state is persitent  */
		target->state = TARGET_RESET;
	} else if (!xtensa_dm_is_powered(&xtensa->dbg_mod)) {
		LOG_TARGET_DEBUG(target, "not powered 0x%" PRIX32 "%ld",
			xtensa->dbg_mod.core_status.dsr,
			xtensa->dbg_mod.core_status.dsr & OCDDSR_STOPPED);
		target->state = TARGET_UNKNOWN;
		if (xtensa->come_online_probes_num == 0)
			target->examined = false;
		else
			xtensa->come_online_probes_num--;
	} else if (xtensa_is_stopped(target)) {
		if (target->state != TARGET_HALTED) {
			enum target_state oldstate = target->state;
			target->state = TARGET_HALTED;
			/* Examine why the target has been halted */
			target->debug_reason = DBG_REASON_DBGRQ;
			xtensa_fetch_all_regs(target);
			/* When setting debug reason DEBUGCAUSE events have the following
			 * priorities: watchpoint == breakpoint > single step > debug interrupt. */
			/* Watchpoint and breakpoint events at the same time results in special
			 * debug reason: DBG_REASON_WPTANDBKPT. */
			uint32_t halt_cause = xtensa_cause_get(target);
			/* TODO: Add handling of DBG_REASON_EXC_CATCH */
			if (halt_cause & DEBUGCAUSE_IC)
				target->debug_reason = DBG_REASON_SINGLESTEP;
			if (halt_cause & (DEBUGCAUSE_IB | DEBUGCAUSE_BN | DEBUGCAUSE_BI)) {
				if (halt_cause & DEBUGCAUSE_DB)
					target->debug_reason = DBG_REASON_WPTANDBKPT;
				else
					target->debug_reason = DBG_REASON_BREAKPOINT;
			} else if (halt_cause & DEBUGCAUSE_DB) {
				target->debug_reason = DBG_REASON_WATCHPOINT;
			}
			LOG_TARGET_DEBUG(target, "Target halted, pc=0x%08" PRIx32
				", debug_reason=%08" PRIx32 ", oldstate=%08" PRIx32,
				xtensa_reg_get(target, XT_REG_IDX_PC),
				target->debug_reason,
				oldstate);
			LOG_TARGET_DEBUG(target, "Halt reason=0x%08" PRIX32 ", exc_cause=%" PRId32 ", dsr=0x%08" PRIx32,
				halt_cause,
				xtensa_reg_get(target, XT_REG_IDX_EXCCAUSE),
				xtensa->dbg_mod.core_status.dsr);
			xtensa_dm_core_status_clear(
				&xtensa->dbg_mod,
				OCDDSR_DEBUGPENDBREAK | OCDDSR_DEBUGINTBREAK | OCDDSR_DEBUGPENDTRAX |
				OCDDSR_DEBUGINTTRAX |
				OCDDSR_DEBUGPENDHOST | OCDDSR_DEBUGINTHOST);
			if (xtensa->core_config->core_type == XT_NX) {
				/* Enable imprecise exceptions while in halted state */
				xtensa_reg_val_t ps = xtensa_reg_get(target, XT_REG_IDX_PS);
				xtensa_reg_val_t newps = ps & ~(XT_PS_DIEXC_MSK);
				xtensa_mark_register_dirty(xtensa, XT_REG_IDX_PS);
				LOG_TARGET_DEBUG(target, "Enabling PS.DIEXC: 0x%08x -> 0x%08x", ps, newps);
				xtensa_queue_dbg_reg_write(xtensa, XDMREG_DDR, newps);
				xtensa_queue_exec_ins(xtensa, XT_INS_RSR(xtensa, XT_SR_DDR, XT_REG_A3));
				xtensa_queue_exec_ins(xtensa, XT_INS_WSR(xtensa, XT_SR_PS, XT_REG_A3));
				res = xtensa_dm_queue_execute(&xtensa->dbg_mod);
				if (res != ERROR_OK) {
					LOG_TARGET_ERROR(target, "Failed to write PS.DIEXC (%d)!", res);
					return res;
				}
				xtensa_core_status_check(target);
			}
		}
	} else {
		target->debug_reason = DBG_REASON_NOTHALTED;
		if (target->state != TARGET_RUNNING && target->state != TARGET_DEBUG_RUNNING) {
			target->state = TARGET_RUNNING;
			target->debug_reason = DBG_REASON_NOTHALTED;
		}
	}
	if (xtensa->trace_active) {
		/* Detect if tracing was active but has stopped. */
		struct xtensa_trace_status trace_status;
		res = xtensa_dm_trace_status_read(&xtensa->dbg_mod, &trace_status);
		if (res == ERROR_OK) {
			if (!(trace_status.stat & TRAXSTAT_TRACT)) {
				LOG_INFO("Detected end of trace.");
				if (trace_status.stat & TRAXSTAT_PCMTG)
					LOG_TARGET_INFO(target, "Trace stop triggered by PC match");
				if (trace_status.stat & TRAXSTAT_PTITG)
					LOG_TARGET_INFO(target, "Trace stop triggered by Processor Trigger Input");
				if (trace_status.stat & TRAXSTAT_CTITG)
					LOG_TARGET_INFO(target, "Trace stop triggered by Cross-trigger Input");
				xtensa->trace_active = false;
			}
		}
	}
	return ERROR_OK;
}

static int xtensa_update_instruction(struct target *target, target_addr_t address, uint32_t size, const uint8_t *buffer)
{
	struct xtensa *xtensa = target_to_xtensa(target);
	unsigned int issue_ihi = xtensa_is_icacheable(xtensa, address);
	unsigned int issue_dhwbi = xtensa_is_dcacheable(xtensa, address);
	uint32_t icache_line_size = issue_ihi ? xtensa->core_config->icache.line_size : UINT32_MAX;
	uint32_t dcache_line_size = issue_dhwbi ? xtensa->core_config->dcache.line_size : UINT32_MAX;
	unsigned int same_ic_line = ((address & (icache_line_size - 1)) + size) <= icache_line_size;
	unsigned int same_dc_line = ((address & (dcache_line_size - 1)) + size) <= dcache_line_size;
	int ret;

	if (size > icache_line_size)
		return ERROR_FAIL;

	if (issue_ihi || issue_dhwbi) {
		/* We're going to use A3 here */
		xtensa_mark_register_dirty(xtensa, XT_REG_IDX_A3);

		/* Write start address to A3 and invalidate */
		xtensa_queue_dbg_reg_write(xtensa, XDMREG_DDR, address);
		xtensa_queue_exec_ins(xtensa, XT_INS_RSR(xtensa, XT_SR_DDR, XT_REG_A3));
		LOG_TARGET_DEBUG(target, "DHWBI, IHI for address "TARGET_ADDR_FMT, address);
		if (issue_dhwbi) {
			xtensa_queue_exec_ins(xtensa, XT_INS_DHWBI(xtensa, XT_REG_A3, 0));
			if (!same_dc_line) {
				LOG_TARGET_DEBUG(target,
					"DHWBI second dcache line for address "TARGET_ADDR_FMT,
					address + 4);
				xtensa_queue_exec_ins(xtensa, XT_INS_DHWBI(xtensa, XT_REG_A3, 4));
			}
		}
		if (issue_ihi) {
			xtensa_queue_exec_ins(xtensa, XT_INS_IHI(xtensa, XT_REG_A3, 0));
			if (!same_ic_line) {
				LOG_TARGET_DEBUG(target,
					"IHI second icache line for address "TARGET_ADDR_FMT,
					address + 4);
				xtensa_queue_exec_ins(xtensa, XT_INS_IHI(xtensa, XT_REG_A3, 4));
			}
		}

		/* Execute invalidate instructions */
		ret = xtensa_dm_queue_execute(&xtensa->dbg_mod);
		xtensa_core_status_check(target);
		if (ret != ERROR_OK) {
			LOG_ERROR("Error issuing cache invaldate instruction(s): %d", ret);
			return ret;
		}
	}

	/* Write new instructions to memory */
	ret = target_write_buffer(target, address, size, buffer);
	if (ret != ERROR_OK) {
		LOG_TARGET_ERROR(target, "Error writing instruction to memory: %d", ret);
		return ret;
	}

	if (issue_dhwbi) {
		/* Flush dcache so instruction propagates.  A3 may be corrupted during memory write */
		xtensa_queue_dbg_reg_write(xtensa, XDMREG_DDR, address);
		xtensa_queue_exec_ins(xtensa, XT_INS_RSR(xtensa, XT_SR_DDR, XT_REG_A3));
		xtensa_queue_exec_ins(xtensa, XT_INS_DHWB(xtensa, XT_REG_A3, 0));
		LOG_DEBUG("DHWB dcache line for address "TARGET_ADDR_FMT, address);
		if (!same_dc_line) {
			LOG_TARGET_DEBUG(target, "DHWB second dcache line for address "TARGET_ADDR_FMT, address + 4);
			xtensa_queue_exec_ins(xtensa, XT_INS_DHWB(xtensa, XT_REG_A3, 4));
		}

		/* Execute invalidate instructions */
		ret = xtensa_dm_queue_execute(&xtensa->dbg_mod);
		xtensa_core_status_check(target);
	}

	/* TODO: Handle L2 cache if present */
	return ret;
}

static int xtensa_sw_breakpoint_add(struct target *target,
	struct breakpoint *breakpoint,
	struct xtensa_sw_breakpoint *sw_bp)
{
	struct xtensa *xtensa = target_to_xtensa(target);
	int ret = target_read_buffer(target, breakpoint->address, XT_ISNS_SZ_MAX, sw_bp->insn);
	if (ret != ERROR_OK) {
		LOG_TARGET_ERROR(target, "Failed to read original instruction (%d)!", ret);
		return ret;
	}

	sw_bp->insn_sz = MIN(XT_ISNS_SZ_MAX, breakpoint->length);
	sw_bp->oocd_bp = breakpoint;

	uint32_t break_insn = sw_bp->insn_sz == XT_ISNS_SZ_MAX ? XT_INS_BREAK(xtensa, 0, 0) : XT_INS_BREAKN(xtensa, 0);

	/* Underlying memory write will convert instruction endianness, don't do that here */
	ret = xtensa_update_instruction(target, breakpoint->address, sw_bp->insn_sz, (uint8_t *)&break_insn);
	if (ret != ERROR_OK) {
		LOG_TARGET_ERROR(target, "Failed to write breakpoint instruction (%d)!", ret);
		return ret;
	}

	return ERROR_OK;
}

static int xtensa_sw_breakpoint_remove(struct target *target, struct xtensa_sw_breakpoint *sw_bp)
{
	int ret = xtensa_update_instruction(target, sw_bp->oocd_bp->address, sw_bp->insn_sz, sw_bp->insn);
	if (ret != ERROR_OK) {
		LOG_TARGET_ERROR(target, "Failed to write insn (%d)!", ret);
		return ret;
	}
	sw_bp->oocd_bp = NULL;
	return ERROR_OK;
}

int xtensa_breakpoint_add(struct target *target, struct breakpoint *breakpoint)
{
	struct xtensa *xtensa = target_to_xtensa(target);
	unsigned int slot;

	if (breakpoint->type == BKPT_SOFT) {
		for (slot = 0; slot < XT_SW_BREAKPOINTS_MAX_NUM; slot++) {
			if (!xtensa->sw_brps[slot].oocd_bp ||
				xtensa->sw_brps[slot].oocd_bp == breakpoint)
				break;
		}
		if (slot == XT_SW_BREAKPOINTS_MAX_NUM) {
			LOG_TARGET_WARNING(target, "No free slots to add SW breakpoint!");
			return ERROR_TARGET_RESOURCE_NOT_AVAILABLE;
		}
		int ret = xtensa_sw_breakpoint_add(target, breakpoint, &xtensa->sw_brps[slot]);
		if (ret != ERROR_OK) {
			LOG_TARGET_ERROR(target, "Failed to add SW breakpoint!");
			return ret;
		}
		LOG_TARGET_DEBUG(target, "placed SW breakpoint %u @ " TARGET_ADDR_FMT,
			slot,
			breakpoint->address);
		return ERROR_OK;
	}

	for (slot = 0; slot < xtensa->core_config->debug.ibreaks_num; slot++) {
		if (!xtensa->hw_brps[slot] || xtensa->hw_brps[slot] == breakpoint)
			break;
	}
	if (slot == xtensa->core_config->debug.ibreaks_num) {
		LOG_TARGET_ERROR(target, "No free slots to add HW breakpoint!");
		return ERROR_TARGET_RESOURCE_NOT_AVAILABLE;
	}

	xtensa->hw_brps[slot] = breakpoint;
	/* We will actually write the breakpoints when we resume the target. */
	LOG_TARGET_DEBUG(target, "placed HW breakpoint %u @ " TARGET_ADDR_FMT,
		slot,
		breakpoint->address);

	return ERROR_OK;
}

int xtensa_breakpoint_remove(struct target *target, struct breakpoint *breakpoint)
{
	struct xtensa *xtensa = target_to_xtensa(target);
	unsigned int slot;

	if (breakpoint->type == BKPT_SOFT) {
		for (slot = 0; slot < XT_SW_BREAKPOINTS_MAX_NUM; slot++) {
			if (xtensa->sw_brps[slot].oocd_bp && xtensa->sw_brps[slot].oocd_bp == breakpoint)
				break;
		}
		if (slot == XT_SW_BREAKPOINTS_MAX_NUM) {
			LOG_TARGET_WARNING(target, "Max SW breakpoints slot reached, slot=%u!", slot);
			return ERROR_TARGET_RESOURCE_NOT_AVAILABLE;
		}
		int ret = xtensa_sw_breakpoint_remove(target, &xtensa->sw_brps[slot]);
		if (ret != ERROR_OK) {
			LOG_TARGET_ERROR(target, "Failed to remove SW breakpoint (%d)!", ret);
			return ret;
		}
		LOG_TARGET_DEBUG(target, "cleared SW breakpoint %u @ " TARGET_ADDR_FMT, slot, breakpoint->address);
		return ERROR_OK;
	}

	for (slot = 0; slot < xtensa->core_config->debug.ibreaks_num; slot++) {
		if (xtensa->hw_brps[slot] == breakpoint)
			break;
	}
	if (slot == xtensa->core_config->debug.ibreaks_num) {
		LOG_TARGET_ERROR(target, "HW breakpoint not found!");
		return ERROR_TARGET_RESOURCE_NOT_AVAILABLE;
	}
	xtensa->hw_brps[slot] = NULL;
	if (xtensa->core_config->core_type == XT_NX)
		xtensa_reg_set(target, xtensa->nx_reg_idx[XT_NX_REG_IDX_IBREAKC0] + slot, 0);
	LOG_TARGET_DEBUG(target, "cleared HW breakpoint %u @ " TARGET_ADDR_FMT, slot, breakpoint->address);
	return ERROR_OK;
}

int xtensa_watchpoint_add(struct target *target, struct watchpoint *watchpoint)
{
	struct xtensa *xtensa = target_to_xtensa(target);
	unsigned int slot;
	xtensa_reg_val_t dbreakcval;

	if (target->state != TARGET_HALTED) {
		LOG_TARGET_ERROR(target, "not halted");
		return ERROR_TARGET_NOT_HALTED;
	}

	if (watchpoint->mask != WATCHPOINT_IGNORE_DATA_VALUE_MASK) {
		LOG_TARGET_ERROR(target, "watchpoint value masks not supported");
		return ERROR_TARGET_RESOURCE_NOT_AVAILABLE;
	}

	for (slot = 0; slot < xtensa->core_config->debug.dbreaks_num; slot++) {
		if (!xtensa->hw_wps[slot] || xtensa->hw_wps[slot] == watchpoint)
			break;
	}
	if (slot == xtensa->core_config->debug.dbreaks_num) {
		LOG_TARGET_WARNING(target, "No free slots to add HW watchpoint!");
		return ERROR_TARGET_RESOURCE_NOT_AVAILABLE;
	}

	/* Figure out value for dbreakc5..0
	 * It's basically 0x3F with an incremental bit removed from the LSB for each extra length power of 2. */
	if (watchpoint->length < 1 || watchpoint->length > 64 ||
		!IS_PWR_OF_2(watchpoint->length) ||
		!IS_ALIGNED(watchpoint->address, watchpoint->length)) {
		LOG_TARGET_WARNING(
			target,
			"Watchpoint with length %d on address " TARGET_ADDR_FMT
			" not supported by hardware.",
			watchpoint->length,
			watchpoint->address);
		return ERROR_TARGET_RESOURCE_NOT_AVAILABLE;
	}
	dbreakcval = ALIGN_DOWN(0x3F, watchpoint->length);

	if (watchpoint->rw == WPT_READ)
		dbreakcval |= BIT(30);
	if (watchpoint->rw == WPT_WRITE)
		dbreakcval |= BIT(31);
	if (watchpoint->rw == WPT_ACCESS)
		dbreakcval |= BIT(30) | BIT(31);

	/* Write DBREAKA[slot] and DBCREAKC[slot] */
	xtensa_reg_set(target, XT_REG_IDX_DBREAKA0 + slot, watchpoint->address);
	xtensa_reg_set(target, XT_REG_IDX_DBREAKC0 + slot, dbreakcval);
	xtensa->hw_wps[slot] = watchpoint;
	LOG_TARGET_DEBUG(target, "placed HW watchpoint @ " TARGET_ADDR_FMT,
		watchpoint->address);
	return ERROR_OK;
}

int xtensa_watchpoint_remove(struct target *target, struct watchpoint *watchpoint)
{
	struct xtensa *xtensa = target_to_xtensa(target);
	unsigned int slot;

	for (slot = 0; slot < xtensa->core_config->debug.dbreaks_num; slot++) {
		if (xtensa->hw_wps[slot] == watchpoint)
			break;
	}
	if (slot == xtensa->core_config->debug.dbreaks_num) {
		LOG_TARGET_WARNING(target, "HW watchpoint " TARGET_ADDR_FMT " not found!", watchpoint->address);
		return ERROR_TARGET_RESOURCE_NOT_AVAILABLE;
	}
	xtensa_reg_set(target, XT_REG_IDX_DBREAKC0 + slot, 0);
	xtensa->hw_wps[slot] = NULL;
	LOG_TARGET_DEBUG(target, "cleared HW watchpoint @ " TARGET_ADDR_FMT,
		watchpoint->address);
	return ERROR_OK;
}

int xtensa_start_algorithm(struct target *target,
	int num_mem_params, struct mem_param *mem_params,
	int num_reg_params, struct reg_param *reg_params,
	target_addr_t entry_point, target_addr_t exit_point,
	void *arch_info)
{
	struct xtensa *xtensa = target_to_xtensa(target);
	struct xtensa_algorithm *algorithm_info = arch_info;
	int retval = ERROR_OK;
	bool usr_ps = false;
	uint32_t newps;

	/* NOTE: xtensa_run_algorithm requires that each algorithm uses a software breakpoint
	 * at the exit point */

	if (target->state != TARGET_HALTED) {
		LOG_WARNING("Target not halted!");
		return ERROR_TARGET_NOT_HALTED;
	}

	for (unsigned int i = 0; i < xtensa->core_cache->num_regs; i++) {
		struct reg *reg = &xtensa->core_cache->reg_list[i];
		buf_cpy(reg->value, xtensa->algo_context_backup[i], reg->size);
	}
	/* save debug reason, it will be changed */
	if (!algorithm_info) {
		LOG_ERROR("BUG: arch_info not specified");
		return ERROR_FAIL;
	}
	algorithm_info->ctx_debug_reason = target->debug_reason;
	if (xtensa->core_config->core_type == XT_LX) {
		/* save PS and set to debug_level - 1 */
		algorithm_info->ctx_ps = xtensa_reg_get(target, xtensa->eps_dbglevel_idx);
		newps = (algorithm_info->ctx_ps & ~0xf) | (xtensa->core_config->debug.irq_level - 1);
		xtensa_reg_set(target, xtensa->eps_dbglevel_idx, newps);
	}
	/* write mem params */
	for (int i = 0; i < num_mem_params; i++) {
		if (mem_params[i].direction != PARAM_IN) {
			retval = target_write_buffer(target, mem_params[i].address,
				mem_params[i].size,
				mem_params[i].value);
			if (retval != ERROR_OK)
				return retval;
		}
	}
	/* write reg params */
	for (int i = 0; i < num_reg_params; i++) {
		if (reg_params[i].size > 32) {
			LOG_ERROR("BUG: not supported register size (%d)", reg_params[i].size);
			return ERROR_FAIL;
		}
		struct reg *reg = register_get_by_name(xtensa->core_cache, reg_params[i].reg_name, 0);
		if (!reg) {
			LOG_ERROR("BUG: register '%s' not found", reg_params[i].reg_name);
			return ERROR_FAIL;
		}
		if (reg->size != reg_params[i].size) {
			LOG_ERROR("BUG: register '%s' size doesn't match reg_params[i].size", reg_params[i].reg_name);
			return ERROR_FAIL;
		}
		if (memcmp(reg_params[i].reg_name, "ps", 3)) {
			usr_ps = true;
		} else if (xtensa->core_config->core_type == XT_LX) {
			unsigned int reg_id = xtensa->eps_dbglevel_idx;
			assert(reg_id < xtensa->core_cache->num_regs && "Attempt to access non-existing reg!");
			reg = &xtensa->core_cache->reg_list[reg_id];
		}
		xtensa_reg_set_value(reg, buf_get_u32(reg_params[i].value, 0, reg->size));
		reg->valid = 1;
	}
	/* ignore custom core mode if custom PS value is specified */
	if (!usr_ps && xtensa->core_config->core_type == XT_LX) {
		unsigned int eps_reg_idx = xtensa->eps_dbglevel_idx;
		xtensa_reg_val_t ps = xtensa_reg_get(target, eps_reg_idx);
		enum xtensa_mode core_mode = XT_PS_RING_GET(ps);
		if (algorithm_info->core_mode != XT_MODE_ANY && algorithm_info->core_mode != core_mode) {
			LOG_DEBUG("setting core_mode: 0x%x", algorithm_info->core_mode);
			xtensa_reg_val_t new_ps = (ps & ~XT_PS_RING_MSK) | XT_PS_RING(algorithm_info->core_mode);
			/* save previous core mode */
			/* TODO: core_mode is not restored for now. Can be added to the end of wait_algorithm */
			algorithm_info->core_mode = core_mode;
			xtensa_reg_set(target, eps_reg_idx, new_ps);
			xtensa->core_cache->reg_list[eps_reg_idx].valid = 1;
		}
	}

	return xtensa_resume(target, 0, entry_point, 1, 1);
}

/** Waits for an algorithm in the target. */
int xtensa_wait_algorithm(struct target *target,
	int num_mem_params, struct mem_param *mem_params,
	int num_reg_params, struct reg_param *reg_params,
	target_addr_t exit_point, unsigned int timeout_ms,
	void *arch_info)
{
	struct xtensa *xtensa = target_to_xtensa(target);
	struct xtensa_algorithm *algorithm_info = arch_info;
	int retval = ERROR_OK;
	xtensa_reg_val_t pc;

	/* NOTE: xtensa_run_algorithm requires that each algorithm uses a software breakpoint
	 * at the exit point */

	retval = target_wait_state(target, TARGET_HALTED, timeout_ms);
	/* If the target fails to halt due to the breakpoint, force a halt */
	if (retval != ERROR_OK || target->state != TARGET_HALTED) {
		retval = target_halt(target);
		if (retval != ERROR_OK)
			return retval;
		retval = target_wait_state(target, TARGET_HALTED, 500);
		if (retval != ERROR_OK)
			return retval;
		LOG_TARGET_ERROR(target, "not halted %d, pc 0x%" PRIx32 ", ps 0x%" PRIx32, retval,
			xtensa_reg_get(target, XT_REG_IDX_PC),
			xtensa_reg_get(target, (xtensa->core_config->core_type == XT_LX) ?
				xtensa->eps_dbglevel_idx : XT_REG_IDX_PS));
		return ERROR_TARGET_TIMEOUT;
	}
	pc = xtensa_reg_get(target, XT_REG_IDX_PC);
	if (exit_point && pc != exit_point) {
		LOG_ERROR("failed algorithm halted at 0x%" PRIx32 ", expected " TARGET_ADDR_FMT, pc, exit_point);
		return ERROR_TARGET_TIMEOUT;
	}
	/* Copy core register values to reg_params[] */
	for (int i = 0; i < num_reg_params; i++) {
		if (reg_params[i].direction != PARAM_OUT) {
			struct reg *reg = register_get_by_name(xtensa->core_cache, reg_params[i].reg_name, 0);
			if (!reg) {
				LOG_ERROR("BUG: register '%s' not found", reg_params[i].reg_name);
				return ERROR_FAIL;
			}
			if (reg->size != reg_params[i].size) {
				LOG_ERROR("BUG: register '%s' size doesn't match reg_params[i].size", reg_params[i].reg_name);
				return ERROR_FAIL;
			}
			buf_set_u32(reg_params[i].value, 0, 32, xtensa_reg_get_value(reg));
		}
	}
	/* Read memory values to mem_params */
	LOG_DEBUG("Read mem params");
	for (int i = 0; i < num_mem_params; i++) {
		LOG_DEBUG("Check mem param @ " TARGET_ADDR_FMT, mem_params[i].address);
		if (mem_params[i].direction != PARAM_OUT) {
			LOG_DEBUG("Read mem param @ " TARGET_ADDR_FMT, mem_params[i].address);
			retval = target_read_buffer(target, mem_params[i].address, mem_params[i].size, mem_params[i].value);
			if (retval != ERROR_OK)
				return retval;
		}
	}

	/* avoid gdb keep_alive warning */
	keep_alive();

	for (int i = xtensa->core_cache->num_regs - 1; i >= 0; i--) {
		struct reg *reg = &xtensa->core_cache->reg_list[i];
		if (i == XT_REG_IDX_PS) {
			continue;	/* restore mapped reg number of PS depends on NDEBUGLEVEL */
		} else if (i == XT_REG_IDX_DEBUGCAUSE) {
			/*FIXME: restoring DEBUGCAUSE causes exception when executing corresponding
			* instruction in DIR */
			LOG_DEBUG("Skip restoring register %s: 0x%8.8" PRIx32 " -> 0x%8.8" PRIx32,
				xtensa->core_cache->reg_list[i].name,
				buf_get_u32(reg->value, 0, 32),
				buf_get_u32(xtensa->algo_context_backup[i], 0, 32));
			buf_cpy(xtensa->algo_context_backup[i], reg->value, reg->size);
			xtensa->core_cache->reg_list[i].dirty = 0;
			xtensa->core_cache->reg_list[i].valid = 0;
		} else if (memcmp(xtensa->algo_context_backup[i], reg->value, reg->size / 8)) {
			if (reg->size <= 32) {
				LOG_DEBUG("restoring register %s: 0x%8.8" PRIx32 " -> 0x%8.8" PRIx32,
					xtensa->core_cache->reg_list[i].name,
					buf_get_u32(reg->value, 0, reg->size),
					buf_get_u32(xtensa->algo_context_backup[i], 0, reg->size));
			} else if (reg->size <= 64) {
				LOG_DEBUG("restoring register %s: 0x%8.8" PRIx64 " -> 0x%8.8" PRIx64,
					xtensa->core_cache->reg_list[i].name,
					buf_get_u64(reg->value, 0, reg->size),
					buf_get_u64(xtensa->algo_context_backup[i], 0, reg->size));
			} else {
				LOG_DEBUG("restoring register %s %u-bits", xtensa->core_cache->reg_list[i].name, reg->size);
			}
			buf_cpy(xtensa->algo_context_backup[i], reg->value, reg->size);
			xtensa->core_cache->reg_list[i].dirty = 1;
			xtensa->core_cache->reg_list[i].valid = 1;
		}
	}
	target->debug_reason = algorithm_info->ctx_debug_reason;
	if (xtensa->core_config->core_type == XT_LX)
		xtensa_reg_set(target, xtensa->eps_dbglevel_idx, algorithm_info->ctx_ps);

	retval = xtensa_write_dirty_registers(target);
	if (retval != ERROR_OK)
		LOG_ERROR("Failed to write dirty regs (%d)!", retval);

	return retval;
}

int xtensa_run_algorithm(struct target *target,
	int num_mem_params, struct mem_param *mem_params,
	int num_reg_params, struct reg_param *reg_params,
	target_addr_t entry_point, target_addr_t exit_point,
	unsigned int timeout_ms, void *arch_info)
{
	int retval = xtensa_start_algorithm(target,
		num_mem_params, mem_params,
		num_reg_params, reg_params,
		entry_point, exit_point,
		arch_info);

	if (retval == ERROR_OK) {
		retval = xtensa_wait_algorithm(target,
			num_mem_params, mem_params,
			num_reg_params, reg_params,
			exit_point, timeout_ms,
			arch_info);
	}

	return retval;
}

static int xtensa_build_reg_cache(struct target *target)
{
	struct xtensa *xtensa = target_to_xtensa(target);
	struct reg_cache **cache_p = register_get_last_cache_p(&target->reg_cache);
	unsigned int last_dbreg_num = 0;

	if (xtensa->core_regs_num + xtensa->num_optregs != xtensa->total_regs_num)
		LOG_TARGET_WARNING(target, "Register count MISMATCH: %d core regs, %d extended regs; %d expected",
			xtensa->core_regs_num, xtensa->num_optregs, xtensa->total_regs_num);

	struct reg_cache *reg_cache = calloc(1, sizeof(struct reg_cache));

	if (!reg_cache) {
		LOG_ERROR("Failed to alloc reg cache!");
		return ERROR_FAIL;
	}
	reg_cache->name = "Xtensa registers";
	reg_cache->next = NULL;
	/* Init reglist */
	unsigned int reg_list_size = XT_NUM_REGS + xtensa->num_optregs;
	struct reg *reg_list = calloc(reg_list_size, sizeof(struct reg));
	if (!reg_list) {
		LOG_ERROR("Failed to alloc reg list!");
		goto fail;
	}
	xtensa->dbregs_num = 0;
	unsigned int didx = 0;
	for (unsigned int whichlist = 0; whichlist < 2; whichlist++) {
		struct xtensa_reg_desc *rlist = (whichlist == 0) ? xtensa_regs : xtensa->optregs;
		unsigned int listsize = (whichlist == 0) ? XT_NUM_REGS : xtensa->num_optregs;
		for (unsigned int i = 0; i < listsize; i++, didx++) {
			reg_list[didx].exist = rlist[i].exist;
			reg_list[didx].name = rlist[i].name;
			reg_list[didx].size = 32;
			reg_list[didx].value = calloc(1, 4 /*XT_REG_LEN*/);	/* make Clang Static Analyzer happy */
			if (!reg_list[didx].value) {
				LOG_ERROR("Failed to alloc reg list value!");
				goto fail;
			}
			reg_list[didx].dirty = false;
			reg_list[didx].valid = false;
			reg_list[didx].type = &xtensa_reg_type;
			reg_list[didx].arch_info = xtensa;
			if (rlist[i].exist && (rlist[i].dbreg_num > last_dbreg_num))
				last_dbreg_num = rlist[i].dbreg_num;

			if (xtensa_extra_debug_log) {
				LOG_TARGET_DEBUG(target,
					"POPULATE %-16s list %d exist %d, idx %d, type %d, dbreg_num 0x%04x",
					reg_list[didx].name,
					whichlist,
					reg_list[didx].exist,
					didx,
					rlist[i].type,
					rlist[i].dbreg_num);
			}
		}
	}

	xtensa->dbregs_num = last_dbreg_num + 1;
	reg_cache->reg_list = reg_list;
	reg_cache->num_regs = reg_list_size;

	LOG_TARGET_DEBUG(target, "xtensa->total_regs_num %d reg_list_size %d xtensa->dbregs_num %d",
		xtensa->total_regs_num, reg_list_size, xtensa->dbregs_num);

	/* Construct empty-register list for handling unknown register requests */
	xtensa->empty_regs = calloc(xtensa->dbregs_num, sizeof(struct reg));
	if (!xtensa->empty_regs) {
		LOG_TARGET_ERROR(target, "ERROR: Out of memory");
		goto fail;
	}
	for (unsigned int i = 0; i < xtensa->dbregs_num; i++) {
		xtensa->empty_regs[i].name = calloc(8, sizeof(char));
		if (!xtensa->empty_regs[i].name) {
			LOG_TARGET_ERROR(target, "ERROR: Out of memory");
			goto fail;
		}
		sprintf((char *)xtensa->empty_regs[i].name, "?0x%04x", i & 0x0000FFFF);
		xtensa->empty_regs[i].size = 32;
		xtensa->empty_regs[i].type = &xtensa_reg_type;
		xtensa->empty_regs[i].value = calloc(1, 4 /*XT_REG_LEN*/);	/* make Clang Static Analyzer happy */
		if (!xtensa->empty_regs[i].value) {
			LOG_ERROR("Failed to alloc empty reg list value!");
			goto fail;
		}
		xtensa->empty_regs[i].arch_info = xtensa;
	}

	/* Construct contiguous register list from contiguous descriptor list */
	if (xtensa->regmap_contiguous && xtensa->contiguous_regs_desc) {
		xtensa->contiguous_regs_list = calloc(xtensa->total_regs_num, sizeof(struct reg *));
		if (!xtensa->contiguous_regs_list) {
			LOG_TARGET_ERROR(target, "ERROR: Out of memory");
			goto fail;
		}
		for (unsigned int i = 0; i < xtensa->total_regs_num; i++) {
			unsigned int j;
			for (j = 0; j < reg_cache->num_regs; j++) {
				if (!strcmp(reg_cache->reg_list[j].name, xtensa->contiguous_regs_desc[i]->name)) {
					/*	Register number field is not filled above.
						Here we are assigning the corresponding index from the contiguous reg list.
						These indexes are in the same order with gdb g-packet request/response.
						Some more changes may be required for sparse reg lists.
					*/
					reg_cache->reg_list[j].number = i;
					xtensa->contiguous_regs_list[i] = &(reg_cache->reg_list[j]);
					LOG_TARGET_DEBUG(target,
						"POPULATE contiguous regs list: %-16s, dbreg_num 0x%04x",
						xtensa->contiguous_regs_list[i]->name,
						xtensa->contiguous_regs_desc[i]->dbreg_num);
					break;
				}
			}
			if (j == reg_cache->num_regs)
				LOG_TARGET_WARNING(target, "contiguous register %s not found",
					xtensa->contiguous_regs_desc[i]->name);
		}
	}

	xtensa->algo_context_backup = calloc(reg_cache->num_regs, sizeof(void *));
	if (!xtensa->algo_context_backup) {
		LOG_ERROR("Failed to alloc mem for algorithm context backup!");
		goto fail;
	}
	for (unsigned int i = 0; i < reg_cache->num_regs; i++) {
		struct reg *reg = &reg_cache->reg_list[i];
		xtensa->algo_context_backup[i] = calloc(1, reg->size / 8);
		if (!xtensa->algo_context_backup[i]) {
			LOG_ERROR("Failed to alloc mem for algorithm context!");
			goto fail;
		}
	}
	xtensa->core_cache = reg_cache;
	if (cache_p)
		*cache_p = reg_cache;
	return ERROR_OK;

fail:
	if (reg_list) {
		for (unsigned int i = 0; i < reg_list_size; i++)
			free(reg_list[i].value);
		free(reg_list);
	}
	if (xtensa->empty_regs) {
		for (unsigned int i = 0; i < xtensa->dbregs_num; i++) {
			free((void *)xtensa->empty_regs[i].name);
			free(xtensa->empty_regs[i].value);
		}
		free(xtensa->empty_regs);
	}
	if (xtensa->algo_context_backup) {
		for (unsigned int i = 0; i < reg_cache->num_regs; i++)
			free(xtensa->algo_context_backup[i]);
		free(xtensa->algo_context_backup);
	}
	free(reg_cache);

	return ERROR_FAIL;
}

static int32_t xtensa_gdbqc_parse_exec_tie_ops(struct target *target, char *opstr)
{
	struct xtensa *xtensa = target_to_xtensa(target);
	int32_t status = ERROR_COMMAND_ARGUMENT_INVALID;
	/* Process op[] list */
	while (opstr && (*opstr == ':')) {
		uint8_t ops[32];
		unsigned int oplen = strtoul(opstr + 1, &opstr, 16);
		if (oplen > 32) {
			LOG_TARGET_ERROR(target, "TIE access instruction too long (%d)\n", oplen);
			break;
		}
		unsigned int i = 0;
		while ((i < oplen) && opstr && (*opstr == ':'))
			ops[i++] = strtoul(opstr + 1, &opstr, 16);
		if (i != oplen) {
			LOG_TARGET_ERROR(target, "TIE access instruction malformed (%d)\n", i);
			break;
		}

		char insn_buf[128];
		sprintf(insn_buf, "Exec %d-byte TIE sequence: ", oplen);
		for (i = 0; i < oplen; i++)
			sprintf(insn_buf + strlen(insn_buf), "%02x:", ops[i]);
		LOG_TARGET_DEBUG(target, "%s", insn_buf);
		xtensa_queue_exec_ins_wide(xtensa, ops, oplen);	/* Handles endian-swap */
		status = ERROR_OK;
	}
	return status;
}

static int xtensa_gdbqc_qxtreg(struct target *target, const char *packet, char **response_p)
{
	struct xtensa *xtensa = target_to_xtensa(target);
	bool iswrite = (packet[0] == 'Q');
	enum xtensa_qerr_e error;

	/* Read/write TIE register.  Requires spill location.
	 * qxtreg<num>:<len>:<oplen>:<op[0]>:<...>[:<oplen>:<op[0]>:<...>]
	 * Qxtreg<num>:<len>:<oplen>:<op[0]>:<...>[:<oplen>:<op[0]>:<...>]=<value>
	 */
	if (!(xtensa->spill_buf)) {
		LOG_ERROR("Spill location not specified. Try 'target remote <host>:3333 &spill_location0'");
		error = XT_QERR_FAIL;
		goto xtensa_gdbqc_qxtreg_fail;
	}

	char *delim;
	uint32_t regnum = strtoul(packet + 6, &delim, 16);
	if (*delim != ':') {
		LOG_ERROR("Malformed qxtreg packet");
		error = XT_QERR_INVAL;
		goto xtensa_gdbqc_qxtreg_fail;
	}
	uint32_t reglen = strtoul(delim + 1, &delim, 16);
	if (*delim != ':') {
		LOG_ERROR("Malformed qxtreg packet");
		error = XT_QERR_INVAL;
		goto xtensa_gdbqc_qxtreg_fail;
	}
	uint8_t regbuf[XT_QUERYPKT_RESP_MAX];
	memset(regbuf, 0, XT_QUERYPKT_RESP_MAX);
	LOG_DEBUG("TIE reg 0x%08" PRIx32 " %s (%d bytes)", regnum, iswrite ? "write" : "read", reglen);
	if (reglen * 2 + 1 > XT_QUERYPKT_RESP_MAX) {
		LOG_ERROR("TIE register too large");
		error = XT_QERR_MEM;
		goto xtensa_gdbqc_qxtreg_fail;
	}

	/* (1) Save spill memory, (1.5) [if write then store value to spill location],
	 * (2) read old a4, (3) write spill address to a4.
	 * NOTE: ensure a4 is restored properly by all error handling logic
	 */
	unsigned int memop_size = (xtensa->spill_loc & 3) ? 1 : 4;
	int status = xtensa_read_memory(target, xtensa->spill_loc, memop_size,
		xtensa->spill_bytes / memop_size, xtensa->spill_buf);
	if (status != ERROR_OK) {
		LOG_ERROR("Spill memory save");
		error = XT_QERR_MEM;
		goto xtensa_gdbqc_qxtreg_fail;
	}
	if (iswrite) {
		/* Extract value and store in spill memory */
		unsigned int b = 0;
		char *valbuf = strchr(delim, '=');
		if (!(valbuf && (*valbuf == '='))) {
			LOG_ERROR("Malformed Qxtreg packet");
			error = XT_QERR_INVAL;
			goto xtensa_gdbqc_qxtreg_fail;
		}
		valbuf++;
		while (*valbuf && *(valbuf + 1)) {
			char bytestr[3] = { 0, 0, 0 };
			strncpy(bytestr, valbuf, 2);
			regbuf[b++] = strtoul(bytestr, NULL, 16);
			valbuf += 2;
		}
		if (b != reglen) {
			LOG_ERROR("Malformed Qxtreg packet");
			error = XT_QERR_INVAL;
			goto xtensa_gdbqc_qxtreg_fail;
		}
		status = xtensa_write_memory(target, xtensa->spill_loc, memop_size,
			reglen / memop_size, regbuf);
		if (status != ERROR_OK) {
			LOG_ERROR("TIE value store");
			error = XT_QERR_MEM;
			goto xtensa_gdbqc_qxtreg_fail;
		}
	}
	xtensa_reg_val_t orig_a4 = xtensa_reg_get(target, XT_REG_IDX_A4);
	xtensa_queue_dbg_reg_write(xtensa, XDMREG_DDR, xtensa->spill_loc);
	xtensa_queue_exec_ins(xtensa, XT_INS_RSR(xtensa, XT_SR_DDR, XT_REG_A4));

	int32_t tieop_status = xtensa_gdbqc_parse_exec_tie_ops(target, delim);

	/* Restore a4 but not yet spill memory.  Execute it all... */
	xtensa_queue_dbg_reg_write(xtensa, XDMREG_DDR, orig_a4);
	xtensa_queue_exec_ins(xtensa, XT_INS_RSR(xtensa, XT_SR_DDR, XT_REG_A4));
	status = xtensa_dm_queue_execute(&xtensa->dbg_mod);
	if (status != ERROR_OK) {
		LOG_TARGET_ERROR(target, "TIE queue execute: %d\n", status);
		tieop_status = status;
	}
	status = xtensa_core_status_check(target);
	if (status != ERROR_OK) {
		LOG_TARGET_ERROR(target, "TIE instr execute: %d\n", status);
		tieop_status = status;
	}

	if (tieop_status == ERROR_OK) {
		if (iswrite) {
			/* TIE write succeeded; send OK */
			strcpy(*response_p, "OK");
		} else {
			/* TIE read succeeded; copy result from spill memory */
			status = xtensa_read_memory(target, xtensa->spill_loc, memop_size, reglen, regbuf);
			if (status != ERROR_OK) {
				LOG_TARGET_ERROR(target, "TIE result read");
				tieop_status = status;
			}
			unsigned int i;
			for (i = 0; i < reglen; i++)
				sprintf(*response_p + 2 * i, "%02x", regbuf[i]);
			*(*response_p + 2 * i) = '\0';
			LOG_TARGET_DEBUG(target, "TIE response: %s", *response_p);
		}
	}

	/* Restore spill memory first, then report any previous errors */
	status = xtensa_write_memory(target, xtensa->spill_loc, memop_size,
		xtensa->spill_bytes / memop_size, xtensa->spill_buf);
	if (status != ERROR_OK) {
		LOG_ERROR("Spill memory restore");
		error = XT_QERR_MEM;
		goto xtensa_gdbqc_qxtreg_fail;
	}
	if (tieop_status != ERROR_OK) {
		LOG_ERROR("TIE execution");
		error = XT_QERR_FAIL;
		goto xtensa_gdbqc_qxtreg_fail;
	}
	return ERROR_OK;

xtensa_gdbqc_qxtreg_fail:
	strcpy(*response_p, xt_qerr[error].chrval);
	return xt_qerr[error].intval;
}

int xtensa_gdb_query_custom(struct target *target, const char *packet, char **response_p)
{
	struct xtensa *xtensa = target_to_xtensa(target);
	enum xtensa_qerr_e error;
	if (!packet || !response_p) {
		LOG_TARGET_ERROR(target, "invalid parameter: packet %p response_p %p", packet, response_p);
		return ERROR_FAIL;
	}

	*response_p = xtensa->qpkt_resp;
	if (strncmp(packet, "qxtn", 4) == 0) {
		strcpy(*response_p, "OpenOCD");
		return ERROR_OK;
	} else if (strncasecmp(packet, "qxtgdbversion=", 14) == 0) {
		return ERROR_OK;
	} else if ((strncmp(packet, "Qxtsis=", 7) == 0) || (strncmp(packet, "Qxtsds=", 7) == 0)) {
		/* Confirm host cache params match core .cfg file */
		struct xtensa_cache_config *cachep = (packet[4] == 'i') ?
			&xtensa->core_config->icache : &xtensa->core_config->dcache;
		unsigned int line_size = 0, size = 0, way_count = 0;
		sscanf(&packet[7], "%x,%x,%x", &line_size, &size, &way_count);
		if ((cachep->line_size != line_size) ||
			(cachep->size != size) ||
			(cachep->way_count != way_count)) {
			LOG_TARGET_WARNING(target, "%cCache mismatch; check xtensa-core-XXX.cfg file",
				cachep == &xtensa->core_config->icache ? 'I' : 'D');
		}
		strcpy(*response_p, "OK");
		return ERROR_OK;
	} else if ((strncmp(packet, "Qxtiram=", 8) == 0) || (strncmp(packet, "Qxtirom=", 8) == 0)) {
		/* Confirm host IRAM/IROM params match core .cfg file */
		struct xtensa_local_mem_config *memp = (packet[5] == 'a') ?
			&xtensa->core_config->iram : &xtensa->core_config->irom;
		unsigned int base = 0, size = 0, i;
		char *pkt = (char *)&packet[7];
		do {
			pkt++;
			size = strtoul(pkt, &pkt, 16);
			pkt++;
			base = strtoul(pkt, &pkt, 16);
			LOG_TARGET_DEBUG(target, "memcheck: %dB @ 0x%08x", size, base);
			for (i = 0; i < memp->count; i++) {
				if ((memp->regions[i].base == base) && (memp->regions[i].size == size))
					break;
			}
			if (i == memp->count) {
				LOG_TARGET_WARNING(target, "%s mismatch; check xtensa-core-XXX.cfg file",
					memp == &xtensa->core_config->iram ? "IRAM" : "IROM");
				break;
			}
			for (i = 0; i < 11; i++) {
				pkt++;
				strtoul(pkt, &pkt, 16);
			}
		} while (pkt && (pkt[0] == ','));
		strcpy(*response_p, "OK");
		return ERROR_OK;
	} else if (strncmp(packet, "Qxtexcmlvl=", 11) == 0) {
		/* Confirm host EXCM_LEVEL matches core .cfg file */
		unsigned int excm_level = strtoul(&packet[11], NULL, 0);
		if (!xtensa->core_config->high_irq.enabled ||
			(excm_level != xtensa->core_config->high_irq.excm_level))
			LOG_TARGET_WARNING(target, "EXCM_LEVEL mismatch; check xtensa-core-XXX.cfg file");
		strcpy(*response_p, "OK");
		return ERROR_OK;
	} else if ((strncmp(packet, "Qxtl2cs=", 8) == 0) ||
		(strncmp(packet, "Qxtl2ca=", 8) == 0) ||
		(strncmp(packet, "Qxtdensity=", 11) == 0)) {
		strcpy(*response_p, "OK");
		return ERROR_OK;
	} else if (strncmp(packet, "Qxtspill=", 9) == 0) {
		char *delim;
		uint32_t spill_loc = strtoul(packet + 9, &delim, 16);
		if (*delim != ':') {
			LOG_ERROR("Malformed Qxtspill packet");
			error = XT_QERR_INVAL;
			goto xtensa_gdb_query_custom_fail;
		}
		xtensa->spill_loc = spill_loc;
		xtensa->spill_bytes = strtoul(delim + 1, NULL, 16);
		if (xtensa->spill_buf)
			free(xtensa->spill_buf);
		xtensa->spill_buf = calloc(1, xtensa->spill_bytes);
		if (!xtensa->spill_buf) {
			LOG_ERROR("Spill buf alloc");
			error = XT_QERR_MEM;
			goto xtensa_gdb_query_custom_fail;
		}
		LOG_TARGET_DEBUG(target, "Set spill 0x%08" PRIx32 " (%d)", xtensa->spill_loc, xtensa->spill_bytes);
		strcpy(*response_p, "OK");
		return ERROR_OK;
	} else if (strncasecmp(packet, "qxtreg", 6) == 0) {
		return xtensa_gdbqc_qxtreg(target, packet, response_p);
	} else if ((strncmp(packet, "qTStatus", 8) == 0) ||
		(strncmp(packet, "qxtftie", 7) == 0) ||
		(strncmp(packet, "qxtstie", 7) == 0)) {
		/* Return empty string to indicate trace, TIE wire debug are unsupported */
		strcpy(*response_p, "");
		return ERROR_OK;
	}

	/* Warn for all other queries, but do not return errors */
	LOG_TARGET_WARNING(target, "Unknown target-specific query packet: %s", packet);
	strcpy(*response_p, "");
	return ERROR_OK;

xtensa_gdb_query_custom_fail:
	strcpy(*response_p, xt_qerr[error].chrval);
	return xt_qerr[error].intval;
}

int xtensa_init_arch_info(struct target *target, struct xtensa *xtensa,
	const struct xtensa_debug_module_config *dm_cfg)
{
	target->arch_info = xtensa;
	xtensa->common_magic = XTENSA_COMMON_MAGIC;
	xtensa->target = target;
	xtensa->stepping_isr_mode = XT_STEPPING_ISR_ON;

	xtensa->core_config = calloc(1, sizeof(struct xtensa_config));
	if (!xtensa->core_config) {
		LOG_ERROR("Xtensa configuration alloc failed\n");
		return ERROR_FAIL;
	}

	/* Default cache settings are disabled with 1 way */
	xtensa->core_config->icache.way_count = 1;
	xtensa->core_config->dcache.way_count = 1;

	/* chrval: AR3/AR4 register names will change with window mapping.
	 * intval: tracks whether scratch register was set through gdb P packet.
	 */
	for (enum xtensa_ar_scratch_set_e s = 0; s < XT_AR_SCRATCH_NUM; s++) {
		xtensa->scratch_ars[s].chrval = calloc(8, sizeof(char));
		if (!xtensa->scratch_ars[s].chrval) {
			for (enum xtensa_ar_scratch_set_e f = 0; f < s; f++)
				free(xtensa->scratch_ars[f].chrval);
			free(xtensa->core_config);
			LOG_ERROR("Xtensa scratch AR alloc failed\n");
			return ERROR_FAIL;
		}
		xtensa->scratch_ars[s].intval = false;
		sprintf(xtensa->scratch_ars[s].chrval, "%s%d",
			((s == XT_AR_SCRATCH_A3) || (s == XT_AR_SCRATCH_A4)) ? "a" : "ar",
			((s == XT_AR_SCRATCH_A3) || (s == XT_AR_SCRATCH_AR3)) ? 3 : 4);
	}

	return xtensa_dm_init(&xtensa->dbg_mod, dm_cfg);
}

void xtensa_set_permissive_mode(struct target *target, bool state)
{
	target_to_xtensa(target)->permissive_mode = state;
}

int xtensa_target_init(struct command_context *cmd_ctx, struct target *target)
{
	struct xtensa *xtensa = target_to_xtensa(target);

	xtensa->come_online_probes_num = 3;
	xtensa->hw_brps = calloc(XT_HW_IBREAK_MAX_NUM, sizeof(struct breakpoint *));
	if (!xtensa->hw_brps) {
		LOG_ERROR("Failed to alloc memory for HW breakpoints!");
		return ERROR_FAIL;
	}
	xtensa->hw_wps = calloc(XT_HW_DBREAK_MAX_NUM, sizeof(struct watchpoint *));
	if (!xtensa->hw_wps) {
		free(xtensa->hw_brps);
		LOG_ERROR("Failed to alloc memory for HW watchpoints!");
		return ERROR_FAIL;
	}
	xtensa->sw_brps = calloc(XT_SW_BREAKPOINTS_MAX_NUM, sizeof(struct xtensa_sw_breakpoint));
	if (!xtensa->sw_brps) {
		free(xtensa->hw_brps);
		free(xtensa->hw_wps);
		LOG_ERROR("Failed to alloc memory for SW breakpoints!");
		return ERROR_FAIL;
	}

	xtensa->spill_loc = 0xffffffff;
	xtensa->spill_bytes = 0;
	xtensa->spill_buf = NULL;
	xtensa->probe_lsddr32p = -1;	/* Probe for fast load/store operations */

	return xtensa_build_reg_cache(target);
}

static void xtensa_free_reg_cache(struct target *target)
{
	struct xtensa *xtensa = target_to_xtensa(target);
	struct reg_cache *cache = xtensa->core_cache;

	if (cache) {
		register_unlink_cache(&target->reg_cache, cache);
		for (unsigned int i = 0; i < cache->num_regs; i++) {
			free(xtensa->algo_context_backup[i]);
			free(cache->reg_list[i].value);
		}
		free(xtensa->algo_context_backup);
		free(cache->reg_list);
		free(cache);
	}
	xtensa->core_cache = NULL;
	xtensa->algo_context_backup = NULL;

	if (xtensa->empty_regs) {
		for (unsigned int i = 0; i < xtensa->dbregs_num; i++) {
			free((void *)xtensa->empty_regs[i].name);
			free(xtensa->empty_regs[i].value);
		}
		free(xtensa->empty_regs);
	}
	xtensa->empty_regs = NULL;
	if (xtensa->optregs) {
		for (unsigned int i = 0; i < xtensa->num_optregs; i++)
			free((void *)xtensa->optregs[i].name);
		free(xtensa->optregs);
	}
	xtensa->optregs = NULL;
}

void xtensa_target_deinit(struct target *target)
{
	struct xtensa *xtensa = target_to_xtensa(target);

	LOG_DEBUG("start");

	if (target_was_examined(target)) {
		int ret = xtensa_queue_dbg_reg_write(xtensa, XDMREG_DCRCLR, OCDDCR_ENABLEOCD);
		if (ret != ERROR_OK) {
			LOG_ERROR("Failed to queue OCDDCR_ENABLEOCD clear operation!");
			return;
		}
		xtensa_dm_queue_tdi_idle(&xtensa->dbg_mod);
		ret = xtensa_dm_queue_execute(&xtensa->dbg_mod);
		if (ret != ERROR_OK) {
			LOG_ERROR("Failed to clear OCDDCR_ENABLEOCD!");
			return;
		}
		xtensa_dm_deinit(&xtensa->dbg_mod);
	}
	xtensa_free_reg_cache(target);
	free(xtensa->hw_brps);
	free(xtensa->hw_wps);
	free(xtensa->sw_brps);
	if (xtensa->spill_buf) {
		free(xtensa->spill_buf);
		xtensa->spill_buf = NULL;
	}
	for (enum xtensa_ar_scratch_set_e s = 0; s < XT_AR_SCRATCH_NUM; s++)
		free(xtensa->scratch_ars[s].chrval);
	free(xtensa->core_config);
}

const char *xtensa_get_gdb_arch(const struct target *target)
{
	return "xtensa";
}

/* exe <ascii-encoded hexadecimal instruction bytes> */
static COMMAND_HELPER(xtensa_cmd_exe_do, struct target *target)
{
	struct xtensa *xtensa = target_to_xtensa(target);

	if (CMD_ARGC != 1)
		return ERROR_COMMAND_SYNTAX_ERROR;

	/* Process ascii-encoded hex byte string */
	const char *parm = CMD_ARGV[0];
	unsigned int parm_len = strlen(parm);
	if ((parm_len >= 64) || (parm_len & 1)) {
		command_print(CMD, "Invalid parameter length (%d): must be even, < 64 characters", parm_len);
		return ERROR_COMMAND_ARGUMENT_INVALID;
	}

	uint8_t ops[32];
	memset(ops, 0, 32);
	unsigned int oplen = parm_len / 2;
	char encoded_byte[3] = { 0, 0, 0 };
	for (unsigned int i = 0; i < oplen; i++) {
		encoded_byte[0] = *parm++;
		encoded_byte[1] = *parm++;
		ops[i] = strtoul(encoded_byte, NULL, 16);
	}

	/* GDB must handle state save/restore.
	 * Flush reg cache in case spill location is in an AR
	 * Update CPENABLE only for this execution; later restore cached copy
	 * Keep a copy of exccause in case executed code triggers an exception
	 */
	int status = xtensa_write_dirty_registers(target);
	if (status != ERROR_OK) {
		command_print(CMD, "%s: Failed to write back register cache.", target_name(target));
		return ERROR_FAIL;
	}
	xtensa_reg_val_t exccause = xtensa_reg_get(target, XT_REG_IDX_EXCCAUSE);
	xtensa_reg_val_t cpenable = xtensa_reg_get(target, XT_REG_IDX_CPENABLE);
	xtensa_reg_val_t a3 = xtensa_reg_get(target, XT_REG_IDX_A3);
	xtensa_queue_dbg_reg_write(xtensa, XDMREG_DDR, 0xffffffff);
	xtensa_queue_exec_ins(xtensa, XT_INS_RSR(xtensa, XT_SR_DDR, XT_REG_A3));
	xtensa_queue_exec_ins(xtensa, XT_INS_WSR(xtensa,
			xtensa_regs[XT_REG_IDX_CPENABLE].reg_num, XT_REG_A3));
	xtensa_queue_dbg_reg_write(xtensa, XDMREG_DDR, a3);
	xtensa_queue_exec_ins(xtensa, XT_INS_RSR(xtensa, XT_SR_DDR, XT_REG_A3));

	/* Queue instruction list and execute everything */
	LOG_TARGET_DEBUG(target, "execute stub: %s", CMD_ARGV[0]);
	xtensa_queue_exec_ins_wide(xtensa, ops, oplen);	/* Handles endian-swap */
	status = xtensa_dm_queue_execute(&xtensa->dbg_mod);
	if (status != ERROR_OK) {
<<<<<<< HEAD
		LOG_TARGET_ERROR(target, "exec: queue error %d", status);
	} else {
		status = xtensa_core_status_check(target);
		if (status != ERROR_OK)
			LOG_TARGET_ERROR(target, "exec: status error %d", status);
=======
		command_print(CMD, "exec: queue error %d", status);
	} else {
		status = xtensa_core_status_check(target);
		if (status != ERROR_OK)
			command_print(CMD, "exec: status error %d", status);
>>>>>>> 9659a9b5
	}

	/* Reread register cache and restore saved regs after instruction execution */
	if (xtensa_fetch_all_regs(target) != ERROR_OK)
<<<<<<< HEAD
		LOG_TARGET_ERROR(target, "post-exec: register fetch error");
	if (status != ERROR_OK) {
		LOG_TARGET_ERROR(target, "post-exec: EXCCAUSE 0x%02" PRIx32,
=======
		command_print(CMD, "post-exec: register fetch error");
	if (status != ERROR_OK) {
		command_print(CMD, "post-exec: EXCCAUSE 0x%02" PRIx32,
>>>>>>> 9659a9b5
			xtensa_reg_get(target, XT_REG_IDX_EXCCAUSE));
	}
	xtensa_reg_set(target, XT_REG_IDX_EXCCAUSE, exccause);
	xtensa_reg_set(target, XT_REG_IDX_CPENABLE, cpenable);
	return status;
}

COMMAND_HANDLER(xtensa_cmd_exe)
{
	return CALL_COMMAND_HANDLER(xtensa_cmd_exe_do, get_current_target(CMD_CTX));
}

/* xtdef <name> */
COMMAND_HELPER(xtensa_cmd_xtdef_do, struct xtensa *xtensa)
{
	if (CMD_ARGC != 1)
		return ERROR_COMMAND_SYNTAX_ERROR;

	const char *core_name = CMD_ARGV[0];
	if (strcasecmp(core_name, "LX") == 0) {
		xtensa->core_config->core_type = XT_LX;
	} else if (strcasecmp(core_name, "NX") == 0) {
		xtensa->core_config->core_type = XT_NX;
	} else {
		command_print(CMD, "xtdef [LX|NX]\n");
		return ERROR_COMMAND_ARGUMENT_INVALID;
	}
	return ERROR_OK;
}

COMMAND_HANDLER(xtensa_cmd_xtdef)
{
	return CALL_COMMAND_HANDLER(xtensa_cmd_xtdef_do,
		target_to_xtensa(get_current_target(CMD_CTX)));
}

static inline bool xtensa_cmd_xtopt_legal_val(char *opt, int val, int min, int max)
{
	if ((val < min) || (val > max)) {
		LOG_ERROR("xtopt %s (%d) out of range [%d..%d]\n", opt, val, min, max);
		return false;
	}
	return true;
}

/* xtopt <name> <value> */
COMMAND_HELPER(xtensa_cmd_xtopt_do, struct xtensa *xtensa)
{
	if (CMD_ARGC != 2)
		return ERROR_COMMAND_SYNTAX_ERROR;

	const char *opt_name = CMD_ARGV[0];
	int opt_val = strtol(CMD_ARGV[1], NULL, 0);
	if (strcasecmp(opt_name, "arnum") == 0) {
		if (!xtensa_cmd_xtopt_legal_val("arnum", opt_val, 0, 64))
			return ERROR_COMMAND_ARGUMENT_INVALID;
		xtensa->core_config->aregs_num = opt_val;
	} else if (strcasecmp(opt_name, "windowed") == 0) {
		if (!xtensa_cmd_xtopt_legal_val("windowed", opt_val, 0, 1))
			return ERROR_COMMAND_ARGUMENT_INVALID;
		xtensa->core_config->windowed = opt_val;
	} else if (strcasecmp(opt_name, "cpenable") == 0) {
		if (!xtensa_cmd_xtopt_legal_val("cpenable", opt_val, 0, 1))
			return ERROR_COMMAND_ARGUMENT_INVALID;
		xtensa->core_config->coproc = opt_val;
	} else if (strcasecmp(opt_name, "exceptions") == 0) {
		if (!xtensa_cmd_xtopt_legal_val("exceptions", opt_val, 0, 1))
			return ERROR_COMMAND_ARGUMENT_INVALID;
		xtensa->core_config->exceptions = opt_val;
	} else if (strcasecmp(opt_name, "intnum") == 0) {
		if (!xtensa_cmd_xtopt_legal_val("intnum", opt_val, 0, 32))
			return ERROR_COMMAND_ARGUMENT_INVALID;
		xtensa->core_config->irq.enabled = (opt_val > 0);
		xtensa->core_config->irq.irq_num = opt_val;
	} else if (strcasecmp(opt_name, "hipriints") == 0) {
		if (!xtensa_cmd_xtopt_legal_val("hipriints", opt_val, 0, 1))
			return ERROR_COMMAND_ARGUMENT_INVALID;
		xtensa->core_config->high_irq.enabled = opt_val;
	} else if (strcasecmp(opt_name, "excmlevel") == 0) {
		if (!xtensa_cmd_xtopt_legal_val("excmlevel", opt_val, 1, 6))
			return ERROR_COMMAND_ARGUMENT_INVALID;
		if (!xtensa->core_config->high_irq.enabled) {
			command_print(CMD, "xtopt excmlevel requires hipriints\n");
			return ERROR_COMMAND_ARGUMENT_INVALID;
		}
		xtensa->core_config->high_irq.excm_level = opt_val;
	} else if (strcasecmp(opt_name, "intlevels") == 0) {
		if (xtensa->core_config->core_type == XT_LX) {
			if (!xtensa_cmd_xtopt_legal_val("intlevels", opt_val, 2, 6))
				return ERROR_COMMAND_ARGUMENT_INVALID;
		} else {
			if (!xtensa_cmd_xtopt_legal_val("intlevels", opt_val, 1, 255))
				return ERROR_COMMAND_ARGUMENT_INVALID;
		}
		if (!xtensa->core_config->high_irq.enabled) {
			command_print(CMD, "xtopt intlevels requires hipriints\n");
			return ERROR_COMMAND_ARGUMENT_INVALID;
		}
		xtensa->core_config->high_irq.level_num = opt_val;
	} else if (strcasecmp(opt_name, "debuglevel") == 0) {
		if (xtensa->core_config->core_type == XT_LX) {
			if (!xtensa_cmd_xtopt_legal_val("debuglevel", opt_val, 2, 6))
				return ERROR_COMMAND_ARGUMENT_INVALID;
		} else {
			if (!xtensa_cmd_xtopt_legal_val("debuglevel", opt_val, 0, 0))
				return ERROR_COMMAND_ARGUMENT_INVALID;
		}
		xtensa->core_config->debug.enabled = 1;
		xtensa->core_config->debug.irq_level = opt_val;
	} else if (strcasecmp(opt_name, "ibreaknum") == 0) {
		if (!xtensa_cmd_xtopt_legal_val("ibreaknum", opt_val, 0, 2))
			return ERROR_COMMAND_ARGUMENT_INVALID;
		xtensa->core_config->debug.ibreaks_num = opt_val;
	} else if (strcasecmp(opt_name, "dbreaknum") == 0) {
		if (!xtensa_cmd_xtopt_legal_val("dbreaknum", opt_val, 0, 2))
			return ERROR_COMMAND_ARGUMENT_INVALID;
		xtensa->core_config->debug.dbreaks_num = opt_val;
	} else if (strcasecmp(opt_name, "tracemem") == 0) {
		if (!xtensa_cmd_xtopt_legal_val("tracemem", opt_val, 0, 256 * 1024))
			return ERROR_COMMAND_ARGUMENT_INVALID;
		xtensa->core_config->trace.mem_sz = opt_val;
		xtensa->core_config->trace.enabled = (opt_val > 0);
	} else if (strcasecmp(opt_name, "tracememrev") == 0) {
		if (!xtensa_cmd_xtopt_legal_val("tracememrev", opt_val, 0, 1))
			return ERROR_COMMAND_ARGUMENT_INVALID;
		xtensa->core_config->trace.reversed_mem_access = opt_val;
	} else if (strcasecmp(opt_name, "perfcount") == 0) {
		if (!xtensa_cmd_xtopt_legal_val("perfcount", opt_val, 0, 8))
			return ERROR_COMMAND_ARGUMENT_INVALID;
		xtensa->core_config->debug.perfcount_num = opt_val;
	} else {
		LOG_WARNING("Unknown xtensa command ignored: \"xtopt %s %s\"", CMD_ARGV[0], CMD_ARGV[1]);
		return ERROR_OK;
	}

	return ERROR_OK;
}

COMMAND_HANDLER(xtensa_cmd_xtopt)
{
	return CALL_COMMAND_HANDLER(xtensa_cmd_xtopt_do,
		target_to_xtensa(get_current_target(CMD_CTX)));
}

/* xtmem <type> [parameters] */
COMMAND_HELPER(xtensa_cmd_xtmem_do, struct xtensa *xtensa)
{
	struct xtensa_cache_config *cachep = NULL;
	struct xtensa_local_mem_config *memp = NULL;
	int mem_access = 0;
	bool is_dcache = false;

	if (CMD_ARGC == 0)
		return ERROR_COMMAND_SYNTAX_ERROR;

	const char *mem_name = CMD_ARGV[0];
	if (strcasecmp(mem_name, "icache") == 0) {
		cachep = &xtensa->core_config->icache;
	} else if (strcasecmp(mem_name, "dcache") == 0) {
		cachep = &xtensa->core_config->dcache;
		is_dcache = true;
	} else if (strcasecmp(mem_name, "l2cache") == 0) {
		/* TODO: support L2 cache */
	} else if (strcasecmp(mem_name, "l2addr") == 0) {
		/* TODO: support L2 cache */
	} else if (strcasecmp(mem_name, "iram") == 0) {
		memp = &xtensa->core_config->iram;
		mem_access = XT_MEM_ACCESS_READ | XT_MEM_ACCESS_WRITE;
	} else if (strcasecmp(mem_name, "dram") == 0) {
		memp = &xtensa->core_config->dram;
		mem_access = XT_MEM_ACCESS_READ | XT_MEM_ACCESS_WRITE;
	} else if (strcasecmp(mem_name, "sram") == 0) {
		memp = &xtensa->core_config->sram;
		mem_access = XT_MEM_ACCESS_READ | XT_MEM_ACCESS_WRITE;
	} else if (strcasecmp(mem_name, "irom") == 0) {
		memp = &xtensa->core_config->irom;
		mem_access = XT_MEM_ACCESS_READ;
	} else if (strcasecmp(mem_name, "drom") == 0) {
		memp = &xtensa->core_config->drom;
		mem_access = XT_MEM_ACCESS_READ;
	} else if (strcasecmp(mem_name, "srom") == 0) {
		memp = &xtensa->core_config->srom;
		mem_access = XT_MEM_ACCESS_READ;
	} else {
		command_print(CMD, "xtmem types: <icache|dcache|l2cache|l2addr|iram|irom|dram|drom|sram|srom>\n");
		return ERROR_COMMAND_ARGUMENT_INVALID;
	}

	if (cachep) {
		if (CMD_ARGC != 4 && CMD_ARGC != 5)
			return ERROR_COMMAND_SYNTAX_ERROR;
		cachep->line_size = strtoul(CMD_ARGV[1], NULL, 0);
		cachep->size = strtoul(CMD_ARGV[2], NULL, 0);
		cachep->way_count = strtoul(CMD_ARGV[3], NULL, 0);
		cachep->writeback = ((CMD_ARGC == 5) && is_dcache) ?
			strtoul(CMD_ARGV[4], NULL, 0) : 0;
	} else if (memp) {
		if (CMD_ARGC != 3)
			return ERROR_COMMAND_SYNTAX_ERROR;
		struct xtensa_local_mem_region_config *memcfgp = &memp->regions[memp->count];
		memcfgp->base = strtoul(CMD_ARGV[1], NULL, 0);
		memcfgp->size = strtoul(CMD_ARGV[2], NULL, 0);
		memcfgp->access = mem_access;
		memp->count++;
	}

	return ERROR_OK;
}

COMMAND_HANDLER(xtensa_cmd_xtmem)
{
	return CALL_COMMAND_HANDLER(xtensa_cmd_xtmem_do,
		target_to_xtensa(get_current_target(CMD_CTX)));
}

/* xtmpu <num FG seg> <min seg size> <lockable> <executeonly> */
COMMAND_HELPER(xtensa_cmd_xtmpu_do, struct xtensa *xtensa)
{
	if (CMD_ARGC != 4)
		return ERROR_COMMAND_SYNTAX_ERROR;

	unsigned int nfgseg = strtoul(CMD_ARGV[0], NULL, 0);
	unsigned int minsegsize = strtoul(CMD_ARGV[1], NULL, 0);
	unsigned int lockable = strtoul(CMD_ARGV[2], NULL, 0);
	unsigned int execonly = strtoul(CMD_ARGV[3], NULL, 0);

	if ((nfgseg > 32)) {
		command_print(CMD, "<nfgseg> must be within [0..32]\n");
		return ERROR_COMMAND_ARGUMENT_INVALID;
	} else if (minsegsize & (minsegsize - 1)) {
		command_print(CMD, "<minsegsize> must be a power of 2 >= 32\n");
		return ERROR_COMMAND_ARGUMENT_INVALID;
	} else if (lockable > 1) {
		command_print(CMD, "<lockable> must be 0 or 1\n");
		return ERROR_COMMAND_ARGUMENT_INVALID;
	} else if (execonly > 1) {
		command_print(CMD, "<execonly> must be 0 or 1\n");
		return ERROR_COMMAND_ARGUMENT_INVALID;
	}

	xtensa->core_config->mpu.enabled = true;
	xtensa->core_config->mpu.nfgseg = nfgseg;
	xtensa->core_config->mpu.minsegsize = minsegsize;
	xtensa->core_config->mpu.lockable = lockable;
	xtensa->core_config->mpu.execonly = execonly;
	return ERROR_OK;
}

COMMAND_HANDLER(xtensa_cmd_xtmpu)
{
	return CALL_COMMAND_HANDLER(xtensa_cmd_xtmpu_do,
		target_to_xtensa(get_current_target(CMD_CTX)));
}

/* xtmmu <NIREFILLENTRIES> <NDREFILLENTRIES> <IVARWAY56> <DVARWAY56> */
COMMAND_HELPER(xtensa_cmd_xtmmu_do, struct xtensa *xtensa)
{
	if (CMD_ARGC != 2)
		return ERROR_COMMAND_SYNTAX_ERROR;

	unsigned int nirefillentries = strtoul(CMD_ARGV[0], NULL, 0);
	unsigned int ndrefillentries = strtoul(CMD_ARGV[1], NULL, 0);
	if ((nirefillentries != 16) && (nirefillentries != 32)) {
		command_print(CMD, "<nirefillentries> must be 16 or 32\n");
		return ERROR_COMMAND_ARGUMENT_INVALID;
	} else if ((ndrefillentries != 16) && (ndrefillentries != 32)) {
		command_print(CMD, "<ndrefillentries> must be 16 or 32\n");
		return ERROR_COMMAND_ARGUMENT_INVALID;
	}

	xtensa->core_config->mmu.enabled = true;
	xtensa->core_config->mmu.itlb_entries_count = nirefillentries;
	xtensa->core_config->mmu.dtlb_entries_count = ndrefillentries;
	return ERROR_OK;
}

COMMAND_HANDLER(xtensa_cmd_xtmmu)
{
	return CALL_COMMAND_HANDLER(xtensa_cmd_xtmmu_do,
		target_to_xtensa(get_current_target(CMD_CTX)));
}

/* xtregs <numregs>
 * xtreg <regname> <regnum> */
COMMAND_HELPER(xtensa_cmd_xtreg_do, struct xtensa *xtensa)
{
	if (CMD_ARGC == 1) {
		int32_t numregs = strtoul(CMD_ARGV[0], NULL, 0);
		if ((numregs <= 0) || (numregs > UINT16_MAX)) {
			command_print(CMD, "xtreg <numregs>: Invalid 'numregs' (%d)", numregs);
			return ERROR_COMMAND_ARGUMENT_INVALID;
		}
		if ((xtensa->genpkt_regs_num > 0) && (numregs < (int32_t)xtensa->genpkt_regs_num)) {
			command_print(CMD, "xtregs (%d) must be larger than numgenregs (%d) (if xtregfmt specified)",
				numregs, xtensa->genpkt_regs_num);
			return ERROR_COMMAND_ARGUMENT_INVALID;
		}
		xtensa->total_regs_num = numregs;
		xtensa->core_regs_num = 0;
		xtensa->num_optregs = 0;
		/* A little more memory than required, but saves a second initialization pass */
		xtensa->optregs = calloc(xtensa->total_regs_num, sizeof(struct xtensa_reg_desc));
		if (!xtensa->optregs) {
			LOG_ERROR("Failed to allocate xtensa->optregs!");
			return ERROR_FAIL;
		}
		return ERROR_OK;
	} else if (CMD_ARGC != 2) {
		return ERROR_COMMAND_SYNTAX_ERROR;
	}

	/* "xtregfmt contiguous" must be specified prior to the first "xtreg" definition
	 * if general register (g-packet) requests or contiguous register maps are supported */
	if (xtensa->regmap_contiguous && !xtensa->contiguous_regs_desc) {
		xtensa->contiguous_regs_desc = calloc(xtensa->total_regs_num, sizeof(struct xtensa_reg_desc *));
		if (!xtensa->contiguous_regs_desc) {
			LOG_ERROR("Failed to allocate xtensa->contiguous_regs_desc!");
			return ERROR_FAIL;
		}
	}

	const char *regname = CMD_ARGV[0];
	unsigned int regnum = strtoul(CMD_ARGV[1], NULL, 0);
	if (regnum > UINT16_MAX) {
		command_print(CMD, "<regnum> must be a 16-bit number");
		return ERROR_COMMAND_ARGUMENT_INVALID;
	}

	if ((xtensa->num_optregs + xtensa->core_regs_num) >= xtensa->total_regs_num) {
		if (xtensa->total_regs_num)
			command_print(CMD, "'xtreg %s 0x%04x': Too many registers (%d expected, %d core %d extended)",
				regname, regnum,
				xtensa->total_regs_num, xtensa->core_regs_num, xtensa->num_optregs);
		else
			command_print(CMD, "'xtreg %s 0x%04x': Number of registers unspecified",
				regname, regnum);
		return ERROR_FAIL;
	}

	/* Determine whether register belongs in xtensa_regs[] or xtensa->xtensa_spec_regs[] */
	struct xtensa_reg_desc *rptr = &xtensa->optregs[xtensa->num_optregs];
	bool is_extended_reg = true;
	unsigned int ridx;
	for (ridx = 0; ridx < XT_NUM_REGS; ridx++) {
		if (strcmp(CMD_ARGV[0], xtensa_regs[ridx].name) == 0) {
			/* Flag core register as defined */
			rptr = &xtensa_regs[ridx];
			xtensa->core_regs_num++;
			is_extended_reg = false;
			break;
		}
	}

	rptr->exist = true;
	if (is_extended_reg) {
		/* Register ID, debugger-visible register ID */
		rptr->name = strdup(CMD_ARGV[0]);
		rptr->dbreg_num = regnum;
		rptr->reg_num = (regnum & XT_REG_INDEX_MASK);
		xtensa->num_optregs++;

		/* Register type */
		if ((regnum & XT_REG_GENERAL_MASK) == XT_REG_GENERAL_VAL) {
			rptr->type = XT_REG_GENERAL;
		} else if ((regnum & XT_REG_USER_MASK) == XT_REG_USER_VAL) {
			rptr->type = XT_REG_USER;
		} else if ((regnum & XT_REG_FR_MASK) == XT_REG_FR_VAL) {
			rptr->type = XT_REG_FR;
		} else if ((regnum & XT_REG_SPECIAL_MASK) == XT_REG_SPECIAL_VAL) {
			rptr->type = XT_REG_SPECIAL;
		} else if ((regnum & XT_REG_RELGEN_MASK) == XT_REG_RELGEN_VAL) {
			/* WARNING: For these registers, regnum points to the
			 * index of the corresponding ARx registers, NOT to
			 * the processor register number! */
			rptr->type = XT_REG_RELGEN;
			rptr->reg_num += XT_REG_IDX_ARFIRST;
			rptr->dbreg_num += XT_REG_IDX_ARFIRST;
		} else if ((regnum & XT_REG_TIE_MASK) != 0) {
			rptr->type = XT_REG_TIE;
		} else {
			rptr->type = XT_REG_OTHER;
		}

		/* Register flags */
		if ((strcmp(rptr->name, "mmid") == 0) || (strcmp(rptr->name, "eraccess") == 0) ||
			(strcmp(rptr->name, "ddr") == 0) || (strcmp(rptr->name, "intset") == 0) ||
			(strcmp(rptr->name, "intclear") == 0))
			rptr->flags = XT_REGF_NOREAD;
		else
			rptr->flags = 0;

		if (rptr->reg_num == (XT_EPS_REG_NUM_BASE + xtensa->core_config->debug.irq_level) &&
			xtensa->core_config->core_type == XT_LX && rptr->type == XT_REG_SPECIAL) {
			xtensa->eps_dbglevel_idx = XT_NUM_REGS + xtensa->num_optregs - 1;
			LOG_DEBUG("Setting PS (%s) index to %d", rptr->name, xtensa->eps_dbglevel_idx);
		}
		if (xtensa->core_config->core_type == XT_NX) {
			enum xtensa_nx_reg_idx idx = XT_NX_REG_IDX_NUM;
			if (strcmp(rptr->name, "ibreakc0") == 0)
				idx = XT_NX_REG_IDX_IBREAKC0;
			else if (strcmp(rptr->name, "wb") == 0)
				idx = XT_NX_REG_IDX_WB;
			else if (strcmp(rptr->name, "ms") == 0)
				idx = XT_NX_REG_IDX_MS;
			else if (strcmp(rptr->name, "ievec") == 0)
				idx = XT_NX_REG_IDX_IEVEC;
			else if (strcmp(rptr->name, "ieextern") == 0)
				idx = XT_NX_REG_IDX_IEEXTERN;
			else if (strcmp(rptr->name, "mesr") == 0)
				idx = XT_NX_REG_IDX_MESR;
			else if (strcmp(rptr->name, "mesrclr") == 0)
				idx = XT_NX_REG_IDX_MESRCLR;
			if (idx < XT_NX_REG_IDX_NUM) {
				if (xtensa->nx_reg_idx[idx] != 0) {
					command_print(CMD, "nx_reg_idx[%d] previously set to %d",
						idx, xtensa->nx_reg_idx[idx]);
					return ERROR_FAIL;
				}
				xtensa->nx_reg_idx[idx] = XT_NUM_REGS + xtensa->num_optregs - 1;
				LOG_DEBUG("NX reg %s: index %d (%d)",
					rptr->name, xtensa->nx_reg_idx[idx], idx);
			}
		}
	} else if (strcmp(rptr->name, "cpenable") == 0) {
		xtensa->core_config->coproc = true;
	}

	/* Build out list of contiguous registers in specified order */
	unsigned int running_reg_count = xtensa->num_optregs + xtensa->core_regs_num;
	if (xtensa->contiguous_regs_desc) {
		assert((running_reg_count <= xtensa->total_regs_num) && "contiguous register address internal error!");
		xtensa->contiguous_regs_desc[running_reg_count - 1] = rptr;
	}
	if (xtensa_extra_debug_log)
		LOG_DEBUG("Added %s register %-16s: 0x%04x/0x%02x t%d (%d of %d)",
			is_extended_reg ? "config-specific" : "core",
			rptr->name, rptr->dbreg_num, rptr->reg_num, rptr->type,
			is_extended_reg ? xtensa->num_optregs : ridx,
			is_extended_reg ? xtensa->total_regs_num : XT_NUM_REGS);
	return ERROR_OK;
}

COMMAND_HANDLER(xtensa_cmd_xtreg)
{
	return CALL_COMMAND_HANDLER(xtensa_cmd_xtreg_do,
		target_to_xtensa(get_current_target(CMD_CTX)));
}

/* xtregfmt <contiguous|sparse> [numgregs] */
COMMAND_HELPER(xtensa_cmd_xtregfmt_do, struct xtensa *xtensa)
{
	if ((CMD_ARGC == 1) || (CMD_ARGC == 2)) {
		if (!strcasecmp(CMD_ARGV[0], "sparse")) {
			return ERROR_OK;
		} else if (!strcasecmp(CMD_ARGV[0], "contiguous")) {
			xtensa->regmap_contiguous = true;
			if (CMD_ARGC == 2) {
				unsigned int numgregs = strtoul(CMD_ARGV[1], NULL, 0);
				if ((numgregs <= 0) ||
					((numgregs > xtensa->total_regs_num) &&
					(xtensa->total_regs_num > 0))) {
					command_print(CMD, "xtregfmt: if specified, numgregs (%d) must be <= numregs (%d)",
						numgregs, xtensa->total_regs_num);
					return ERROR_COMMAND_ARGUMENT_INVALID;
				}
				xtensa->genpkt_regs_num = numgregs;
			}
			return ERROR_OK;
		}
	}
	return ERROR_COMMAND_SYNTAX_ERROR;
}

COMMAND_HANDLER(xtensa_cmd_xtregfmt)
{
	return CALL_COMMAND_HANDLER(xtensa_cmd_xtregfmt_do,
		target_to_xtensa(get_current_target(CMD_CTX)));
}

COMMAND_HELPER(xtensa_cmd_permissive_mode_do, struct xtensa *xtensa)
{
	return CALL_COMMAND_HANDLER(handle_command_parse_bool,
		&xtensa->permissive_mode, "xtensa permissive mode");
}

COMMAND_HANDLER(xtensa_cmd_permissive_mode)
{
	return CALL_COMMAND_HANDLER(xtensa_cmd_permissive_mode_do,
		target_to_xtensa(get_current_target(CMD_CTX)));
}

/* perfmon_enable <counter_id> <select> [mask] [kernelcnt] [tracelevel] */
COMMAND_HELPER(xtensa_cmd_perfmon_enable_do, struct xtensa *xtensa)
{
	struct xtensa_perfmon_config config = {
		.mask = 0xffff,
		.kernelcnt = 0,
		.tracelevel = -1	/* use DEBUGLEVEL by default */
	};

	if (CMD_ARGC < 2 || CMD_ARGC > 6)
		return ERROR_COMMAND_SYNTAX_ERROR;

	unsigned int counter_id = strtoul(CMD_ARGV[0], NULL, 0);
	if (counter_id >= XTENSA_MAX_PERF_COUNTERS) {
		command_print(CMD, "counter_id should be < %d", XTENSA_MAX_PERF_COUNTERS);
		return ERROR_COMMAND_ARGUMENT_INVALID;
	}

	config.select = strtoul(CMD_ARGV[1], NULL, 0);
	if (config.select > XTENSA_MAX_PERF_SELECT) {
		command_print(CMD, "select should be < %d", XTENSA_MAX_PERF_SELECT);
		return ERROR_COMMAND_ARGUMENT_INVALID;
	}

	if (CMD_ARGC >= 3) {
		config.mask = strtoul(CMD_ARGV[2], NULL, 0);
		if (config.mask > XTENSA_MAX_PERF_MASK) {
			command_print(CMD, "mask should be < %d", XTENSA_MAX_PERF_MASK);
			return ERROR_COMMAND_ARGUMENT_INVALID;
		}
	}

	if (CMD_ARGC >= 4) {
		config.kernelcnt = strtoul(CMD_ARGV[3], NULL, 0);
		if (config.kernelcnt > 1) {
			command_print(CMD, "kernelcnt should be 0 or 1");
			return ERROR_COMMAND_ARGUMENT_INVALID;
		}
	}

	if (CMD_ARGC >= 5) {
		config.tracelevel = strtoul(CMD_ARGV[4], NULL, 0);
		if (config.tracelevel > 7) {
			command_print(CMD, "tracelevel should be <=7");
			return ERROR_COMMAND_ARGUMENT_INVALID;
		}
	}

	if (config.tracelevel == -1)
		config.tracelevel = xtensa->core_config->debug.irq_level;

	return xtensa_dm_perfmon_enable(&xtensa->dbg_mod, counter_id, &config);
}

COMMAND_HANDLER(xtensa_cmd_perfmon_enable)
{
	return CALL_COMMAND_HANDLER(xtensa_cmd_perfmon_enable_do,
		target_to_xtensa(get_current_target(CMD_CTX)));
}

/* perfmon_dump [counter_id] */
COMMAND_HELPER(xtensa_cmd_perfmon_dump_do, struct xtensa *xtensa)
{
	if (CMD_ARGC > 1)
		return ERROR_COMMAND_SYNTAX_ERROR;

	int counter_id = -1;
	if (CMD_ARGC == 1) {
		counter_id = strtol(CMD_ARGV[0], NULL, 0);
		if (counter_id > XTENSA_MAX_PERF_COUNTERS) {
			command_print(CMD, "counter_id should be < %d", XTENSA_MAX_PERF_COUNTERS);
			return ERROR_COMMAND_ARGUMENT_INVALID;
		}
	}

	unsigned int counter_start = (counter_id < 0) ? 0 : counter_id;
	unsigned int counter_end = (counter_id < 0) ? XTENSA_MAX_PERF_COUNTERS : counter_id + 1;
	for (unsigned int counter = counter_start; counter < counter_end; ++counter) {
		char result_buf[128] = { 0 };
		size_t result_pos = snprintf(result_buf, sizeof(result_buf), "Counter %d: ", counter);
		struct xtensa_perfmon_result result;
		int res = xtensa_dm_perfmon_dump(&xtensa->dbg_mod, counter, &result);
		if (res != ERROR_OK)
			return res;
		snprintf(result_buf + result_pos, sizeof(result_buf) - result_pos,
			"%-12" PRIu64 "%s",
			result.value,
			result.overflow ? " (overflow)" : "");
		command_print(CMD, "%s", result_buf);
	}

	return ERROR_OK;
}

COMMAND_HANDLER(xtensa_cmd_perfmon_dump)
{
	return CALL_COMMAND_HANDLER(xtensa_cmd_perfmon_dump_do,
		target_to_xtensa(get_current_target(CMD_CTX)));
}

COMMAND_HELPER(xtensa_cmd_mask_interrupts_do, struct xtensa *xtensa)
{
	int state = -1;

	if (CMD_ARGC < 1) {
		const char *st;
		state = xtensa->stepping_isr_mode;
		if (state == XT_STEPPING_ISR_ON)
			st = "OFF";
		else if (state == XT_STEPPING_ISR_OFF)
			st = "ON";
		else
			st = "UNKNOWN";
		command_print(CMD, "Current ISR step mode: %s", st);
		return ERROR_OK;
	}

	if (xtensa->core_config->core_type == XT_NX) {
		command_print(CMD, "ERROR: ISR step mode only supported on Xtensa LX");
		return ERROR_FAIL;
	}

	/* Masking is ON -> interrupts during stepping are OFF, and vice versa */
	if (!strcasecmp(CMD_ARGV[0], "off"))
		state = XT_STEPPING_ISR_ON;
	else if (!strcasecmp(CMD_ARGV[0], "on"))
		state = XT_STEPPING_ISR_OFF;

	if (state == -1) {
		command_print(CMD, "Argument unknown. Please pick one of ON, OFF");
		return ERROR_FAIL;
	}
	xtensa->stepping_isr_mode = state;
	return ERROR_OK;
}

COMMAND_HANDLER(xtensa_cmd_mask_interrupts)
{
	return CALL_COMMAND_HANDLER(xtensa_cmd_mask_interrupts_do,
		target_to_xtensa(get_current_target(CMD_CTX)));
}

COMMAND_HELPER(xtensa_cmd_smpbreak_do, struct target *target)
{
	int res;
	uint32_t val = 0;

	if (CMD_ARGC >= 1) {
		for (unsigned int i = 0; i < CMD_ARGC; i++) {
			if (!strcasecmp(CMD_ARGV[0], "none")) {
				val = 0;
			} else if (!strcasecmp(CMD_ARGV[i], "BreakIn")) {
				val |= OCDDCR_BREAKINEN;
			} else if (!strcasecmp(CMD_ARGV[i], "BreakOut")) {
				val |= OCDDCR_BREAKOUTEN;
			} else if (!strcasecmp(CMD_ARGV[i], "RunStallIn")) {
				val |= OCDDCR_RUNSTALLINEN;
			} else if (!strcasecmp(CMD_ARGV[i], "DebugModeOut")) {
				val |= OCDDCR_DEBUGMODEOUTEN;
			} else if (!strcasecmp(CMD_ARGV[i], "BreakInOut")) {
				val |= OCDDCR_BREAKINEN | OCDDCR_BREAKOUTEN;
			} else if (!strcasecmp(CMD_ARGV[i], "RunStall")) {
				val |= OCDDCR_RUNSTALLINEN | OCDDCR_DEBUGMODEOUTEN;
			} else {
				command_print(CMD, "Unknown arg %s", CMD_ARGV[i]);
				command_print(
					CMD,
					"use either BreakInOut, None or RunStall as arguments, or any combination of BreakIn, BreakOut, RunStallIn and DebugModeOut.");
				return ERROR_OK;
			}
		}
		res = xtensa_smpbreak_set(target, val);
		if (res != ERROR_OK)
			command_print(CMD, "Failed to set smpbreak config %d", res);
	} else {
		struct xtensa *xtensa = target_to_xtensa(target);
		res = xtensa_smpbreak_read(xtensa, &val);
		if (res == ERROR_OK)
			command_print(CMD, "Current bits set:%s%s%s%s",
				(val & OCDDCR_BREAKINEN) ? " BreakIn" : "",
				(val & OCDDCR_BREAKOUTEN) ? " BreakOut" : "",
				(val & OCDDCR_RUNSTALLINEN) ? " RunStallIn" : "",
				(val & OCDDCR_DEBUGMODEOUTEN) ? " DebugModeOut" : ""
				);
		else
			command_print(CMD, "Failed to get smpbreak config %d", res);
	}
	return res;
}

COMMAND_HANDLER(xtensa_cmd_smpbreak)
{
	return CALL_COMMAND_HANDLER(xtensa_cmd_smpbreak_do,
		get_current_target(CMD_CTX));
}

COMMAND_HELPER(xtensa_cmd_dm_rw_do, struct xtensa *xtensa)
{
	if (CMD_ARGC == 1) {
		// read: xtensa dm addr
		uint32_t addr = strtoul(CMD_ARGV[0], NULL, 0);
		uint32_t val;
		int res = xtensa_dm_read(&xtensa->dbg_mod, addr, &val);
		if (res == ERROR_OK)
			command_print(CMD, "xtensa DM(0x%08" PRIx32 ") -> 0x%08" PRIx32, addr, val);
		else
			command_print(CMD, "xtensa DM(0x%08" PRIx32 ") : read ERROR %" PRId32, addr, res);
		return res;
	} else if (CMD_ARGC == 2) {
		// write: xtensa dm addr value
		uint32_t addr = strtoul(CMD_ARGV[0], NULL, 0);
		uint32_t val = strtoul(CMD_ARGV[1], NULL, 0);
		int res = xtensa_dm_write(&xtensa->dbg_mod, addr, val);
		if (res == ERROR_OK)
			command_print(CMD, "xtensa DM(0x%08" PRIx32 ") <- 0x%08" PRIx32, addr, val);
		else
			command_print(CMD, "xtensa DM(0x%08" PRIx32 ") : write ERROR %" PRId32, addr, res);
		return res;
	}
	return ERROR_COMMAND_SYNTAX_ERROR;
}

COMMAND_HANDLER(xtensa_cmd_dm_rw)
{
	return CALL_COMMAND_HANDLER(xtensa_cmd_dm_rw_do,
		target_to_xtensa(get_current_target(CMD_CTX)));
}

COMMAND_HELPER(xtensa_cmd_tracestart_do, struct xtensa *xtensa)
{
	struct xtensa_trace_status trace_status;
	struct xtensa_trace_start_config cfg = {
		.stoppc = 0,
		.stopmask = XTENSA_STOPMASK_DISABLED,
		.after = 0,
		.after_is_words = false
	};

	/* Parse arguments */
	for (unsigned int i = 0; i < CMD_ARGC; i++) {
		if ((!strcasecmp(CMD_ARGV[i], "pc")) && CMD_ARGC > i) {
			char *e;
			i++;
			cfg.stoppc = strtol(CMD_ARGV[i], &e, 0);
			cfg.stopmask = 0;
			if (*e == '/')
				cfg.stopmask = strtol(e, NULL, 0);
		} else if ((!strcasecmp(CMD_ARGV[i], "after")) && CMD_ARGC > i) {
			i++;
			cfg.after = strtol(CMD_ARGV[i], NULL, 0);
		} else if (!strcasecmp(CMD_ARGV[i], "ins")) {
			cfg.after_is_words = 0;
		} else if (!strcasecmp(CMD_ARGV[i], "words")) {
			cfg.after_is_words = 1;
		} else {
			command_print(CMD, "Did not understand %s", CMD_ARGV[i]);
			return ERROR_FAIL;
		}
	}

	int res = xtensa_dm_trace_status_read(&xtensa->dbg_mod, &trace_status);
	if (res != ERROR_OK)
		return res;
	if (trace_status.stat & TRAXSTAT_TRACT) {
		LOG_WARNING("Silently stop active tracing!");
		res = xtensa_dm_trace_stop(&xtensa->dbg_mod, false);
		if (res != ERROR_OK)
			return res;
	}

	res = xtensa_dm_trace_start(&xtensa->dbg_mod, &cfg);
	if (res != ERROR_OK)
		return res;

	xtensa->trace_active = true;
	command_print(CMD, "Trace started.");
	return ERROR_OK;
}

COMMAND_HANDLER(xtensa_cmd_tracestart)
{
	return CALL_COMMAND_HANDLER(xtensa_cmd_tracestart_do,
		target_to_xtensa(get_current_target(CMD_CTX)));
}

COMMAND_HELPER(xtensa_cmd_tracestop_do, struct xtensa *xtensa)
{
	struct xtensa_trace_status trace_status;

	int res = xtensa_dm_trace_status_read(&xtensa->dbg_mod, &trace_status);
	if (res != ERROR_OK)
		return res;

	if (!(trace_status.stat & TRAXSTAT_TRACT)) {
		command_print(CMD, "No trace is currently active.");
		return ERROR_FAIL;
	}

	res = xtensa_dm_trace_stop(&xtensa->dbg_mod, true);
	if (res != ERROR_OK)
		return res;

	xtensa->trace_active = false;
	command_print(CMD, "Trace stop triggered.");
	return ERROR_OK;
}

COMMAND_HANDLER(xtensa_cmd_tracestop)
{
	return CALL_COMMAND_HANDLER(xtensa_cmd_tracestop_do,
		target_to_xtensa(get_current_target(CMD_CTX)));
}

COMMAND_HELPER(xtensa_cmd_tracedump_do, struct xtensa *xtensa, const char *fname)
{
	struct xtensa_trace_config trace_config;
	struct xtensa_trace_status trace_status;
	uint32_t memsz, wmem;

	int res = xtensa_dm_trace_status_read(&xtensa->dbg_mod, &trace_status);
	if (res != ERROR_OK)
		return res;

	if (trace_status.stat & TRAXSTAT_TRACT) {
		command_print(CMD, "Tracing is still active. Please stop it first.");
		return ERROR_FAIL;
	}

	res = xtensa_dm_trace_config_read(&xtensa->dbg_mod, &trace_config);
	if (res != ERROR_OK)
		return res;

	if (!(trace_config.ctrl & TRAXCTRL_TREN)) {
		command_print(CMD, "No active trace found; nothing to dump.");
		return ERROR_FAIL;
	}

	memsz = trace_config.memaddr_end - trace_config.memaddr_start + 1;
	command_print(CMD, "Total trace memory: %d words", memsz);
	if ((trace_config.addr &
			((TRAXADDR_TWRAP_MASK << TRAXADDR_TWRAP_SHIFT) | TRAXADDR_TWSAT)) == 0) {
		/*Memory hasn't overwritten itself yet. */
		wmem = trace_config.addr & TRAXADDR_TADDR_MASK;
		command_print(CMD, "...but trace is only %d words", wmem);
		if (wmem < memsz)
			memsz = wmem;
	} else {
		if (trace_config.addr & TRAXADDR_TWSAT) {
			command_print(CMD, "Real trace is many times longer than that (overflow)");
		} else {
			uint32_t trc_sz = (trace_config.addr >> TRAXADDR_TWRAP_SHIFT) & TRAXADDR_TWRAP_MASK;
			trc_sz = (trc_sz * memsz) + (trace_config.addr & TRAXADDR_TADDR_MASK);
			command_print(CMD, "Real trace is %d words, but the start has been truncated.", trc_sz);
		}
	}

	uint8_t *tracemem = malloc(memsz * 4);
	if (!tracemem) {
		command_print(CMD, "Failed to alloc memory for trace data!");
		return ERROR_FAIL;
	}
	res = xtensa_dm_trace_data_read(&xtensa->dbg_mod, tracemem, memsz * 4);
	if (res != ERROR_OK) {
		free(tracemem);
		return res;
	}

	int f = open(fname, O_WRONLY | O_CREAT | O_TRUNC, 0666);
	if (f <= 0) {
		free(tracemem);
		command_print(CMD, "Unable to open file %s", fname);
		return ERROR_FAIL;
	}
	if (write(f, tracemem, memsz * 4) != (int)memsz * 4)
		command_print(CMD, "Unable to write to file %s", fname);
	else
		command_print(CMD, "Written %d bytes of trace data to %s", memsz * 4, fname);
	close(f);

	bool is_all_zeroes = true;
	for (unsigned int i = 0; i < memsz * 4; i++) {
		if (tracemem[i] != 0) {
			is_all_zeroes = false;
			break;
		}
	}
	free(tracemem);
	if (is_all_zeroes)
		command_print(
			CMD,
			"WARNING: File written is all zeroes. Are you sure you enabled trace memory?");

	return ERROR_OK;
}

COMMAND_HANDLER(xtensa_cmd_tracedump)
{
	if (CMD_ARGC != 1) {
		command_print(CMD, "Command takes exactly 1 parameter.Need filename to dump to as output!");
		return ERROR_FAIL;
	}

	return CALL_COMMAND_HANDLER(xtensa_cmd_tracedump_do,
		target_to_xtensa(get_current_target(CMD_CTX)), CMD_ARGV[0]);
}

static const struct command_registration xtensa_any_command_handlers[] = {
	{
		.name = "xtdef",
		.handler = xtensa_cmd_xtdef,
		.mode = COMMAND_CONFIG,
		.help = "Configure Xtensa core type",
		.usage = "<type>",
	},
	{
		.name = "xtopt",
		.handler = xtensa_cmd_xtopt,
		.mode = COMMAND_CONFIG,
		.help = "Configure Xtensa core option",
		.usage = "<name> <value>",
	},
	{
		.name = "xtmem",
		.handler = xtensa_cmd_xtmem,
		.mode = COMMAND_CONFIG,
		.help = "Configure Xtensa memory/cache option",
		.usage = "<type> [parameters]",
	},
	{
		.name = "xtmmu",
		.handler = xtensa_cmd_xtmmu,
		.mode = COMMAND_CONFIG,
		.help = "Configure Xtensa MMU option",
		.usage = "<NIREFILLENTRIES> <NDREFILLENTRIES> <IVARWAY56> <DVARWAY56>",
	},
	{
		.name = "xtmpu",
		.handler = xtensa_cmd_xtmpu,
		.mode = COMMAND_CONFIG,
		.help = "Configure Xtensa MPU option",
		.usage = "<num FG seg> <min seg size> <lockable> <executeonly>",
	},
	{
		.name = "xtreg",
		.handler = xtensa_cmd_xtreg,
		.mode = COMMAND_CONFIG,
		.help = "Configure Xtensa register",
		.usage = "<regname> <regnum>",
	},
	{
		.name = "xtregs",
		.handler = xtensa_cmd_xtreg,
		.mode = COMMAND_CONFIG,
		.help = "Configure number of Xtensa registers",
		.usage = "<numregs>",
	},
	{
		.name = "xtregfmt",
		.handler = xtensa_cmd_xtregfmt,
		.mode = COMMAND_CONFIG,
		.help = "Configure format of Xtensa register map",
		.usage = "<contiguous|sparse> [numgregs]",
	},
	{
		.name = "set_permissive",
		.handler = xtensa_cmd_permissive_mode,
		.mode = COMMAND_ANY,
		.help = "When set to 1, enable Xtensa permissive mode (fewer client-side checks)",
		.usage = "[0|1]",
	},
	{
		.name = "maskisr",
		.handler = xtensa_cmd_mask_interrupts,
		.mode = COMMAND_ANY,
		.help = "mask Xtensa interrupts at step",
		.usage = "['on'|'off']",
	},
	{
		.name = "smpbreak",
		.handler = xtensa_cmd_smpbreak,
		.mode = COMMAND_ANY,
		.help = "Set the way the CPU chains OCD breaks",
		.usage = "[none|breakinout|runstall] | [BreakIn] [BreakOut] [RunStallIn] [DebugModeOut]",
	},
	{
		.name = "dm",
		.handler = xtensa_cmd_dm_rw,
		.mode = COMMAND_ANY,
		.help = "Xtensa DM read/write",
		.usage = "addr [value]"
	},
	{
		.name = "perfmon_enable",
		.handler = xtensa_cmd_perfmon_enable,
		.mode = COMMAND_EXEC,
		.help = "Enable and start performance counter",
		.usage = "<counter_id> <select> [mask] [kernelcnt] [tracelevel]",
	},
	{
		.name = "perfmon_dump",
		.handler = xtensa_cmd_perfmon_dump,
		.mode = COMMAND_EXEC,
		.help = "Dump performance counter value. If no argument specified, dumps all counters.",
		.usage = "[counter_id]",
	},
	{
		.name = "tracestart",
		.handler = xtensa_cmd_tracestart,
		.mode = COMMAND_EXEC,
		.help =
			"Tracing: Set up and start a trace. Optionally set stop trigger address and amount of data captured after.",
		.usage = "[pc <pcval>/[maskbitcount]] [after <n> [ins|words]]",
	},
	{
		.name = "tracestop",
		.handler = xtensa_cmd_tracestop,
		.mode = COMMAND_EXEC,
		.help = "Tracing: Stop current trace as started by the tracestart command",
		.usage = "",
	},
	{
		.name = "tracedump",
		.handler = xtensa_cmd_tracedump,
		.mode = COMMAND_EXEC,
		.help = "Tracing: Dump trace memory to a files. One file per core.",
		.usage = "<outfile>",
	},
	{
		.name = "exe",
		.handler = xtensa_cmd_exe,
		.mode = COMMAND_ANY,
		.help = "Xtensa stub execution",
		.usage = "<ascii-encoded hexadecimal instruction bytes>",
	},
	COMMAND_REGISTRATION_DONE
};

const struct command_registration xtensa_command_handlers[] = {
	{
		.name = "xtensa",
		.mode = COMMAND_ANY,
		.help = "Xtensa command group",
		.usage = "",
		.chain = xtensa_any_command_handlers,
	},
	COMMAND_REGISTRATION_DONE
};<|MERGE_RESOLUTION|>--- conflicted
+++ resolved
@@ -3498,32 +3498,18 @@
 	xtensa_queue_exec_ins_wide(xtensa, ops, oplen);	/* Handles endian-swap */
 	status = xtensa_dm_queue_execute(&xtensa->dbg_mod);
 	if (status != ERROR_OK) {
-<<<<<<< HEAD
-		LOG_TARGET_ERROR(target, "exec: queue error %d", status);
-	} else {
-		status = xtensa_core_status_check(target);
-		if (status != ERROR_OK)
-			LOG_TARGET_ERROR(target, "exec: status error %d", status);
-=======
 		command_print(CMD, "exec: queue error %d", status);
 	} else {
 		status = xtensa_core_status_check(target);
 		if (status != ERROR_OK)
 			command_print(CMD, "exec: status error %d", status);
->>>>>>> 9659a9b5
 	}
 
 	/* Reread register cache and restore saved regs after instruction execution */
 	if (xtensa_fetch_all_regs(target) != ERROR_OK)
-<<<<<<< HEAD
-		LOG_TARGET_ERROR(target, "post-exec: register fetch error");
-	if (status != ERROR_OK) {
-		LOG_TARGET_ERROR(target, "post-exec: EXCCAUSE 0x%02" PRIx32,
-=======
 		command_print(CMD, "post-exec: register fetch error");
 	if (status != ERROR_OK) {
 		command_print(CMD, "post-exec: EXCCAUSE 0x%02" PRIx32,
->>>>>>> 9659a9b5
 			xtensa_reg_get(target, XT_REG_IDX_EXCCAUSE));
 	}
 	xtensa_reg_set(target, XT_REG_IDX_EXCCAUSE, exccause);
